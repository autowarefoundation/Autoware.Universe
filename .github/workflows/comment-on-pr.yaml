name: comment-on-pr

on:
  pull_request:
    types:
      - opened
    branches:
      - beta/v0.[0-9]+.[1-9]+

jobs:
<<<<<<< HEAD
  comment-on-pr:
    runs-on: ubuntu-22.04
    permissions:
      pull-requests: write
=======
  comment:
    runs-on: ubuntu-latest
>>>>>>> a074c389
    steps:
      - name: Create comments
        run: |
          cat << EOF > comments
          ### Merging guidelines for the beta branch
          Please use `Squash and merge` as the default.
          However, when incorporating multiple changes with cherry-pick, use a `Create a merge commit` to preserve the changes in the history.
          EOF
      - name: Post comments
        env:
          GITHUB_TOKEN: ${{ secrets.GITHUB_TOKEN }}
          URL: ${{ github.event.pull_request.html_url }}
        run: gh pr comment -F ./comments "${URL}"<|MERGE_RESOLUTION|>--- conflicted
+++ resolved
@@ -8,15 +8,10 @@
       - beta/v0.[0-9]+.[1-9]+
 
 jobs:
-<<<<<<< HEAD
   comment-on-pr:
     runs-on: ubuntu-22.04
     permissions:
       pull-requests: write
-=======
-  comment:
-    runs-on: ubuntu-latest
->>>>>>> a074c389
     steps:
       - name: Create comments
         run: |
