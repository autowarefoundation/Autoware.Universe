<launch>
  <group>
    <push-ros-namespace namespace="default_ad_api/helpers"/>
    <node pkg="ad_api_adaptors" exec="initial_pose_adaptor" name="initial_pose_adaptor">
      <param from="$(find-pkg-share ad_api_adaptors)/config/initial_pose.param.yaml"/>
      <param name="map_loader_name" value="/map/pointcloud_map_loader"/>
      <remap from="~/initialpose" to="/initialpose"/>
      <remap from="~/pointcloud_map" to="/map/pointcloud_map"/>
      <remap from="~/partial_map_load" to="/map/get_partial_pointcloud_map"/>
    </node>
    <node pkg="ad_api_adaptors" exec="routing_adaptor" name="routing_adaptor">
<<<<<<< HEAD
      <remap from="~/input/reroute" to="/rviz/routing/reroute"/>
      <remap from="~/input/goal" to="/planning/mission_planning/goal"/>
=======
      <remap from="~/input/fixed_goal" to="/planning/mission_planning/goal"/>
      <remap from="~/input/rough_goal" to="/rviz/routing/rough_goal"/>
>>>>>>> 642256cc
      <remap from="~/input/waypoint" to="/planning/mission_planning/checkpoint"/>
    </node>
  </group>
</launch><|MERGE_RESOLUTION|>--- conflicted
+++ resolved
@@ -9,13 +9,9 @@
       <remap from="~/partial_map_load" to="/map/get_partial_pointcloud_map"/>
     </node>
     <node pkg="ad_api_adaptors" exec="routing_adaptor" name="routing_adaptor">
-<<<<<<< HEAD
-      <remap from="~/input/reroute" to="/rviz/routing/reroute"/>
-      <remap from="~/input/goal" to="/planning/mission_planning/goal"/>
-=======
       <remap from="~/input/fixed_goal" to="/planning/mission_planning/goal"/>
       <remap from="~/input/rough_goal" to="/rviz/routing/rough_goal"/>
->>>>>>> 642256cc
+      <remap from="~/input/reroute" to="/rviz/routing/reroute"/>
       <remap from="~/input/waypoint" to="/planning/mission_planning/checkpoint"/>
     </node>
   </group>
