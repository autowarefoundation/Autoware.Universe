# Copyright 2022 TIER IV, Inc.
#
# Licensed under the Apache License, Version 2.0 (the "License");
# you may not use this file except in compliance with the License.
# You may obtain a copy of the License at
#
#     http://www.apache.org/licenses/LICENSE-2.0
#
# Unless required by applicable law or agreed to in writing, software
# distributed under the License is distributed on an "AS IS" BASIS,
# WITHOUT WARRANTIES OR CONDITIONS OF ANY KIND, either express or implied.
# See the License for the specific language governing permissions and
# limitations under the License.

import launch
from launch_ros.actions import ComposableNodeContainer
from launch_ros.actions import Node
from launch_ros.descriptions import ComposableNode


def _create_api_node(node_name, class_name, **kwargs):
    return ComposableNode(
        namespace="default_ad_api/node",
        name=node_name,
        package="default_ad_api",
        plugin="default_ad_api::" + class_name,
        **kwargs
    )


def generate_launch_description():
    components = [
        _create_api_node("interface", "InterfaceNode"),
<<<<<<< HEAD
        _create_api_node(
            "motion_factor_aggregator_node",
            "MotionFactorAggregator",
            remappings=[
                (
                    "input/scene_module/motion_factor",
                    "/planning/scenario_planning/status/scene_modules/motion_factors",
                ),
                (
                    "input/obstacle_stop/motion_factor",
                    "/planning/scenario_planning/status/obstacle_stop/motion_factors",
                ),
                (
                    "input/surround_obstacle/motion_factor",
                    "/planning/scenario_planning/status/surround_obstacle_checker/motion_factors",
                ),
                ("input/autoware_trajectory", "/planning/scenario_planning/trajectory"),
                ("~/output/motion_factors", "/api/get/motion_factors"),
            ],
            parameters=[
                {"status_pub_hz": 5.0},
                {"timeout": 0.5},
            ],
        ),
=======
        _create_api_node("localization", "LocalizationNode"),
        _create_api_node("routing", "RoutingNode"),
>>>>>>> 48726447
    ]
    container = ComposableNodeContainer(
        namespace="default_ad_api",
        name="container",
        package="rclcpp_components",
        executable="component_container_mt",
        composable_node_descriptions=components,
    )
    web_server = Node(
        package="default_ad_api",
        name="web_server",
        executable="web_server.py",
    )
    return launch.LaunchDescription([container, web_server])<|MERGE_RESOLUTION|>--- conflicted
+++ resolved
@@ -31,35 +31,8 @@
 def generate_launch_description():
     components = [
         _create_api_node("interface", "InterfaceNode"),
-<<<<<<< HEAD
-        _create_api_node(
-            "motion_factor_aggregator_node",
-            "MotionFactorAggregator",
-            remappings=[
-                (
-                    "input/scene_module/motion_factor",
-                    "/planning/scenario_planning/status/scene_modules/motion_factors",
-                ),
-                (
-                    "input/obstacle_stop/motion_factor",
-                    "/planning/scenario_planning/status/obstacle_stop/motion_factors",
-                ),
-                (
-                    "input/surround_obstacle/motion_factor",
-                    "/planning/scenario_planning/status/surround_obstacle_checker/motion_factors",
-                ),
-                ("input/autoware_trajectory", "/planning/scenario_planning/trajectory"),
-                ("~/output/motion_factors", "/api/get/motion_factors"),
-            ],
-            parameters=[
-                {"status_pub_hz": 5.0},
-                {"timeout": 0.5},
-            ],
-        ),
-=======
         _create_api_node("localization", "LocalizationNode"),
         _create_api_node("routing", "RoutingNode"),
->>>>>>> 48726447
     ]
     container = ComposableNodeContainer(
         namespace="default_ad_api",
