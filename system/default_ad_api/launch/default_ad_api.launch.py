# Copyright 2022 TIER IV, Inc.
#
# Licensed under the Apache License, Version 2.0 (the "License");
# you may not use this file except in compliance with the License.
# You may obtain a copy of the License at
#
#     http://www.apache.org/licenses/LICENSE-2.0
#
# Unless required by applicable law or agreed to in writing, software
# distributed under the License is distributed on an "AS IS" BASIS,
# WITHOUT WARRANTIES OR CONDITIONS OF ANY KIND, either express or implied.
# See the License for the specific language governing permissions and
# limitations under the License.

import launch
from launch_ros.actions import ComposableNodeContainer
from launch_ros.actions import Node
from launch_ros.descriptions import ComposableNode


def create_api_node(node_name, class_name, **kwargs):
    return ComposableNode(
        namespace="default_ad_api/node",
        name=node_name,
        package="default_ad_api",
        plugin="default_ad_api::" + class_name,
        **kwargs,
    )


def generate_launch_description():
    components = [
<<<<<<< HEAD
        _create_api_node("fail_safe", "FailSafeNode"),
        _create_api_node("interface", "InterfaceNode"),
        _create_api_node("localization", "LocalizationNode"),
        _create_api_node("motion", "MotionNode", parameters=[{"require_accept_start": False}]),
        _create_api_node("routing", "RoutingNode"),
=======
        create_api_node("interface", "InterfaceNode"),
        create_api_node("localization", "LocalizationNode"),
        create_api_node("motion", "MotionNode", parameters=[{"require_accept_start": False}]),
        create_api_node("operation_mode", "OperationModeNode"),
        create_api_node("routing", "RoutingNode"),
>>>>>>> 29e8b435
    ]
    container = ComposableNodeContainer(
        namespace="default_ad_api",
        name="container",
        package="rclcpp_components",
        executable="component_container_mt",
        composable_node_descriptions=components,
    )
    web_server = Node(
        package="default_ad_api",
        name="web_server",
        executable="web_server.py",
    )
    return launch.LaunchDescription([container, web_server])<|MERGE_RESOLUTION|>--- conflicted
+++ resolved
@@ -30,19 +30,12 @@
 
 def generate_launch_description():
     components = [
-<<<<<<< HEAD
-        _create_api_node("fail_safe", "FailSafeNode"),
-        _create_api_node("interface", "InterfaceNode"),
-        _create_api_node("localization", "LocalizationNode"),
-        _create_api_node("motion", "MotionNode", parameters=[{"require_accept_start": False}]),
-        _create_api_node("routing", "RoutingNode"),
-=======
+        create_api_node("fail_safe", "FailSafeNode"),
         create_api_node("interface", "InterfaceNode"),
         create_api_node("localization", "LocalizationNode"),
         create_api_node("motion", "MotionNode", parameters=[{"require_accept_start": False}]),
         create_api_node("operation_mode", "OperationModeNode"),
         create_api_node("routing", "RoutingNode"),
->>>>>>> 29e8b435
     ]
     container = ComposableNodeContainer(
         namespace="default_ad_api",
