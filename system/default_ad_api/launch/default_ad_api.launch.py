--- conflicted
+++ resolved
@@ -30,8 +30,7 @@
 
 def generate_launch_description():
     components = [
-<<<<<<< HEAD
-        _create_api_node("interface_version", "InterfaceVersionNode"),
+        _create_api_node("interface", "InterfaceNode"),
         _create_api_node(
             "motion_factor_aggregator_node",
             "MotionFactorAggregator",
@@ -56,9 +55,6 @@
                 {"timeout": 0.5},
             ],
         ),
-=======
-        _create_api_node("interface", "InterfaceNode"),
->>>>>>> d0490630
     ]
     container = ComposableNodeContainer(
         namespace="default_ad_api",
