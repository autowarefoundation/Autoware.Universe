// Copyright 2022 TIER IV, Inc.
//
// Licensed under the Apache License, Version 2.0 (the "License");
// you may not use this file except in compliance with the License.
// You may obtain a copy of the License at
//
//     http://www.apache.org/licenses/LICENSE-2.0
//
// Unless required by applicable law or agreed to in writing, software
// distributed under the License is distributed on an "AS IS" BASIS,
// WITHOUT WARRANTIES OR CONDITIONS OF ANY KIND, either express or implied.
// See the License for the specific language governing permissions and
// limitations under the License.

#ifndef ROUTING_HPP_
#define ROUTING_HPP_

#include <autoware_ad_api_specs/routing.hpp>
#include <component_interface_specs/planning.hpp>
#include <component_interface_specs/system.hpp>
#include <component_interface_utils/status.hpp>
#include <rclcpp/rclcpp.hpp>

// This file should be included after messages.
#include "utils/types.hpp"

namespace default_ad_api
{

class RoutingNode : public rclcpp::Node
{
public:
  explicit RoutingNode(const rclcpp::NodeOptions & options);

private:
  rclcpp::CallbackGroup::SharedPtr group_cli_;
  Pub<autoware_ad_api::routing::RouteState> pub_state_;
  Pub<autoware_ad_api::routing::Route> pub_route_;
  Srv<autoware_ad_api::routing::SetRoutePoints> srv_set_route_points_;
  Srv<autoware_ad_api::routing::SetRoute> srv_set_route_;
  Srv<autoware_ad_api::routing::ChangeRoutePoints> srv_change_route_points_;
  Srv<autoware_ad_api::routing::ChangeRoute> srv_change_route_;
  Srv<autoware_ad_api::routing::ClearRoute> srv_clear_route_;
  Sub<planning_interface::RouteState> sub_state_;
  Sub<planning_interface::Route> sub_route_;
  Cli<planning_interface::SetRoutePoints> cli_set_route_points_;
  Cli<planning_interface::SetRoute> cli_set_route_;
  Cli<planning_interface::ChangeRoutePoints> cli_change_route_points_;
  Cli<planning_interface::ChangeRoute> cli_change_route_;
  Cli<planning_interface::ClearRoute> cli_clear_route_;
  Cli<system_interface::ChangeOperationMode> cli_operation_mode_;
  Sub<system_interface::OperationModeState> sub_operation_mode_;
  bool is_auto_mode = false;

  using OperationModeState = system_interface::OperationModeState;
  using State = planning_interface::RouteState;
  using Route = planning_interface::Route;
  void change_stop_mode();
  void on_operation_mode(const OperationModeState::Message::ConstSharedPtr msg);
  void on_state(const State::Message::ConstSharedPtr msg);
  void on_route(const Route::Message::ConstSharedPtr msg);
  void on_clear_route(
    const autoware_ad_api::routing::ClearRoute::Service::Request::SharedPtr req,
    const autoware_ad_api::routing::ClearRoute::Service::Response::SharedPtr res);
<<<<<<< HEAD
  void on_set_route(
    const autoware_ad_api::routing::SetRoute::Service::Request::SharedPtr req,
    const autoware_ad_api::routing::SetRoute::Service::Response::SharedPtr res);
  void on_change_route(
    const autoware_ad_api::routing::ChangeRoute::Service::Request::SharedPtr req,
    const autoware_ad_api::routing::ChangeRoute::Service::Response::SharedPtr res);
=======
>>>>>>> 642256cc
};

}  // namespace default_ad_api

#endif  // ROUTING_HPP_<|MERGE_RESOLUTION|>--- conflicted
+++ resolved
@@ -62,15 +62,6 @@
   void on_clear_route(
     const autoware_ad_api::routing::ClearRoute::Service::Request::SharedPtr req,
     const autoware_ad_api::routing::ClearRoute::Service::Response::SharedPtr res);
-<<<<<<< HEAD
-  void on_set_route(
-    const autoware_ad_api::routing::SetRoute::Service::Request::SharedPtr req,
-    const autoware_ad_api::routing::SetRoute::Service::Response::SharedPtr res);
-  void on_change_route(
-    const autoware_ad_api::routing::ChangeRoute::Service::Request::SharedPtr req,
-    const autoware_ad_api::routing::ChangeRoute::Service::Response::SharedPtr res);
-=======
->>>>>>> 642256cc
 };
 
 }  // namespace default_ad_api
