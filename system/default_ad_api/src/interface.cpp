--- conflicted
+++ resolved
@@ -19,14 +19,6 @@
 
 InterfaceNode::InterfaceNode(const rclcpp::NodeOptions & options) : Node("interface", options)
 {
-<<<<<<< HEAD
-  const auto node = component_interface_utils::NodeAdaptor(this);
-  node.init_srv(srv_, [](auto, auto res) {
-    res->major = 0;
-    res->minor = 1;
-    res->patch = 0;
-  });
-=======
   const auto on_interface_version = [](auto, auto res) {
     res->major = 0;
     res->minor = 1;
@@ -35,7 +27,6 @@
 
   const auto adaptor = component_interface_utils::NodeAdaptor(this);
   adaptor.init_srv(srv_, on_interface_version);
->>>>>>> c849d6fb
 }
 
 }  // namespace default_ad_api
