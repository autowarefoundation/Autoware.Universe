--- conflicted
+++ resolved
@@ -68,20 +68,16 @@
        return std::static_pointer_cast<AdapterBaseInterface>(
          std::make_shared<AdapterPerception>(*this, topic_name_source, topic_name_target));
      }},
-<<<<<<< HEAD
     {"rviz_2d_overlay_msgs/msg/TrafficSignalArrayUI",
      [&] {
        return std::static_pointer_cast<AdapterBaseInterface>(
          std::make_shared<AdapterTrafficSignals>(*this, topic_name_source, topic_name_target));
      }},
-
-=======
     {"autoware_auto_planning_msgs/msg/Trajectory",
      [&] {
        return std::static_pointer_cast<AdapterBaseInterface>(
          std::make_shared<AdapterPlanning>(*this, topic_name_source, topic_name_target));
      }},
->>>>>>> a4c92079
   };
 }
 
