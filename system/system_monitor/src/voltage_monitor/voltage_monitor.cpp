// Copyright 2022 Autoware Foundation
//
// Licensed under the Apache License, Version 2.0 (the "License");
// you may not use this file except in compliance with the License.
// You may obtain a copy of the License at
//
//     http://www.apache.org/licenses/LICENSE-2.0
//
// Unless required by applicable law or agreed to in writing, software
// distributed under the License is distributed on an "AS IS" BASIS,
// WITHOUT WARRANTIES OR CONDITIONS OF ANY KIND, either express or implied.
// See the License for the specific language governing permissions and
// limitations under the License.

/**
 * @file _voltage_monitor.cpp
 * @brief  voltage monitor class
 */

#include "system_monitor/voltage_monitor/voltage_monitor.hpp"

#include "system_monitor/system_monitor_utility.hpp"

#include <msr_reader/msr_reader.hpp>

#include <boost/algorithm/string.hpp>
#include <boost/archive/text_iarchive.hpp>
#include <boost/filesystem.hpp>
#include <boost/process.hpp>

#include <fmt/format.h>
#include <netinet/in.h>
#include <sys/socket.h>

#include <algorithm>
#include <regex>
#include <string>
#include <vector>

namespace bp = boost::process;

VoltageMonitor::VoltageMonitor(const rclcpp::NodeOptions & options)
: Node("voltage_monitor", options), updater_(this), hostname_()
{
  gethostname(hostname_, sizeof(hostname_));

  updater_.setHardwareID(hostname_);
  // Publisher
  rclcpp::QoS durable_qos{1};
  durable_qos.transient_local();

  voltage_string_ = declare_parameter<std::string>("cmos_battery_voltage", "");
  voltage_warn_ = declare_parameter<float>("cmos_battery_warn", 2.95);
  voltage_error_ = declare_parameter<float>("cmos_battery_error", 2.75);
  bool sensors_exists = false;
  if (voltage_string_ == "") {
    sensors_exists = false;
  } else {
    // Check if command exists
    fs::path p = bp::search_path("sensors");
    sensors_exists = (p.empty()) ? false : true;
  }
  gethostname(hostname_, sizeof(hostname_));
  auto callback = &VoltageMonitor::checkBatteryStatus;
  if (sensors_exists) {
    try {
      std::regex re(R"((\d+).(\d+))");
      voltage_regex_ = re;
      callback = &VoltageMonitor::checkVoltage;
<<<<<<< HEAD
    } catch (std::regex_error& e) {
      //never comes here.
      RCLCPP_WARN(get_logger(), "std::regex_error %d", e.code());
      return;
=======
    } catch (std::regex_error & e) {
      // never come here.
>>>>>>> a1e4da8e
    }
  }
  updater_.add("CMOS Battery Status", this, callback);
}

void VoltageMonitor::checkVoltage(diagnostic_updater::DiagnosticStatusWrapper & stat)
{
  // Remember start time to measure elapsed time
  const auto t_start = SystemMonitorUtility::startMeasurement();
  float voltage = 0.0;
  bp::ipstream is_out;
  bp::ipstream is_err;
  fs::path p = bp::search_path("sensors");
  bp::child c(p.string(), bp::std_out > is_out, bp::std_err > is_err);
  c.wait();

  if (RCUTILS_UNLIKELY(c.exit_code() != 0)) {  // failed to execute sensors
    stat.summary(DiagStatus::ERROR, "sensors error");
    stat.add("failed to execute sensors", fmt::format("{}", c.exit_code()));
    // Measure elapsed time since start time and report
    SystemMonitorUtility::stopMeasurement(t_start, stat);
    return;
  }
  std::string line;
  try {
    for (int i = 0; i < 200 && std::getline(is_out, line); i++) {
      auto voltageStringPos = line.find(voltage_string_.c_str());
      if (voltageStringPos != std::string::npos) {
        std::smatch match;
        std::regex_search(line, match, voltage_regex_);
        auto voltageString = match.str();
        voltage = std::stof(voltageString);
        break;
      }
    }
    stat.add("CMOS battey voltage", fmt::format("{}", voltage));
    if (RCUTILS_UNLIKELY(voltage < voltage_warn_)) {
      stat.summary(DiagStatus::WARN, "LOW BATTERY");
    } else {
      stat.summary(DiagStatus::OK, "OK");
    }
  } catch (std::regex_error & e) {
    stat.summary(DiagStatus::WARN, "format error");
    stat.add("exception in std::regex_search ", fmt::format("{}", e.code()));
  }

  // Measure elapsed time since start time and report
  SystemMonitorUtility::stopMeasurement(t_start, stat);
}

void VoltageMonitor::checkBatteryStatus(diagnostic_updater::DiagnosticStatusWrapper & stat)
{
  // Remember start time to measure elapsed time
  const auto t_start = SystemMonitorUtility::startMeasurement();

  // Get status of RTC
  bp::ipstream is_out;
  bp::ipstream is_err;
  bp::child c("cat /proc/driver/rtc", bp::std_out > is_out, bp::std_err > is_err);
  c.wait();

  if (c.exit_code() != 0) {
    std::ostringstream os;
    is_err >> os.rdbuf();
    stat.summary(DiagStatus::ERROR, "rtc error");
    stat.add("rtc", os.str().c_str());
    return;
  }

  std::string line;
  bool status = false;
  for (int i = 0; i < 200 && std::getline(is_out, line); i++) {
    auto batStatusLine = line.find("batt_status");
    if (batStatusLine != std::string::npos) {
      auto batStatus = line.find("okay");
      if (batStatus != std::string::npos) {
        status = true;
        break;
      }
    }
  }

  stat.add("CMOS battey status", std::string(status ? "OK" : "LOW BATTERY"));
  if (RCUTILS_LIKELY(status)) {
    stat.summary(DiagStatus::OK, "OK");
  } else {
    stat.summary(DiagStatus::WARN, "LOW BATTERY");
  }

  // Measure elapsed time since start time and report
  SystemMonitorUtility::stopMeasurement(t_start, stat);
}

void VoltageMonitor::update() { updater_.force_update(); }

#include <rclcpp_components/register_node_macro.hpp>
RCLCPP_COMPONENTS_REGISTER_NODE(VoltageMonitor)<|MERGE_RESOLUTION|>--- conflicted
+++ resolved
@@ -63,19 +63,14 @@
   gethostname(hostname_, sizeof(hostname_));
   auto callback = &VoltageMonitor::checkBatteryStatus;
   if (sensors_exists) {
-    try {
+    try{
       std::regex re(R"((\d+).(\d+))");
       voltage_regex_ = re;
       callback = &VoltageMonitor::checkVoltage;
-<<<<<<< HEAD
     } catch (std::regex_error& e) {
       //never comes here.
       RCLCPP_WARN(get_logger(), "std::regex_error %d", e.code());
       return;
-=======
-    } catch (std::regex_error & e) {
-      // never come here.
->>>>>>> a1e4da8e
     }
   }
   updater_.add("CMOS Battery Status", this, callback);
