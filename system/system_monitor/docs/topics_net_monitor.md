--- conflicted
+++ resolved
@@ -64,25 +64,6 @@
 | ----- | ----------------------------------------------------- |
 | error | [nethogs -t] execve failed: No such file or directory |
 
-<<<<<<< HEAD
-## <u>IP Packet Reassembles Failed</u>
-
-/diagnostics/net_monitor: IP Packet Reassembles Failed
-
-<b>[summary]</b>
-
-| level | message            |
-| ----- | ------------------ |
-| OK    | OK                 |
-| WARN  | reassembles failed |
-
-<b>[values]</b>
-
-| key                                     | value (example) |
-| --------------------------------------- | --------------- |
-| total packet reassembles failed         | 0               |
-| packet reassembles failed per unit time | 0               |
-=======
 ## <u>Network CRC Error</u>
 
 /diagnostics/net_monitor: Network CRC Error
@@ -100,4 +81,21 @@
 | Network [0-9]: interface name              | wlp82s0         |
 | Network [0-9]: total rx_crc_errors         | 0               |
 | Network [0-9]: rx_crc_errors per unit time | 0               |
->>>>>>> f69f6126
+
+## <u>IP Packet Reassembles Failed</u>
+
+/diagnostics/net_monitor: IP Packet Reassembles Failed
+
+<b>[summary]</b>
+
+| level | message            |
+| ----- | ------------------ |
+| OK    | OK                 |
+| WARN  | reassembles failed |
+
+<b>[values]</b>
+
+| key                                     | value (example) |
+| --------------------------------------- | --------------- |
+| total packet reassembles failed         | 0               |
+| packet reassembles failed per unit time | 0               |