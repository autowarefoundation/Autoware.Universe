// Copyright 2020 Tier IV, Inc.
//
// Licensed under the Apache License, Version 2.0 (the "License");
// you may not use this file except in compliance with the License.
// You may obtain a copy of the License at
//
//     http://www.apache.org/licenses/LICENSE-2.0
//
// Unless required by applicable law or agreed to in writing, software
// distributed under the License is distributed on an "AS IS" BASIS,
// WITHOUT WARRANTIES OR CONDITIONS OF ANY KIND, either express or implied.
// See the License for the specific language governing permissions and
// limitations under the License.

#include "emergency_handler/emergency_handler_core.hpp"

#include <memory>
#include <string>
#include <utility>

EmergencyHandler::EmergencyHandler(const rclcpp::NodeOptions & options)
: Node("emergency_handler", options)
{
  // Parameter
  param_.update_rate = declare_parameter<int>("update_rate");
  param_.timeout_hazard_status = declare_parameter<double>("timeout_hazard_status");
  param_.use_parking_after_stopped = declare_parameter<bool>("use_parking_after_stopped");
  param_.use_comfortable_stop = declare_parameter<bool>("use_comfortable_stop");
  param_.turning_hazard_on.emergency = declare_parameter<bool>("turning_hazard_on.emergency");

  using std::placeholders::_1;

  // Subscribers with callback
  sub_hazard_status_stamped_ = create_subscription<autoware_system_msgs::msg::HazardStatusStamped>(
    "~/input/hazard_status", rclcpp::QoS{1},
    std::bind(&EmergencyHandler::onHazardStatusStamped, this, _1));
  sub_prev_control_command_ = create_subscription<autoware_control_msgs::msg::Control>(
    "~/input/prev_control_command", rclcpp::QoS{1},
    std::bind(&EmergencyHandler::onPrevControlCommand, this, _1));

  // Publisher
  pub_control_command_ = create_publisher<autoware_control_msgs::msg::Control>(
    "~/output/control_command", rclcpp::QoS{1});
  pub_hazard_cmd_ = create_publisher<autoware_vehicle_msgs::msg::HazardLightsCommand>(
    "~/output/hazard", rclcpp::QoS{1});
  pub_gear_cmd_ =
    create_publisher<autoware_vehicle_msgs::msg::GearCommand>("~/output/gear", rclcpp::QoS{1});
  pub_mrm_state_ =
    create_publisher<autoware_adapi_v1_msgs::msg::MrmState>("~/output/mrm/state", rclcpp::QoS{1});

  // Clients
  client_mrm_comfortable_stop_group_ =
    create_callback_group(rclcpp::CallbackGroupType::MutuallyExclusive);
  client_mrm_comfortable_stop_ = create_client<tier4_system_msgs::srv::OperateMrm>(
    "~/output/mrm/comfortable_stop/operate", rmw_qos_profile_services_default,
    client_mrm_comfortable_stop_group_);
  client_mrm_emergency_stop_group_ =
    create_callback_group(rclcpp::CallbackGroupType::MutuallyExclusive);
  client_mrm_emergency_stop_ = create_client<tier4_system_msgs::srv::OperateMrm>(
    "~/output/mrm/emergency_stop/operate", rmw_qos_profile_services_default,
    client_mrm_emergency_stop_group_);

  // Initialize
  mrm_state_.stamp = this->now();
  mrm_state_.state = autoware_adapi_v1_msgs::msg::MrmState::NORMAL;
  mrm_state_.behavior = autoware_adapi_v1_msgs::msg::MrmState::NONE;
  is_hazard_status_timeout_ = false;

  // Timer
  const auto update_period_ns = rclcpp::Rate(param_.update_rate).period();
  timer_ = rclcpp::create_timer(
    this, get_clock(), update_period_ns, std::bind(&EmergencyHandler::onTimer, this));
}

void EmergencyHandler::onHazardStatusStamped(
  const autoware_system_msgs::msg::HazardStatusStamped::ConstSharedPtr msg)
{
  hazard_status_stamped_ = msg;
  stamp_hazard_status_ = this->now();
}

void EmergencyHandler::onPrevControlCommand(
  const autoware_control_msgs::msg::Control::ConstSharedPtr msg)
{
  auto control_command = new autoware_control_msgs::msg::Control(*msg);
  control_command->stamp = msg->stamp;
  prev_control_command_ = autoware_control_msgs::msg::Control::ConstSharedPtr(control_command);
}

autoware_vehicle_msgs::msg::HazardLightsCommand EmergencyHandler::createHazardCmdMsg()
{
  using autoware_vehicle_msgs::msg::HazardLightsCommand;
  HazardLightsCommand msg;

  // Check emergency
  const bool is_emergency = isEmergency();

  if (hazard_status_stamped_->status.emergency_holding) {
    // turn hazard on during emergency holding
    msg.command = HazardLightsCommand::ENABLE;
  } else if (is_emergency && param_.turning_hazard_on.emergency) {
    // turn hazard on if vehicle is in emergency state and
    // turning hazard on if emergency flag is true
    msg.command = HazardLightsCommand::ENABLE;

  } else {
    msg.command = HazardLightsCommand::NO_COMMAND;
  }
  return msg;
}

void EmergencyHandler::publishControlCommands()
{
  using autoware_vehicle_msgs::msg::GearCommand;

  // Create timestamp
  const auto stamp = this->now();

  // Publish hazard command
  pub_hazard_cmd_->publish(createHazardCmdMsg());

  // Publish gear
  {
    GearCommand msg;
    msg.stamp = stamp;
    const auto command = [&]() {
      // If stopped and use_parking is not true, send the last gear command
      if (isStopped())
        return (param_.use_parking_after_stopped) ? GearCommand::PARK : last_gear_command_;
      return (isDrivingBackwards()) ? GearCommand::REVERSE : GearCommand::DRIVE;
    }();

    msg.command = command;
    last_gear_command_ = msg.command;
    pub_gear_cmd_->publish(msg);
    return;
  }
}

void EmergencyHandler::publishMrmState()
{
  mrm_state_.stamp = this->now();
  pub_mrm_state_->publish(mrm_state_);
}

void EmergencyHandler::operateMrm()
{
  using autoware_adapi_v1_msgs::msg::MrmState;

  if (mrm_state_.state == MrmState::NORMAL) {
    // Cancel MRM behavior when returning to NORMAL state
    const auto current_mrm_behavior = MrmState::NONE;
    if (current_mrm_behavior != mrm_state_.behavior) {
      cancelMrmBehavior(mrm_state_.behavior);
      mrm_state_.behavior = current_mrm_behavior;
    }
    return;
  }
  if (mrm_state_.state == MrmState::MRM_OPERATING) {
    const auto current_mrm_behavior = getCurrentMrmBehavior();
    if (current_mrm_behavior != mrm_state_.behavior) {
      cancelMrmBehavior(mrm_state_.behavior);
      callMrmBehavior(current_mrm_behavior);
      mrm_state_.behavior = current_mrm_behavior;
    }
    return;
  }
  if (mrm_state_.state == MrmState::MRM_SUCCEEDED) {
    // TODO(mkuri): operate MRC behavior
    // Do nothing
    return;
  }
  if (mrm_state_.state == MrmState::MRM_FAILED) {
    // Do nothing
    return;
  }
  RCLCPP_WARN(this->get_logger(), "invalid MRM state: %d", mrm_state_.state);
}

void EmergencyHandler::callMrmBehavior(
  const autoware_adapi_v1_msgs::msg::MrmState::_behavior_type & mrm_behavior) const
{
  using autoware_adapi_v1_msgs::msg::MrmState;

  auto request = std::make_shared<tier4_system_msgs::srv::OperateMrm::Request>();
  request->operate = true;

  if (mrm_behavior == MrmState::NONE) {
    RCLCPP_WARN(this->get_logger(), "MRM behavior is None. Do nothing.");
    return;
  }
  if (mrm_behavior == MrmState::COMFORTABLE_STOP) {
    auto result = client_mrm_comfortable_stop_->async_send_request(request).get();
    if (result->response.success == true) {
      RCLCPP_WARN(this->get_logger(), "Comfortable stop is operated");
    } else {
      RCLCPP_ERROR(this->get_logger(), "Comfortable stop is failed to operate");
    }
    return;
  }
  if (mrm_behavior == MrmState::EMERGENCY_STOP) {
    auto result = client_mrm_emergency_stop_->async_send_request(request).get();
    if (result->response.success == true) {
      RCLCPP_WARN(this->get_logger(), "Emergency stop is operated");
    } else {
      RCLCPP_ERROR(this->get_logger(), "Emergency stop is failed to operate");
    }
    return;
  }
  RCLCPP_WARN(this->get_logger(), "invalid MRM behavior: %d", mrm_behavior);
}

void EmergencyHandler::cancelMrmBehavior(
  const autoware_adapi_v1_msgs::msg::MrmState::_behavior_type & mrm_behavior) const
{
  using autoware_adapi_v1_msgs::msg::MrmState;

  auto request = std::make_shared<tier4_system_msgs::srv::OperateMrm::Request>();
  request->operate = false;

  if (mrm_behavior == MrmState::NONE) {
    // Do nothing
    return;
  }
  if (mrm_behavior == MrmState::COMFORTABLE_STOP) {
    auto result = client_mrm_comfortable_stop_->async_send_request(request).get();
    if (result->response.success == true) {
      RCLCPP_WARN(this->get_logger(), "Comfortable stop is canceled");
    } else {
      RCLCPP_ERROR(this->get_logger(), "Comfortable stop is failed to cancel");
    }
    return;
  }
  if (mrm_behavior == MrmState::EMERGENCY_STOP) {
    auto result = client_mrm_emergency_stop_->async_send_request(request).get();
    if (result->response.success == true) {
      RCLCPP_WARN(this->get_logger(), "Emergency stop is canceled");
    } else {
      RCLCPP_ERROR(this->get_logger(), "Emergency stop is failed to cancel");
    }
    return;
  }
  RCLCPP_WARN(this->get_logger(), "invalid MRM behavior: %d", mrm_behavior);
}

bool EmergencyHandler::isDataReady()
{
  if (!hazard_status_stamped_) {
    RCLCPP_INFO_THROTTLE(
      this->get_logger(), *this->get_clock(), std::chrono::milliseconds(5000).count(),
      "waiting for hazard_status_stamped msg...");
    return false;
  }

  if (param_.use_comfortable_stop && !isComfortableStopStatusAvailable()) {
    RCLCPP_INFO_THROTTLE(
      this->get_logger(), *this->get_clock(), std::chrono::milliseconds(5000).count(),
      "waiting for mrm comfortable stop to become available...");
    return false;
  }

  if (!isEmergencyStopStatusAvailable()) {
    RCLCPP_INFO_THROTTLE(
      this->get_logger(), *this->get_clock(), std::chrono::milliseconds(5000).count(),
      "waiting for mrm emergency stop to become available...");
    return false;
  }

  return true;
}

void EmergencyHandler::checkHazardStatusTimeout()
{
  if ((this->now() - stamp_hazard_status_).seconds() > param_.timeout_hazard_status) {
    is_hazard_status_timeout_ = true;
    RCLCPP_WARN_THROTTLE(
      this->get_logger(), *this->get_clock(), std::chrono::milliseconds(1000).count(),
      "heartbeat_hazard_status is timeout");
  } else {
    is_hazard_status_timeout_ = false;
  }
}

void EmergencyHandler::onTimer()
{
  if (!isDataReady()) {
    return;
  }

  // Check whether heartbeat hazard_status is timeout
  checkHazardStatusTimeout();

  // Update Emergency State
  updateMrmState();

  // Publish control commands
  publishControlCommands();
  operateMrm();
  publishMrmState();
}

void EmergencyHandler::transitionTo(const int new_state)
{
  using autoware_adapi_v1_msgs::msg::MrmState;

  const auto state2string = [](const int state) {
    if (state == MrmState::NORMAL) {
      return "NORMAL";
    }
    if (state == MrmState::MRM_OPERATING) {
      return "MRM_OPERATING";
    }
    if (state == MrmState::MRM_SUCCEEDED) {
      return "MRM_SUCCEEDED";
    }
    if (state == MrmState::MRM_FAILED) {
      return "MRM_FAILED";
    }

    const auto msg = "invalid state: " + std::to_string(state);
    throw std::runtime_error(msg);
  };

  RCLCPP_DEBUG(
    this->get_logger(), "MRM State changed: %s -> %s", state2string(mrm_state_.state),
    state2string(new_state));

  mrm_state_.state = new_state;
}

void EmergencyHandler::updateMrmState()
{
  using autoware_adapi_v1_msgs::msg::MrmState;
  using autoware_vehicle_msgs::msg::ControlModeReport;

  // Check emergency
  const bool is_emergency = isEmergency();

  // Get mode
  const bool is_auto_mode = isAutonomous();

  // State Machine
  if (mrm_state_.state == MrmState::NORMAL) {
    // NORMAL
    if (is_auto_mode && is_emergency) {
      transitionTo(MrmState::MRM_OPERATING);
      return;
    }
  } else {
    // Emergency
    // Send recovery events if "not emergency"
    if (!is_emergency) {
      transitionTo(MrmState::NORMAL);
      return;
    }

    if (mrm_state_.state == MrmState::MRM_OPERATING) {
      // TODO(Kenji Miyake): Check MRC is accomplished
      if (isStopped()) {
        transitionTo(MrmState::MRM_SUCCEEDED);
        return;
      }
    } else if (mrm_state_.state == MrmState::MRM_SUCCEEDED) {
      // Do nothing(only checking common recovery events)
    } else if (mrm_state_.state == MrmState::MRM_FAILED) {
      // Do nothing(only checking common recovery events)
    } else {
      const auto msg = "invalid state: " + std::to_string(mrm_state_.state);
      throw std::runtime_error(msg);
    }
  }
}

autoware_adapi_v1_msgs::msg::MrmState::_behavior_type EmergencyHandler::getCurrentMrmBehavior()
{
  using autoware_adapi_v1_msgs::msg::MrmState;
  using autoware_system_msgs::msg::HazardStatus;

  // Get hazard level
  auto level = hazard_status_stamped_->status.level;
  if (is_hazard_status_timeout_) {
    level = HazardStatus::SINGLE_POINT_FAULT;
  }

  // State machine
  if (mrm_state_.behavior == MrmState::NONE) {
    if (level == HazardStatus::LATENT_FAULT) {
      if (param_.use_comfortable_stop) {
        return MrmState::COMFORTABLE_STOP;
      }
      return MrmState::EMERGENCY_STOP;
    }
    if (level == HazardStatus::SINGLE_POINT_FAULT) {
      return MrmState::EMERGENCY_STOP;
    }
  }
  if (mrm_state_.behavior == MrmState::COMFORTABLE_STOP) {
    if (level == HazardStatus::SINGLE_POINT_FAULT) {
      return MrmState::EMERGENCY_STOP;
    }
  }

  return mrm_state_.behavior;
}

bool EmergencyHandler::isAutonomous()
{
  using autoware_vehicle_msgs::msg::ControlModeReport;
  auto mode = sub_control_mode_.takeData();
  if (mode == nullptr) return false;
  return mode->mode == ControlModeReport::AUTONOMOUS;
}

bool EmergencyHandler::isEmergency()
{
  return hazard_status_stamped_->status.emergency ||
         hazard_status_stamped_->status.emergency_holding || is_hazard_status_timeout_;
}

bool EmergencyHandler::isStopped()
{
  auto odom = sub_odom_.takeData();
  if (odom == nullptr) return false;
  constexpr auto th_stopped_velocity = 0.001;
<<<<<<< HEAD
  return (odom->twist.twist.linear.x < th_stopped_velocity);
}

bool EmergencyHandler::isComfortableStopStatusAvailable()
{
  auto status = sub_mrm_comfortable_stop_status_.takeData();
  if (status == nullptr) return false;
  return status->state != tier4_system_msgs::msg::MrmBehaviorStatus::NOT_AVAILABLE;
}

bool EmergencyHandler::isEmergencyStopStatusAvailable()
{
  auto status = sub_mrm_emergency_stop_status_.takeData();
  if (status == nullptr) return false;
  return status->state != tier4_system_msgs::msg::MrmBehaviorStatus::NOT_AVAILABLE;
=======
  return (std::abs(odom_->twist.twist.linear.x) < th_stopped_velocity);
}

bool EmergencyHandler::isDrivingBackwards()
{
  constexpr auto th_moving_backwards = -0.001;
  return odom_->twist.twist.linear.x < th_moving_backwards;
>>>>>>> 5913c5c1
}

#include <rclcpp_components/register_node_macro.hpp>
RCLCPP_COMPONENTS_REGISTER_NODE(EmergencyHandler)<|MERGE_RESOLUTION|>--- conflicted
+++ resolved
@@ -422,8 +422,7 @@
   auto odom = sub_odom_.takeData();
   if (odom == nullptr) return false;
   constexpr auto th_stopped_velocity = 0.001;
-<<<<<<< HEAD
-  return (odom->twist.twist.linear.x < th_stopped_velocity);
+  return (std::abs(odom->twist.twist.linear.x) < th_stopped_velocity);
 }
 
 bool EmergencyHandler::isComfortableStopStatusAvailable()
@@ -438,15 +437,14 @@
   auto status = sub_mrm_emergency_stop_status_.takeData();
   if (status == nullptr) return false;
   return status->state != tier4_system_msgs::msg::MrmBehaviorStatus::NOT_AVAILABLE;
-=======
-  return (std::abs(odom_->twist.twist.linear.x) < th_stopped_velocity);
 }
 
 bool EmergencyHandler::isDrivingBackwards()
 {
+  auto odom = sub_odom_.takeData();
+  if (odom == nullptr) return false;
   constexpr auto th_moving_backwards = -0.001;
-  return odom_->twist.twist.linear.x < th_moving_backwards;
->>>>>>> 5913c5c1
+  return odom->twist.twist.linear.x < th_moving_backwards;
 }
 
 #include <rclcpp_components/register_node_macro.hpp>
