--- conflicted
+++ resolved
@@ -92,7 +92,6 @@
             self.objects_pub.publish(objects_msg)
 
         # traffic signals
-<<<<<<< HEAD
         if traffic_signals_msg:
             traffic_signals_msg.stamp = timestamp
             self.traffic_signals_pub.publish(traffic_signals_msg)
@@ -100,15 +99,6 @@
         elif self.prev_traffic_signals_msg:
             self.prev_traffic_signals_msg.stamp = timestamp
             self.traffic_signals_pub.publish(self.prev_traffic_signals_msg)
-=======
-        # if traffic_signals_msg:
-        #     traffic_signals_msg.header.stamp = timestamp
-        #     self.traffic_signals_pub.publish(traffic_signals_msg)
-        #     self.prev_traffic_signals_msg = traffic_signals_msg
-        # elif self.prev_traffic_signals_msg:
-        #     self.prev_traffic_signals_msg.header.stamp = timestamp
-        #     self.traffic_signals_pub.publish(self.prev_traffic_signals_msg)
->>>>>>> b1e6fcfc
 
     def onPushed(self, event):
         if self.widget.button.isChecked():
