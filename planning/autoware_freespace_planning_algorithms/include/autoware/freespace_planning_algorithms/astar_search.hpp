--- conflicted
+++ resolved
@@ -119,11 +119,7 @@
   }
 
 private:
-<<<<<<< HEAD
-=======
-  void setTransitionTable();
   void setCollisionFreeDistanceMap();
->>>>>>> f1baaaaf
   bool search();
   void expandNodes(AstarNode & current_node, const bool is_back = false);
   void resetData();
@@ -143,11 +139,8 @@
 
   // hybrid astar variables
   std::vector<AstarNode> graph_;
-<<<<<<< HEAD
-=======
   std::vector<double> col_free_distance_map_;
 
->>>>>>> f1baaaaf
   std::priority_queue<AstarNode *, std::vector<AstarNode *>, NodeComparison> openlist_;
 
   // goal node, which may helpful in testing and debugging
