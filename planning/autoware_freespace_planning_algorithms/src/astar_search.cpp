--- conflicted
+++ resolved
@@ -110,8 +110,8 @@
   // clearing openlist is necessary because otherwise remaining elements of openlist
   // point to deleted node.
   openlist_ = std::priority_queue<AstarNode *, std::vector<AstarNode *>, NodeComparison>();
-  int nb_of_grid_nodes = costmap_.info.width * costmap_.info.height;
-  int total_astar_node_count = nb_of_grid_nodes * planner_common_param_.theta_size;
+  const int nb_of_grid_nodes = costmap_.info.width * costmap_.info.height;
+  const int total_astar_node_count = nb_of_grid_nodes * planner_common_param_.theta_size;
   graph_ = std::vector<AstarNode>(total_astar_node_count);
   col_free_distance_map_ =
     std::vector<double>(nb_of_grid_nodes, std::numeric_limits<double>::max());
@@ -146,7 +146,6 @@
   const geometry_msgs::msg::Pose & start_pose,
   const std::vector<geometry_msgs::msg::Pose> & goal_candidates)
 {
-<<<<<<< HEAD
   if (goal_candidates.empty()) return false;
 
   if (goal_candidates.size() == 1) {
@@ -189,16 +188,6 @@
   }
 
   return true;
-=======
-  // clearing openlist is necessary because otherwise remaining elements of openlist
-  // point to deleted node.
-  openlist_ = std::priority_queue<AstarNode *, std::vector<AstarNode *>, NodeComparison>();
-  const int nb_of_grid_nodes = costmap_.info.width * costmap_.info.height;
-  const int total_astar_node_count = nb_of_grid_nodes * planner_common_param_.theta_size;
-  graph_ = std::vector<AstarNode>(total_astar_node_count);
-  col_free_distance_map_ =
-    std::vector<double>(nb_of_grid_nodes, std::numeric_limits<double>::max());
->>>>>>> ab5bf7ed
 }
 
 void AstarSearch::setCollisionFreeDistanceMap()
