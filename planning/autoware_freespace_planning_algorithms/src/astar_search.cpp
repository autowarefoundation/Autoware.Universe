--- conflicted
+++ resolved
@@ -252,25 +252,15 @@
 
 void AstarSearch::expandNodes(AstarNode & current_node, const bool is_back)
 {
-<<<<<<< HEAD
-  const auto index_theta = discretizeAngle(current_node.theta, planner_common_param_.theta_size);
-  for (const auto & transition : transition_table_[index_theta]) {
-    // flip is_back flag in case of backward search
-    bool is_back =
-      search_method_ == SearchMethod::Backward ? !transition.is_back : transition.is_back;
-
+  const auto current_pose = node2pose(current_node);
+  double direction = is_back ? -1.0 : 1.0;
+  if (search_method_ == SearchMethod::Backward) direction*= -1.0;
+  double distance = getExpansionDistance(current_node) * direction;
+  int steering_index = -1 * planner_common_param_.turning_steps;
+  for (; steering_index <= planner_common_param_.turning_steps; ++steering_index) {
     // skip transition back to parent
     // skip transition resulting in frequent direction change
     if (current_node.parent != nullptr && is_back != current_node.is_back) {
-=======
-  const auto current_pose = node2pose(current_node);
-  double distance = getExpansionDistance(current_node) * (is_back ? -1.0 : 1.0);
-  int steering_index = -1 * planner_common_param_.turning_steps;
-  for (; steering_index <= planner_common_param_.turning_steps; ++steering_index) {
-    // skip expansion back to parent
-    // skip expansion resulting in frequent direction change
-    if (is_back != current_node.is_back) {
->>>>>>> 612f95d3
       if (
         steering_index == current_node.steering_index ||
         current_node.dir_distance < min_dir_change_dist_)
@@ -305,12 +295,7 @@
     // Compare cost
     if (next_node->status == NodeStatus::None || next_node->fc > total_cost) {
       next_node->status = NodeStatus::Open;
-<<<<<<< HEAD
-      next_node->set(
-        next_pose, move_cost, total_cost, transition.steering_index, is_back);
-=======
       next_node->set(next_pose, move_cost, total_cost, steering_index, is_back);
->>>>>>> 612f95d3
       next_node->dir_distance =
         std::abs(distance) + (is_direction_switch ? 0.0 : current_node.dir_distance);
       next_node->dist_to_goal = autoware::universe_utils::calcDistance2d(next_pose, goal_pose_);
