// Copyright 2015-2019 Autoware Foundation. All rights reserved.
//
// Licensed under the Apache License, Version 2.0 (the "License");
// you may not use this file except in compliance with the License.
// You may obtain a copy of the License at
//
//     http://www.apache.org/licenses/LICENSE-2.0
//
// Unless required by applicable law or agreed to in writing, software
// distributed under the License is distributed on an "AS IS" BASIS,
// WITHOUT WARRANTIES OR CONDITIONS OF ANY KIND, either express or implied.
// See the License for the specific language governing permissions and
// limitations under the License.

#include "autoware/freespace_planning_algorithms/astar_search.hpp"

#include "autoware/freespace_planning_algorithms/kinematic_bicycle_model.hpp"

#include <autoware/universe_utils/geometry/geometry.hpp>
#include <autoware/universe_utils/math/unit_conversion.hpp>

#include <tf2/utils.h>

#ifdef ROS_DISTRO_GALACTIC
#include <tf2_geometry_msgs/tf2_geometry_msgs.h>
#else
#include <tf2_geometry_msgs/tf2_geometry_msgs.hpp>
#endif

#include <vector>

namespace autoware::freespace_planning_algorithms
{
double calcReedsSheppDistance(
  const geometry_msgs::msg::Pose & p1, const geometry_msgs::msg::Pose & p2, double radius)
{
  const auto rs_space = ReedsSheppStateSpace(radius);
  const ReedsSheppStateSpace::StateXYT pose0{
    p1.position.x, p1.position.y, tf2::getYaw(p1.orientation)};
  const ReedsSheppStateSpace::StateXYT pose1{
    p2.position.x, p2.position.y, tf2::getYaw(p2.orientation)};
  return rs_space.distance(pose0, pose1);
}

void setYaw(geometry_msgs::msg::Quaternion * orientation, const double yaw)
{
  *orientation = autoware::universe_utils::createQuaternionFromYaw(yaw);
}

geometry_msgs::msg::Pose calcRelativePose(
  const geometry_msgs::msg::Pose & base_pose, const geometry_msgs::msg::Pose & pose)
{
  tf2::Transform tf_transform;
  tf2::convert(base_pose, tf_transform);

  geometry_msgs::msg::TransformStamped transform;
  transform.transform = tf2::toMsg(tf_transform.inverse());

  geometry_msgs::msg::PoseStamped transformed;
  geometry_msgs::msg::PoseStamped pose_orig;
  pose_orig.pose = pose;
  tf2::doTransform(pose_orig, transformed, transform);

  return transformed.pose;
}

AstarSearch::AstarSearch(
  const PlannerCommonParam & planner_common_param, const VehicleShape & collision_vehicle_shape,
  const AstarParam & astar_param)
: AbstractPlanningAlgorithm(planner_common_param, collision_vehicle_shape),
  astar_param_(astar_param),
  goal_node_(nullptr),
  use_reeds_shepp_(true)
{
  steering_resolution_ =
    collision_vehicle_shape_.max_steering / planner_common_param_.turning_steps;
  heading_resolution_ = 2.0 * M_PI / planner_common_param_.theta_size;

  double avg_steering =
    steering_resolution_ + (collision_vehicle_shape_.max_steering - steering_resolution_) / 2.0;
  avg_turning_radius_ =
    kinematic_bicycle_model::getTurningRadius(collision_vehicle_shape_.base_length, avg_steering);

  setTransitionTable();
}

void AstarSearch::setTransitionTable()
{
  const double distance = astar_param_.expansion_distance;
  transition_table_.resize(planner_common_param_.theta_size);

  std::vector<NodeUpdate> forward_transitions;
  int steering_ind = -1 * planner_common_param_.turning_steps;
  for (; steering_ind <= planner_common_param_.turning_steps; ++steering_ind) {
    const double steering = static_cast<double>(steering_ind) * steering_resolution_;
    geometry_msgs::msg::Pose shift_pose = kinematic_bicycle_model::getPoseShift(
      0.0, collision_vehicle_shape_.base_length, steering, distance);
    forward_transitions.push_back(
      {shift_pose.position.x, shift_pose.position.y, tf2::getYaw(shift_pose.orientation), distance,
       steering_ind, false});
  }

  for (int i = 0; i < planner_common_param_.theta_size; ++i) {
    const double theta = static_cast<double>(i) * heading_resolution_;
    for (const auto & transition : forward_transitions) {
      transition_table_[i].push_back(transition.rotated(theta));
    }

    if (astar_param_.use_back) {
      for (const auto & transition : forward_transitions) {
        transition_table_[i].push_back(transition.reversed().rotated(theta));
      }
    }
  }
}

void AstarSearch::setMap(const nav_msgs::msg::OccupancyGrid & costmap)
{
  AbstractPlanningAlgorithm::setMap(costmap);

  clearNodes();

  int total_astar_node_count =
    costmap_.info.width * costmap_.info.height * planner_common_param_.theta_size;
  graph_.resize(total_astar_node_count);
}

bool AstarSearch::makePlan(
  const geometry_msgs::msg::Pose & start_pose, const geometry_msgs::msg::Pose & goal_pose)
{
  start_pose_ = global2local(costmap_, start_pose);
  goal_pose_ = global2local(costmap_, goal_pose);

  clearNodes();
  graph_.reserve(100000);

  if (!setStartNode()) {
    throw std::logic_error("Invalid start pose");
    return false;
  }

  if (!setGoalNode()) {
    throw std::logic_error("Invalid goal pose");
    return false;
  }

  if (!search()) {
    throw std::logic_error("HA* failed to find path to goal");
    return false;
  }
  return true;
}

void AstarSearch::clearNodes()
{
  // clearing openlist is necessary because otherwise remaining elements of openlist
  // point to deleted node.
  openlist_ = std::priority_queue<AstarNode *, std::vector<AstarNode *>, NodeComparison>();

  graph_.clear();
}

bool AstarSearch::setStartNode()
{
  const auto index = pose2index(costmap_, start_pose_, planner_common_param_.theta_size);

  if (detectCollision(index)) {
    return false;
  }

  // Set start node
  AstarNode * start_node = &graph_[getKey(index)];
  start_node->x = start_pose_.position.x;
  start_node->y = start_pose_.position.y;
  start_node->theta = 2.0 * M_PI / planner_common_param_.theta_size * index.theta;
  start_node->gc = 0;
  start_node->fc = estimateCost(start_pose_);
  start_node->steering_index = 0;
  start_node->is_back = false;
  start_node->status = NodeStatus::Open;
  start_node->parent = nullptr;

  // Push start node to openlist
  openlist_.push(start_node);

  return true;
}

bool AstarSearch::setGoalNode()
{
  const auto index = pose2index(costmap_, goal_pose_, planner_common_param_.theta_size);

  if (detectCollision(index)) {
    return false;
  }

  return true;
}

double AstarSearch::estimateCost(const geometry_msgs::msg::Pose & pose) const
{
  double total_cost = 0.0;
  // Temporarily, until reeds_shepp gets stable.
  if (use_reeds_shepp_) {
    total_cost += calcReedsSheppDistance(pose, goal_pose_, avg_turning_radius_) *
                  astar_param_.distance_heuristic_weight;
  } else {
    total_cost += autoware::universe_utils::calcDistance2d(pose, goal_pose_) *
                  astar_param_.distance_heuristic_weight;
  }
  return total_cost;
}

bool AstarSearch::search()
{
  const rclcpp::Time begin = rclcpp::Clock(RCL_ROS_TIME).now();

  // Start A* search
  while (!openlist_.empty()) {
    // Check time and terminate if the search reaches the time limit
    const rclcpp::Time now = rclcpp::Clock(RCL_ROS_TIME).now();
    const double msec = (now - begin).seconds() * 1000.0;
    if (msec > planner_common_param_.time_limit) {
      return false;
    }

    // Expand minimum cost node
    AstarNode * current_node = openlist_.top();
    openlist_.pop();
    if (current_node->status == NodeStatus::Closed) continue;
    current_node->status = NodeStatus::Closed;

    if (isGoal(*current_node)) {
      goal_node_ = current_node;
      setPath(*current_node);
      return true;
    }

    expandNodes(*current_node);
  }

  // Failed to find path
  return false;
}

void AstarSearch::expandNodes(AstarNode & current_node)
{
  const auto index_theta = discretizeAngle(current_node.theta, planner_common_param_.theta_size);
  for (const auto & transition : transition_table_[index_theta]) {
    // skip transition back to parent
    // skip transition resulting in frequent direction change
    if (transition.is_back != current_node.is_back) {
      if (
        transition.steering_index == current_node.steering_index ||
        current_node.dir_distance < min_dir_change_dist_)
        continue;
    }

    // Calculate index of the next state
    geometry_msgs::msg::Pose next_pose;
    next_pose.position.x = current_node.x + transition.shift_x;
    next_pose.position.y = current_node.y + transition.shift_y;
    setYaw(&next_pose.orientation, current_node.theta + transition.shift_theta);
    const auto next_index = pose2index(costmap_, next_pose, planner_common_param_.theta_size);

    if (isOutOfRange(next_index)) continue;
    if (isObs(next_index)) continue;

    AstarNode * next_node = &graph_[getKey(next_index)];
    if (next_node->status == NodeStatus::Closed) continue;
    if (detectCollision(next_index)) continue;

    const bool is_direction_switch =
      (current_node.parent != nullptr) && (transition.is_back != current_node.is_back);
    double weights_sum = 1.0;
    weights_sum += is_direction_switch ? planner_common_param_.direction_change_weight : 0.0;
    weights_sum += getSteeringCost(transition.steering_index);
    weights_sum += getSteeringChangeCost(transition.steering_index, current_node.steering_index);
<<<<<<< HEAD
    weights_sum += getObstacleDistanceCost(next_index);
    
=======

>>>>>>> 99fef5fa
    weights_sum *= transition.is_back ? planner_common_param_.reverse_weight : 1.0;

    double move_cost = current_node.gc + weights_sum * transition.distance;
    double total_cost = move_cost + estimateCost(next_pose);
    // Compare cost
    if (next_node->status == NodeStatus::None || next_node->fc > total_cost) {
      next_node->status = NodeStatus::Open;
      next_node->x = next_pose.position.x;
      next_node->y = next_pose.position.y;
      next_node->theta = tf2::getYaw(next_pose.orientation);
      next_node->gc = move_cost;
      next_node->fc = total_cost;
      next_node->dir_distance =
        transition.distance + (is_direction_switch ? 0.0 : current_node.dir_distance);
      next_node->steering_index = transition.steering_index;
      next_node->is_back = transition.is_back;
      next_node->parent = &current_node;
      openlist_.push(next_node);
      continue;
    }
  }
}

double AstarSearch::getSteeringCost(const int steering_index) const
{
  return planner_common_param_.curve_weight *
         (abs(steering_index) / planner_common_param_.turning_steps);
}

double AstarSearch::getSteeringChangeCost(
  const int steering_index, const int prev_steering_index) const
{
  double steering_index_diff = abs(steering_index - prev_steering_index);
  return astar_param_.steering_change_weight * steering_index_diff /
         (2.0 * planner_common_param_.turning_steps);
}

double AstarSearch::getObstacleDistanceCost(const IndexXYT& index) const
{
  double distance_to_obs = getObstacleEDT(index);
  return astar_param_.obstacle_distance_weight / (1.0 + distance_to_obs);
}

void AstarSearch::setPath(const AstarNode & goal_node)
{
  std_msgs::msg::Header header;
  header.stamp = rclcpp::Clock(RCL_ROS_TIME).now();
  header.frame_id = costmap_.header.frame_id;

  waypoints_.header = header;
  waypoints_.waypoints.clear();

  // From the goal node to the start node
  const AstarNode * node = &goal_node;

  // push exact goal pose first
  geometry_msgs::msg::PoseStamped pose;
  pose.header = header;
  pose.pose = local2global(costmap_, goal_pose_);

  waypoints_.waypoints.push_back({pose, node->is_back});

  // push astar nodes poses
  while (node != nullptr) {
    geometry_msgs::msg::PoseStamped pose;
    pose.header = header;
    pose.pose = local2global(costmap_, node2pose(*node));

    waypoints_.waypoints.push_back({pose, node->is_back});

    // To the next node
    node = node->parent;
  }

  // Reverse the vector to be start to goal order
  std::reverse(waypoints_.waypoints.begin(), waypoints_.waypoints.end());

  // Update first point direction
  if (waypoints_.waypoints.size() > 1) {
    waypoints_.waypoints.at(0).is_back = waypoints_.waypoints.at(1).is_back;
  }
}

bool AstarSearch::isGoal(const AstarNode & node) const
{
  const double lateral_goal_range = planner_common_param_.lateral_goal_range / 2.0;
  const double longitudinal_goal_range = planner_common_param_.longitudinal_goal_range / 2.0;
  const double goal_angle =
    autoware::universe_utils::deg2rad(planner_common_param_.angle_goal_range / 2.0);

  const auto relative_pose = calcRelativePose(goal_pose_, node2pose(node));

  // Check conditions
  if (astar_param_.only_behind_solutions && relative_pose.position.x > 0) {
    return false;
  }

  if (
    std::fabs(relative_pose.position.x) > longitudinal_goal_range ||
    std::fabs(relative_pose.position.y) > lateral_goal_range) {
    return false;
  }

  const auto angle_diff =
    autoware::universe_utils::normalizeRadian(tf2::getYaw(relative_pose.orientation));
  if (std::abs(angle_diff) > goal_angle) {
    return false;
  }

  return true;
}

geometry_msgs::msg::Pose AstarSearch::node2pose(const AstarNode & node) const
{
  geometry_msgs::msg::Pose pose_local;

  pose_local.position.x = node.x;
  pose_local.position.y = node.y;
  pose_local.position.z = goal_pose_.position.z;
  pose_local.orientation = autoware::universe_utils::createQuaternionFromYaw(node.theta);

  return pose_local;
}

}  // namespace autoware::freespace_planning_algorithms<|MERGE_RESOLUTION|>--- conflicted
+++ resolved
@@ -276,12 +276,8 @@
     weights_sum += is_direction_switch ? planner_common_param_.direction_change_weight : 0.0;
     weights_sum += getSteeringCost(transition.steering_index);
     weights_sum += getSteeringChangeCost(transition.steering_index, current_node.steering_index);
-<<<<<<< HEAD
     weights_sum += getObstacleDistanceCost(next_index);
-    
-=======
-
->>>>>>> 99fef5fa
+
     weights_sum *= transition.is_back ? planner_common_param_.reverse_weight : 1.0;
 
     double move_cost = current_node.gc + weights_sum * transition.distance;
@@ -319,7 +315,7 @@
          (2.0 * planner_common_param_.turning_steps);
 }
 
-double AstarSearch::getObstacleDistanceCost(const IndexXYT& index) const
+double AstarSearch::getObstacleDistanceCost(const IndexXYT & index) const
 {
   double distance_to_obs = getObstacleEDT(index);
   return astar_param_.obstacle_distance_weight / (1.0 + distance_to_obs);
