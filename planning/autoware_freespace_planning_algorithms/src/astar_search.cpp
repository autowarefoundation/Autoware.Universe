// Copyright 2015-2019 Autoware Foundation. All rights reserved.
//
// Licensed under the Apache License, Version 2.0 (the "License");
// you may not use this file except in compliance with the License.
// You may obtain a copy of the License at
//
//     http://www.apache.org/licenses/LICENSE-2.0
//
// Unless required by applicable law or agreed to in writing, software
// distributed under the License is distributed on an "AS IS" BASIS,
// WITHOUT WARRANTIES OR CONDITIONS OF ANY KIND, either express or implied.
// See the License for the specific language governing permissions and
// limitations under the License.

#include "autoware/freespace_planning_algorithms/astar_search.hpp"

#include "autoware/freespace_planning_algorithms/abstract_algorithm.hpp"
#include "autoware/freespace_planning_algorithms/kinematic_bicycle_model.hpp"

#include <autoware/universe_utils/geometry/geometry.hpp>
#include <autoware/universe_utils/math/unit_conversion.hpp>

#include <geometry_msgs/msg/detail/point__struct.hpp>
#include <geometry_msgs/msg/detail/quaternion__struct.hpp>

#include <tf2/LinearMath/Transform.h>
#include <tf2/utils.h>

#include <limits>

#ifdef ROS_DISTRO_GALACTIC
#include <tf2_geometry_msgs/tf2_geometry_msgs.h>
#else
#include <tf2_geometry_msgs/tf2_geometry_msgs.hpp>
#endif

#include <algorithm>
#include <vector>

namespace autoware::freespace_planning_algorithms
{
using autoware::universe_utils::calcDistance2d;

double calcReedsSheppDistance(const Pose & p1, const Pose & p2, double radius)
{
  const auto rs_space = ReedsSheppStateSpace(radius);
  const ReedsSheppStateSpace::StateXYT pose0{
    p1.position.x, p1.position.y, tf2::getYaw(p1.orientation)};
  const ReedsSheppStateSpace::StateXYT pose1{
    p2.position.x, p2.position.y, tf2::getYaw(p2.orientation)};
  return rs_space.distance(pose0, pose1);
}

void setYaw(geometry_msgs::msg::Quaternion * orientation, const double yaw)
{
  *orientation = autoware::universe_utils::createQuaternionFromYaw(yaw);
}

Pose calcRelativePose(const Pose & base_pose, const Pose & pose)
{
  tf2::Transform tf_transform;
  tf2::convert(base_pose, tf_transform);

  geometry_msgs::msg::TransformStamped transform;
  transform.transform = tf2::toMsg(tf_transform.inverse());

  geometry_msgs::msg::PoseStamped transformed;
  geometry_msgs::msg::PoseStamped pose_orig;
  pose_orig.pose = pose;
  tf2::doTransform(pose_orig, transformed, transform);

  return transformed.pose;
}

AstarSearch::AstarSearch(
  const PlannerCommonParam & planner_common_param, const VehicleShape & collision_vehicle_shape,
  const AstarParam & astar_param)
: AbstractPlanningAlgorithm(planner_common_param, collision_vehicle_shape),
  astar_param_(astar_param),
  goal_node_(nullptr),
  use_reeds_shepp_(true)
{
  steering_resolution_ =
    collision_vehicle_shape_.max_steering / planner_common_param_.turning_steps;
  heading_resolution_ = 2.0 * M_PI / planner_common_param_.theta_size;

  double avg_steering =
    steering_resolution_ + (collision_vehicle_shape_.max_steering - steering_resolution_) / 2.0;
  avg_turning_radius_ =
    kinematic_bicycle_model::getTurningRadius(collision_vehicle_shape_.base_length, avg_steering);

  is_backward_search_ = astar_param_.search_method == "backward";

  min_expansion_dist_ = astar_param_.expansion_distance;
  max_expansion_dist_ = collision_vehicle_shape_.base_length * base_length_max_expansion_factor_;
}

void AstarSearch::setMap(const nav_msgs::msg::OccupancyGrid & costmap)
{
  AbstractPlanningAlgorithm::setMap(costmap);

  // ensure minimum expansion distance is larger then grid cell diagonal length
  min_expansion_dist_ = std::max(astar_param_.expansion_distance, 1.5 * costmap_.info.resolution);
  max_expansion_dist_ = std::max(
    collision_vehicle_shape_.base_length * base_length_max_expansion_factor_, min_expansion_dist_);
}

void AstarSearch::resetData()
{
  // clearing openlist is necessary because otherwise remaining elements of openlist
  // point to deleted node.
  openlist_ = std::priority_queue<AstarNode *, std::vector<AstarNode *>, NodeComparison>();
  graph_.clear();
  int nb_of_grid_nodes = costmap_.info.width * costmap_.info.height;
  int total_astar_node_count = nb_of_grid_nodes * planner_common_param_.theta_size;
  graph_.resize(total_astar_node_count);
  col_free_distance_map_.clear();
  col_free_distance_map_.resize(nb_of_grid_nodes, std::numeric_limits<double>::max());
  shifted_goal_pose_ = {};
}

bool AstarSearch::makePlan(const Pose & start_pose, const Pose & goal_pose)
{
  resetData();

  start_pose_ = global2local(costmap_, start_pose);
  goal_pose_ = global2local(costmap_, goal_pose);

  if (detectCollision(start_pose_) || detectCollision(goal_pose_)) {
    throw std::logic_error("Invalid start or goal pose");
  }

  if (is_backward_search_) std::swap(start_pose_, goal_pose_);

  setCollisionFreeDistanceMap();

  setStartNode();

  if (!search()) {
    throw std::logic_error("HA* failed to find path to goal");
  }

  return true;
}

bool AstarSearch::makePlan(
  const geometry_msgs::msg::Pose & start_pose,
  const std::vector<geometry_msgs::msg::Pose> & goal_candidates)
{
<<<<<<< HEAD
  if (goal_candidates.empty()) return false;

  if (goal_candidates.size() == 1) {
    return makePlan(start_pose, goal_candidates.front());
  }

  resetData();

  start_pose_ = global2local(costmap_, start_pose);

  std::vector<Pose> goals_local;
  for (const auto & goal : goal_candidates) {
    const auto goal_local = global2local(costmap_, goal);
    if (detectCollision(goal_local)) continue;
    goals_local.push_back(goal_local);
  }

  if (detectCollision(start_pose_) || goals_local.empty()) {
    throw std::logic_error("Invalid start or goal pose");
    return false;
  }

  goal_pose_ = is_backward_search_ ? start_pose_ : goals_local.front();

  setCollisionFreeDistanceMap();

  if (is_backward_search_) {
    double cost_offset = 0.0;
    for (const auto & pose : goals_local) {
      start_pose_ = pose;
      setStartNode(cost_offset);
      cost_offset += multi_goal_backward_cost_offset;
    }
  } else {
    setStartNode();
    alternate_goals_ = goals_local;
  }

  if (!search()) {
    throw std::logic_error("HA* failed to find path to goal");
    return false;
  }
  return true;
=======
  // clearing openlist is necessary because otherwise remaining elements of openlist
  // point to deleted node.
  openlist_ = std::priority_queue<AstarNode *, std::vector<AstarNode *>, NodeComparison>();
  int nb_of_grid_nodes = costmap_.info.width * costmap_.info.height;
  int total_astar_node_count = nb_of_grid_nodes * planner_common_param_.theta_size;
  graph_ = std::vector<AstarNode>(total_astar_node_count);
  col_free_distance_map_ =
    std::vector<double>(nb_of_grid_nodes, std::numeric_limits<double>::max());
>>>>>>> f012a8e4
}

void AstarSearch::setCollisionFreeDistanceMap()
{
  using Entry = std::pair<IndexXY, double>;
  struct CompareEntry
  {
    bool operator()(const Entry & a, const Entry & b) { return a.second > b.second; }
  };
  std::priority_queue<Entry, std::vector<Entry>, CompareEntry> heap;
  std::vector<bool> closed(col_free_distance_map_.size(), false);
  auto goal_index = pose2index(costmap_, goal_pose_, planner_common_param_.theta_size);
  col_free_distance_map_[indexToId(goal_index)] = 0.0;
  heap.push({IndexXY{goal_index.x, goal_index.y}, 0.0});

  Entry current;
  std::array<int, 3> offsets = {1, 0, -1};
  while (!heap.empty()) {
    current = heap.top();
    heap.pop();
    int id = indexToId(current.first);
    if (closed[id]) continue;
    closed[id] = true;

    const auto & index = current.first;
    for (const auto & offset_x : offsets) {
      int x = index.x + offset_x;
      for (const auto & offset_y : offsets) {
        int y = index.y + offset_y;
        IndexXY n_index{x, y};
        double offset = std::abs(offset_x) + std::abs(offset_y);
        if (isOutOfRange(n_index) || offset < 1) continue;
        if (getObstacleEDT(n_index) < 0.5 * collision_vehicle_shape_.width) continue;
        int n_id = indexToId(n_index);
        double dist = current.second + (sqrt(offset) * costmap_.info.resolution);
        if (closed[n_id] || col_free_distance_map_[n_id] < dist) continue;
        col_free_distance_map_[n_id] = dist;
        heap.push({n_index, dist});
      }
    }
  }
}

void AstarSearch::setStartNode(const double cost_offset)
{
  const auto index = pose2index(costmap_, start_pose_, planner_common_param_.theta_size);
  // Set start node
  AstarNode * start_node = &graph_[getKey(index)];
  double initial_cost = estimateCost(start_pose_, index) + cost_offset;
  start_node->set(start_pose_, 0.0, initial_cost, 0, false);
  start_node->dir_distance = 0.0;
  start_node->dist_to_goal = calcDistance2d(start_pose_, goal_pose_);
  start_node->dist_to_obs = getObstacleEDT(index);
  start_node->status = NodeStatus::Open;
  start_node->parent = nullptr;

  // Push start node to openlist
  openlist_.push(start_node);
}

double AstarSearch::estimateCost(const Pose & pose, const IndexXYT & index) const
{
  double total_cost = col_free_distance_map_[indexToId(index)];
  // Temporarily, until reeds_shepp gets stable.
  if (use_reeds_shepp_) {
    total_cost =
      std::max(total_cost, calcReedsSheppDistance(pose, goal_pose_, avg_turning_radius_));
  }
  return astar_param_.distance_heuristic_weight * total_cost;
}

bool AstarSearch::search()
{
  const rclcpp::Time begin = rclcpp::Clock(RCL_ROS_TIME).now();

  // Start A* search
  while (!openlist_.empty()) {
    // Check time and terminate if the search reaches the time limit
    const rclcpp::Time now = rclcpp::Clock(RCL_ROS_TIME).now();
    const double msec = (now - begin).seconds() * 1000.0;
    if (msec > planner_common_param_.time_limit) {
      return false;
    }

    // Expand minimum cost node
    AstarNode * current_node = openlist_.top();
    openlist_.pop();
    if (current_node->status == NodeStatus::Closed) continue;
    current_node->status = NodeStatus::Closed;

    if (isGoal(*current_node)) {
      goal_node_ = current_node;
      setPath(*current_node);
      return true;
    }

    expandNodes(*current_node);
    if (astar_param_.use_back) expandNodes(*current_node, true);
  }

  // Failed to find path
  return false;
}

void AstarSearch::expandNodes(AstarNode & current_node, const bool is_back)
{
  const auto current_pose = node2pose(current_node);
  double direction = is_back ? -1.0 : 1.0;
  if (is_backward_search_) direction *= -1.0;
  double distance = getExpansionDistance(current_node) * direction;
  int steering_index = -1 * planner_common_param_.turning_steps;
  for (; steering_index <= planner_common_param_.turning_steps; ++steering_index) {
    // skip expansion back to parent
    if (
      current_node.parent != nullptr && is_back != current_node.is_back &&
      steering_index == current_node.steering_index) {
      continue;
    }

    const double steering = static_cast<double>(steering_index) * steering_resolution_;
    const auto next_pose = kinematic_bicycle_model::getPose(
      current_pose, collision_vehicle_shape_.base_length, steering, distance);
    const auto next_index = pose2index(costmap_, next_pose, planner_common_param_.theta_size);

    if (isOutOfRange(next_index) || isObs(next_index)) continue;

    AstarNode * next_node = &graph_[getKey(next_index)];
    if (next_node->status == NodeStatus::Closed || detectCollision(next_index)) continue;

    double distance_to_obs = getObstacleEDT(next_index);
    const bool is_direction_switch =
      (current_node.parent != nullptr) && (is_back != current_node.is_back);

    double total_weight = 1.0;
    total_weight += getSteeringCost(steering_index);
    if (is_back) total_weight *= (1.0 + planner_common_param_.reverse_weight);

    double move_cost = current_node.gc + (total_weight * std::abs(distance));
    move_cost += getSteeringChangeCost(steering_index, current_node.steering_index);
    move_cost += getObsDistanceCost(distance_to_obs);
    if (is_direction_switch) move_cost += getDirectionChangeCost(current_node.dir_distance);

    double total_cost = move_cost + estimateCost(next_pose, next_index);
    // Compare cost
    if (next_node->status == NodeStatus::None || next_node->fc > total_cost) {
      next_node->status = NodeStatus::Open;
      next_node->set(next_pose, move_cost, total_cost, steering_index, is_back);
      next_node->dir_distance =
        std::abs(distance) + (is_direction_switch ? 0.0 : current_node.dir_distance);
      next_node->dist_to_goal = calcDistance2d(next_pose, goal_pose_);
      next_node->dist_to_obs = distance_to_obs;
      next_node->parent = &current_node;
      openlist_.push(next_node);
      continue;
    }
  }
}

double AstarSearch::getExpansionDistance(const AstarNode & current_node) const
{
  if (!astar_param_.adapt_expansion_distance || max_expansion_dist_ <= min_expansion_dist_) {
    return min_expansion_dist_;
  }
  double exp_dist = std::min(
    current_node.dist_to_goal * dist_to_goal_expansion_factor_,
    current_node.dist_to_obs * dist_to_obs_expansion_factor_);
  return std::clamp(exp_dist, min_expansion_dist_, max_expansion_dist_);
}

double AstarSearch::getSteeringCost(const int steering_index) const
{
  return planner_common_param_.curve_weight *
         (abs(steering_index) / planner_common_param_.turning_steps);
}

double AstarSearch::getSteeringChangeCost(
  const int steering_index, const int prev_steering_index) const
{
  double steering_index_diff = abs(steering_index - prev_steering_index);
  return astar_param_.smoothness_weight * steering_index_diff /
         (2.0 * planner_common_param_.turning_steps);
}

double AstarSearch::getDirectionChangeCost(const double dir_distance) const
{
  return planner_common_param_.direction_change_weight * (1.0 + (1.0 / (1.0 + dir_distance)));
}

double AstarSearch::getObsDistanceCost(const double obs_distance) const
{
  return astar_param_.obstacle_distance_weight *
         std::max(1.0 - (obs_distance / cost_free_obs_dist), 0.0);
}

void AstarSearch::setPath(const AstarNode & goal_node)
{
  std_msgs::msg::Header header;
  header.stamp = rclcpp::Clock(RCL_ROS_TIME).now();
  header.frame_id = costmap_.header.frame_id;

  // From the goal node to the start node
  const AstarNode * node = &goal_node;

  std::vector<PlannerWaypoint> waypoints;

  geometry_msgs::msg::PoseStamped pose;
  pose.header = header;

  if (shifted_goal_pose_) {
    pose.pose = local2global(costmap_, shifted_goal_pose_.get());
    waypoints.push_back({pose, goal_node.is_back});
  }

  const auto interpolate = [this, &waypoints, &pose](const AstarNode & node) {
    if (node.parent == nullptr || !astar_param_.adapt_expansion_distance) return;
    const auto parent_pose = node2pose(*node.parent);
    const double distance_2d = calcDistance2d(node2pose(node), parent_pose);
    int n = static_cast<int>(distance_2d / min_expansion_dist_);
    for (int i = 1; i < n; ++i) {
      double dist = ((distance_2d * i) / n) * (node.is_back ? -1.0 : 1.0);
      if (is_backward_search_) dist *= -1.0;
      double steering = node.steering_index * steering_resolution_;
      auto local_pose = kinematic_bicycle_model::getPose(
        parent_pose, collision_vehicle_shape_.base_length, steering, dist);
      pose.pose = local2global(costmap_, local_pose);
      waypoints.push_back({pose, node.is_back});
    }
  };

  // push astar nodes poses
  while (node != nullptr) {
    pose.pose = local2global(costmap_, node2pose(*node));
    waypoints.push_back({pose, node->is_back});
    interpolate(*node);
    // To the next node
    node = node->parent;
  }

  if (waypoints.size() > 1) waypoints.back().is_back = waypoints.rbegin()[1].is_back;

  if (!is_backward_search_) {
    // Reverse the vector to be start to goal order
    std::reverse(waypoints.begin(), waypoints.end());
  }

  waypoints_.header = header;
  waypoints_.waypoints.clear();
  auto it = waypoints.begin();
  for (; it < waypoints.end() - 1; ++it) {
    auto next_it = it + 1;
    waypoints_.waypoints.push_back(*it);
    if (it->is_back == next_it->is_back) continue;
    if (is_backward_search_) {
      waypoints_.waypoints.push_back({next_it->pose, it->is_back});
    } else {
      waypoints_.waypoints.push_back({it->pose, next_it->is_back});
    }
  }
  waypoints_.waypoints.push_back(waypoints.back());
}

bool AstarSearch::isGoal(const AstarNode & node) const
{
  const double lateral_goal_range = planner_common_param_.lateral_goal_range / 2.0;
  const double longitudinal_goal_range = planner_common_param_.longitudinal_goal_range / 2.0;
  const double goal_angle =
    autoware::universe_utils::deg2rad(planner_common_param_.angle_goal_range / 2.0);

  const auto node_pose = node2pose(node);

  auto checkGoal = [this, &node_pose, &lateral_goal_range, &longitudinal_goal_range, &goal_angle,
                    &is_back = node.is_back](const Pose & pose) {
    const auto node_index = pose2index(costmap_, node_pose, planner_common_param_.theta_size);
    const auto goal_index = pose2index(costmap_, pose, planner_common_param_.theta_size);

    if (node_index == goal_index) return true;

    const auto relative_pose = calcRelativePose(pose, node_pose);

    bool is_behind_goal = relative_pose.position.x <= 0.0;

    if (astar_param_.only_behind_solutions && !is_behind_goal) {
      return false;
    }

    if (
      std::fabs(relative_pose.position.x) > longitudinal_goal_range ||
      std::fabs(relative_pose.position.y) > lateral_goal_range) {
      return false;
    }

    const auto angle_diff =
      autoware::universe_utils::normalizeRadian(tf2::getYaw(relative_pose.orientation));
    if (std::abs(angle_diff) > goal_angle) {
      return false;
    }

    if (is_behind_goal != is_back) {
      setShiftedGoalPose(pose, relative_pose.position.y);
    }

    return true;
  };

  if (checkGoal(goal_pose_)) return true;

  return std::any_of(
    alternate_goals_.begin(), alternate_goals_.end(),
    [&checkGoal](const Pose & pose) { return checkGoal(pose); });
}

void AstarSearch::setShiftedGoalPose(const Pose & goal_pose, const double lat_offset) const
{
  tf2::Transform tf;
  tf2::convert(goal_pose, tf);

  geometry_msgs::msg::TransformStamped transform;
  transform.transform = tf2::toMsg(tf);

  Pose lat_pose;
  lat_pose.position = geometry_msgs::build<geometry_msgs::msg::Point>().x(0.0).y(lat_offset).z(0.0);
  lat_pose.orientation =
    geometry_msgs::build<geometry_msgs::msg::Quaternion>().x(0.0).y(0.0).z(0.0).w(1.0);

  shifted_goal_pose_ = transformPose(lat_pose, transform);
}

Pose AstarSearch::node2pose(const AstarNode & node) const
{
  Pose pose_local;

  pose_local.position.x = node.x;
  pose_local.position.y = node.y;
  pose_local.position.z = goal_pose_.position.z;
  pose_local.orientation = autoware::universe_utils::createQuaternionFromYaw(node.theta);

  return pose_local;
}

}  // namespace autoware::freespace_planning_algorithms<|MERGE_RESOLUTION|>--- conflicted
+++ resolved
@@ -110,12 +110,11 @@
   // clearing openlist is necessary because otherwise remaining elements of openlist
   // point to deleted node.
   openlist_ = std::priority_queue<AstarNode *, std::vector<AstarNode *>, NodeComparison>();
-  graph_.clear();
   int nb_of_grid_nodes = costmap_.info.width * costmap_.info.height;
   int total_astar_node_count = nb_of_grid_nodes * planner_common_param_.theta_size;
-  graph_.resize(total_astar_node_count);
-  col_free_distance_map_.clear();
-  col_free_distance_map_.resize(nb_of_grid_nodes, std::numeric_limits<double>::max());
+  graph_ = std::vector<AstarNode>(total_astar_node_count);
+  col_free_distance_map_ =
+    std::vector<double>(nb_of_grid_nodes, std::numeric_limits<double>::max());
   shifted_goal_pose_ = {};
 }
 
@@ -147,7 +146,6 @@
   const geometry_msgs::msg::Pose & start_pose,
   const std::vector<geometry_msgs::msg::Pose> & goal_candidates)
 {
-<<<<<<< HEAD
   if (goal_candidates.empty()) return false;
 
   if (goal_candidates.size() == 1) {
@@ -167,7 +165,6 @@
 
   if (detectCollision(start_pose_) || goals_local.empty()) {
     throw std::logic_error("Invalid start or goal pose");
-    return false;
   }
 
   goal_pose_ = is_backward_search_ ? start_pose_ : goals_local.front();
@@ -188,19 +185,9 @@
 
   if (!search()) {
     throw std::logic_error("HA* failed to find path to goal");
-    return false;
-  }
+  }
+
   return true;
-=======
-  // clearing openlist is necessary because otherwise remaining elements of openlist
-  // point to deleted node.
-  openlist_ = std::priority_queue<AstarNode *, std::vector<AstarNode *>, NodeComparison>();
-  int nb_of_grid_nodes = costmap_.info.width * costmap_.info.height;
-  int total_astar_node_count = nb_of_grid_nodes * planner_common_param_.theta_size;
-  graph_ = std::vector<AstarNode>(total_astar_node_count);
-  col_free_distance_map_ =
-    std::vector<double>(nb_of_grid_nodes, std::numeric_limits<double>::max());
->>>>>>> f012a8e4
 }
 
 void AstarSearch::setCollisionFreeDistanceMap()
