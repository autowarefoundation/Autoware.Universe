--- conflicted
+++ resolved
@@ -305,16 +305,11 @@
   const AstarNode * node = &goal_node;
 
   std::vector<PlannerWaypoint> waypoints;
-  // push astar nodes poses
+
   geometry_msgs::msg::PoseStamped pose;
   pose.header = header;
-<<<<<<< HEAD
-  while (node != nullptr) {
-    pose.pose = local2global(costmap_, node2pose(*node));
-    waypoints.push_back({pose, node->is_back});
-=======
-
-  const auto interpolate = [this, &pose](const AstarNode & node) {
+
+  const auto interpolate = [this, &waypoints, &pose](const AstarNode & node) {
     if (node.parent == nullptr || !astar_param_.adapt_expansion_distance) return;
     const auto parent_pose = node2pose(*node.parent);
     const double distance_2d = calcDistance2d(node2pose(node), parent_pose);
@@ -325,16 +320,15 @@
       auto local_pose = kinematic_bicycle_model::getPose(
         parent_pose, collision_vehicle_shape_.base_length, steering, dist);
       pose.pose = local2global(costmap_, local_pose);
-      waypoints_.waypoints.push_back({pose, node.is_back});
+      waypoints.push_back({pose, node.is_back});
     }
   };
 
   // push astar nodes poses
   while (node != nullptr) {
     pose.pose = local2global(costmap_, node2pose(*node));
-    waypoints_.waypoints.push_back({pose, node->is_back});
-    interpolate(*node);
->>>>>>> 5ece1b8d
+    waypoints.push_back({pose, node->is_back});
+    interpolate(node)
     // To the next node
     node = node->parent;
   }
