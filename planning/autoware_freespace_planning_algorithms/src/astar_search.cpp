// Copyright 2015-2019 Autoware Foundation. All rights reserved.
//
// Licensed under the Apache License, Version 2.0 (the "License");
// you may not use this file except in compliance with the License.
// You may obtain a copy of the License at
//
//     http://www.apache.org/licenses/LICENSE-2.0
//
// Unless required by applicable law or agreed to in writing, software
// distributed under the License is distributed on an "AS IS" BASIS,
// WITHOUT WARRANTIES OR CONDITIONS OF ANY KIND, either express or implied.
// See the License for the specific language governing permissions and
// limitations under the License.

#include "autoware/freespace_planning_algorithms/astar_search.hpp"

#include "autoware/freespace_planning_algorithms/kinematic_bicycle_model.hpp"

#include <autoware/universe_utils/geometry/geometry.hpp>
#include <autoware/universe_utils/math/unit_conversion.hpp>

#include <tf2/utils.h>

#ifdef ROS_DISTRO_GALACTIC
#include <tf2_geometry_msgs/tf2_geometry_msgs.h>
#else
#include <tf2_geometry_msgs/tf2_geometry_msgs.hpp>
#endif

#include <algorithm>
#include <vector>

namespace autoware::freespace_planning_algorithms
{
using autoware::universe_utils::calcDistance2d;

double calcReedsSheppDistance(const Pose & p1, const Pose & p2, double radius)
{
  const auto rs_space = ReedsSheppStateSpace(radius);
  const ReedsSheppStateSpace::StateXYT pose0{
    p1.position.x, p1.position.y, tf2::getYaw(p1.orientation)};
  const ReedsSheppStateSpace::StateXYT pose1{
    p2.position.x, p2.position.y, tf2::getYaw(p2.orientation)};
  return rs_space.distance(pose0, pose1);
}

void setYaw(geometry_msgs::msg::Quaternion * orientation, const double yaw)
{
  *orientation = autoware::universe_utils::createQuaternionFromYaw(yaw);
}

Pose calcRelativePose(const Pose & base_pose, const Pose & pose)
{
  tf2::Transform tf_transform;
  tf2::convert(base_pose, tf_transform);

  geometry_msgs::msg::TransformStamped transform;
  transform.transform = tf2::toMsg(tf_transform.inverse());

  geometry_msgs::msg::PoseStamped transformed;
  geometry_msgs::msg::PoseStamped pose_orig;
  pose_orig.pose = pose;
  tf2::doTransform(pose_orig, transformed, transform);

  return transformed.pose;
}

AstarSearch::AstarSearch(
  const PlannerCommonParam & planner_common_param, const VehicleShape & collision_vehicle_shape,
  const AstarParam & astar_param)
: AbstractPlanningAlgorithm(planner_common_param, collision_vehicle_shape),
  astar_param_(astar_param),
  goal_node_(nullptr),
  use_reeds_shepp_(true)
{
  steering_resolution_ =
    collision_vehicle_shape_.max_steering / planner_common_param_.turning_steps;
  heading_resolution_ = 2.0 * M_PI / planner_common_param_.theta_size;

  double avg_steering =
    steering_resolution_ + (collision_vehicle_shape_.max_steering - steering_resolution_) / 2.0;
  avg_turning_radius_ =
    kinematic_bicycle_model::getTurningRadius(collision_vehicle_shape_.base_length, avg_steering);

<<<<<<< HEAD
  is_backward_search_ = astar_param_.search_method == "backward";

=======
  min_expansion_dist_ = astar_param_.expansion_distance;
  max_expansion_dist_ = collision_vehicle_shape_.base_length * base_length_max_expansion_factor_;
}

void AstarSearch::setMap(const nav_msgs::msg::OccupancyGrid & costmap)
{
  AbstractPlanningAlgorithm::setMap(costmap);

  // ensure minimum expansion distance is larger then grid cell diagonal length
>>>>>>> 895785d5
  min_expansion_dist_ = std::max(astar_param_.expansion_distance, 1.5 * costmap_.info.resolution);
  max_expansion_dist_ = std::max(
    collision_vehicle_shape_.base_length * base_length_max_expansion_factor_, min_expansion_dist_);
}

bool AstarSearch::makePlan(const Pose & start_pose, const Pose & goal_pose)
{
  resetData();

  start_pose_ = global2local(costmap_, start_pose);
  goal_pose_ = global2local(costmap_, goal_pose);

  if (detectCollision(start_pose_) || detectCollision(goal_pose_)) {
    throw std::logic_error("Invalid start or goal pose");
    return false;
  }

  if (is_backward_search_) std::swap(start_pose_, goal_pose_);

  setCollisionFreeDistanceMap();

  setStartNode();

  if (!search()) {
    throw std::logic_error("HA* failed to find path to goal");
    return false;
  }
  return true;
}

void AstarSearch::resetData()
{
  // clearing openlist is necessary because otherwise remaining elements of openlist
  // point to deleted node.
  openlist_ = std::priority_queue<AstarNode *, std::vector<AstarNode *>, NodeComparison>();
  graph_.clear();
  int nb_of_grid_nodes = costmap_.info.width * costmap_.info.height;
  int total_astar_node_count = nb_of_grid_nodes * planner_common_param_.theta_size;
  graph_.resize(total_astar_node_count);
  col_free_distance_map_.clear();
  col_free_distance_map_.resize(nb_of_grid_nodes, std::numeric_limits<double>::max());
}

void AstarSearch::setCollisionFreeDistanceMap()
{
  using Entry = std::pair<IndexXY, double>;
  struct CompareEntry
  {
    bool operator()(const Entry & a, const Entry & b) { return a.second > b.second; }
  };
  std::priority_queue<Entry, std::vector<Entry>, CompareEntry> heap;
  std::vector<bool> closed(col_free_distance_map_.size(), false);
  auto goal_index = pose2index(costmap_, goal_pose_, planner_common_param_.theta_size);
  col_free_distance_map_[indexToId(goal_index)] = 0.0;
  heap.push({IndexXY{goal_index.x, goal_index.y}, 0.0});

  Entry current;
  std::array<int, 3> offsets = {1, 0, -1};
  while (!heap.empty()) {
    current = heap.top();
    heap.pop();
    int id = indexToId(current.first);
    if (closed[id]) continue;
    closed[id] = true;

    const auto & index = current.first;
    for (const auto & offset_x : offsets) {
      int x = index.x + offset_x;
      for (const auto & offset_y : offsets) {
        int y = index.y + offset_y;
        IndexXY n_index{x, y};
        double offset = std::abs(offset_x) + std::abs(offset_y);
        if (isOutOfRange(n_index) || offset < 1) continue;
        if (getObstacleEDT(n_index) < 0.5 * collision_vehicle_shape_.width) continue;
        int n_id = indexToId(n_index);
        double dist = current.second + (sqrt(offset) * costmap_.info.resolution);
        if (closed[n_id] || col_free_distance_map_[n_id] < dist) continue;
        col_free_distance_map_[n_id] = dist;
        heap.push({n_index, dist});
      }
    }
  }
}

void AstarSearch::setStartNode()
{
  const auto index = pose2index(costmap_, start_pose_, planner_common_param_.theta_size);
  // Set start node
  AstarNode * start_node = &graph_[getKey(index)];
  start_node->set(start_pose_, 0.0, estimateCost(start_pose_, index), 0, false);
  start_node->dir_distance = 0.0;
  start_node->dist_to_goal = calcDistance2d(start_pose_, goal_pose_);
  start_node->dist_to_obs = getObstacleEDT(index);
  start_node->status = NodeStatus::Open;
  start_node->parent = nullptr;

  // Push start node to openlist
  openlist_.push(start_node);
}

double AstarSearch::estimateCost(const Pose & pose, const IndexXYT & index) const
{
  double total_cost = col_free_distance_map_[indexToId(index)];
  // Temporarily, until reeds_shepp gets stable.
  if (use_reeds_shepp_) {
    total_cost =
      std::max(total_cost, calcReedsSheppDistance(pose, goal_pose_, avg_turning_radius_));
  }
  return astar_param_.distance_heuristic_weight * total_cost;
}

bool AstarSearch::search()
{
  const rclcpp::Time begin = rclcpp::Clock(RCL_ROS_TIME).now();

  // Start A* search
  while (!openlist_.empty()) {
    // Check time and terminate if the search reaches the time limit
    const rclcpp::Time now = rclcpp::Clock(RCL_ROS_TIME).now();
    const double msec = (now - begin).seconds() * 1000.0;
    if (msec > planner_common_param_.time_limit) {
      return false;
    }

    // Expand minimum cost node
    AstarNode * current_node = openlist_.top();
    openlist_.pop();
    if (current_node->status == NodeStatus::Closed) continue;
    current_node->status = NodeStatus::Closed;

    if (isGoal(*current_node)) {
      goal_node_ = current_node;
      setPath(*current_node);
      return true;
    }

    expandNodes(*current_node);
    if (astar_param_.use_back) expandNodes(*current_node, true);
  }

  // Failed to find path
  return false;
}

void AstarSearch::expandNodes(AstarNode & current_node, const bool is_back)
{
  const auto current_pose = node2pose(current_node);
  double direction = is_back ? -1.0 : 1.0;
  if (is_backward_search_) direction *= -1.0;
  double distance = getExpansionDistance(current_node) * direction;
  int steering_index = -1 * planner_common_param_.turning_steps;
  for (; steering_index <= planner_common_param_.turning_steps; ++steering_index) {
    // skip expansion back to parent
    if (
      current_node.parent != nullptr && is_back != current_node.is_back &&
      steering_index == current_node.steering_index) {
      continue;
    }

    const double steering = static_cast<double>(steering_index) * steering_resolution_;
    const auto next_pose = kinematic_bicycle_model::getPose(
      current_pose, collision_vehicle_shape_.base_length, steering, distance);
    const auto next_index = pose2index(costmap_, next_pose, planner_common_param_.theta_size);

    if (isOutOfRange(next_index) || isObs(next_index)) continue;

    AstarNode * next_node = &graph_[getKey(next_index)];
    if (next_node->status == NodeStatus::Closed || detectCollision(next_pose)) continue;

    double distance_to_obs = getObstacleEDT(next_index);
    const bool is_direction_switch =
      (current_node.parent != nullptr) && (is_back != current_node.is_back);

    double total_weight = 1.0;
    total_weight += getSteeringCost(steering_index);
    if (is_back) total_weight *= (1.0 + planner_common_param_.reverse_weight);

    double move_cost = current_node.gc + (total_weight * std::abs(distance));
    move_cost += getSteeringChangeCost(steering_index, current_node.steering_index);
    move_cost += astar_param_.obstacle_distance_weight / (1.0 + distance_to_obs);
    if (is_direction_switch) move_cost += getDirectionChangeCost(current_node.dir_distance);

    double total_cost = move_cost + estimateCost(next_pose, next_index);
    // Compare cost
    if (next_node->status == NodeStatus::None || next_node->fc > total_cost) {
      next_node->status = NodeStatus::Open;
      next_node->set(next_pose, move_cost, total_cost, steering_index, is_back);
      next_node->dir_distance =
        std::abs(distance) + (is_direction_switch ? 0.0 : current_node.dir_distance);
      next_node->dist_to_goal = calcDistance2d(next_pose, goal_pose_);
      next_node->dist_to_obs = distance_to_obs;
      next_node->parent = &current_node;
      openlist_.push(next_node);
      continue;
    }
  }
}

double AstarSearch::getExpansionDistance(const AstarNode & current_node) const
{
  if (!astar_param_.adapt_expansion_distance || max_expansion_dist_ <= min_expansion_dist_) {
    return min_expansion_dist_;
  }
  double exp_dist = std::min(
    current_node.dist_to_goal * dist_to_goal_expansion_factor_,
    current_node.dist_to_obs * dist_to_obs_expansion_factor_);
  return std::clamp(exp_dist, min_expansion_dist_, max_expansion_dist_);
}

double AstarSearch::getSteeringCost(const int steering_index) const
{
  return planner_common_param_.curve_weight *
         (abs(steering_index) / planner_common_param_.turning_steps);
}

double AstarSearch::getSteeringChangeCost(
  const int steering_index, const int prev_steering_index) const
{
  double steering_index_diff = abs(steering_index - prev_steering_index);
  return astar_param_.steering_change_weight * steering_index_diff /
         (2.0 * planner_common_param_.turning_steps);
}

double AstarSearch::getDirectionChangeCost(const double dir_distance) const
{
  return planner_common_param_.direction_change_weight * (1.0 + (1.0 / (1.0 + dir_distance)));
}

void AstarSearch::setPath(const AstarNode & goal_node)
{
  std_msgs::msg::Header header;
  header.stamp = rclcpp::Clock(RCL_ROS_TIME).now();
  header.frame_id = costmap_.header.frame_id;

  // From the goal node to the start node
  const AstarNode * node = &goal_node;

  std::vector<PlannerWaypoint> waypoints;

  geometry_msgs::msg::PoseStamped pose;
  pose.header = header;

  const auto interpolate = [this, &waypoints, &pose](const AstarNode & node) {
    if (node.parent == nullptr || !astar_param_.adapt_expansion_distance) return;
    const auto parent_pose = node2pose(*node.parent);
    const double distance_2d = calcDistance2d(node2pose(node), parent_pose);
    int n = static_cast<int>(distance_2d / min_expansion_dist_);
    for (int i = 1; i < n; ++i) {
      double dist = ((distance_2d * i) / n) * (node.is_back ? -1.0 : 1.0);
      if (is_backward_search_) dist *= -1.0;
      double steering = node.steering_index * steering_resolution_;
      auto local_pose = kinematic_bicycle_model::getPose(
        parent_pose, collision_vehicle_shape_.base_length, steering, dist);
      pose.pose = local2global(costmap_, local_pose);
      waypoints.push_back({pose, node.is_back});
    }
  };

  // push astar nodes poses
  while (node != nullptr) {
    pose.pose = local2global(costmap_, node2pose(*node));
    waypoints.push_back({pose, node->is_back});
    interpolate(*node);
    // To the next node
    node = node->parent;
  }

  if (waypoints.size() > 1) waypoints.back().is_back = waypoints.rbegin()[1].is_back;

  if (!is_backward_search_) {
    // Reverse the vector to be start to goal order
    std::reverse(waypoints.begin(), waypoints.end());
  }

  waypoints_.header = header;
  waypoints_.waypoints.clear();
  auto it = waypoints.begin();
  for (; it < waypoints.end() - 1; ++it) {
    auto next_it = it + 1;
    waypoints_.waypoints.push_back(*it);
    if (it->is_back == next_it->is_back) continue;
    if (is_backward_search_) {
      waypoints_.waypoints.push_back({next_it->pose, it->is_back});
    } else {
      waypoints_.waypoints.push_back({it->pose, next_it->is_back});
    }
  }
}

bool AstarSearch::isGoal(const AstarNode & node) const
{
  const double lateral_goal_range = planner_common_param_.lateral_goal_range / 2.0;
  const double longitudinal_goal_range = planner_common_param_.longitudinal_goal_range / 2.0;
  const double goal_angle =
    autoware::universe_utils::deg2rad(planner_common_param_.angle_goal_range / 2.0);

  const auto relative_pose = calcRelativePose(goal_pose_, node2pose(node));

  // Check conditions
  if (astar_param_.only_behind_solutions && relative_pose.position.x > 0) {
    return false;
  }

  if (
    std::fabs(relative_pose.position.x) > longitudinal_goal_range ||
    std::fabs(relative_pose.position.y) > lateral_goal_range) {
    return false;
  }

  const auto angle_diff =
    autoware::universe_utils::normalizeRadian(tf2::getYaw(relative_pose.orientation));
  if (std::abs(angle_diff) > goal_angle) {
    return false;
  }

  return true;
}

Pose AstarSearch::node2pose(const AstarNode & node) const
{
  Pose pose_local;

  pose_local.position.x = node.x;
  pose_local.position.y = node.y;
  pose_local.position.z = goal_pose_.position.z;
  pose_local.orientation = autoware::universe_utils::createQuaternionFromYaw(node.theta);

  return pose_local;
}

}  // namespace autoware::freespace_planning_algorithms<|MERGE_RESOLUTION|>--- conflicted
+++ resolved
@@ -82,10 +82,8 @@
   avg_turning_radius_ =
     kinematic_bicycle_model::getTurningRadius(collision_vehicle_shape_.base_length, avg_steering);
 
-<<<<<<< HEAD
   is_backward_search_ = astar_param_.search_method == "backward";
 
-=======
   min_expansion_dist_ = astar_param_.expansion_distance;
   max_expansion_dist_ = collision_vehicle_shape_.base_length * base_length_max_expansion_factor_;
 }
@@ -95,7 +93,6 @@
   AbstractPlanningAlgorithm::setMap(costmap);
 
   // ensure minimum expansion distance is larger then grid cell diagonal length
->>>>>>> 895785d5
   min_expansion_dist_ = std::max(astar_param_.expansion_distance, 1.5 * costmap_.info.resolution);
   max_expansion_dist_ = std::max(
     collision_vehicle_shape_.base_length * base_length_max_expansion_factor_, min_expansion_dist_);
