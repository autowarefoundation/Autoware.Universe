--- conflicted
+++ resolved
@@ -56,31 +56,22 @@
 /// but may not exist (e.g,, predicted path ends before reaching the end of the range)
 /// @param [in] object dynamic object
 /// @param [in] range overlapping range
-<<<<<<< HEAD
 /// @param [in] route_handler route handler used to estimate the path of the dynamic object
-=======
 /// @param [in] min_confidence minimum confidence to consider a predicted path
->>>>>>> 37c80ad7
 /// @param [in] logger ros logger
 /// @return an optional pair (time at enter [s], time at exit [s]). If the dynamic object drives in
 /// the opposite direction, time at enter > time at exit
 std::optional<std::pair<double, double>> object_time_to_range(
   const autoware_auto_perception_msgs::msg::PredictedObject & object, const OverlapRange & range,
-<<<<<<< HEAD
-  const std::shared_ptr<route_handler::RouteHandler> route_handler, const rclcpp::Logger & logger);
-=======
-  const double min_confidence, const rclcpp::Logger & logger);
->>>>>>> 37c80ad7
+  const std::shared_ptr<route_handler::RouteHandler> route_handler, const double min_confidence,
+  const rclcpp::Logger & logger);
 /// @brief use the lanelet map to estimate the times when an object will reach the enter and exit
 /// points of an overlapping range
 /// @param [in] object dynamic object
 /// @param [in] range overlapping range
 /// @param [in] lanelets objects to consider
-<<<<<<< HEAD
 /// @param [in] inputs information used to take decisions (ranges, ego and objects data, route
 /// handler, lanelets)
-=======
->>>>>>> 37c80ad7
 /// @param [in] logger ros logger
 /// @return an optional pair (time at enter [s], time at exit [s]). If the dynamic object drives in
 /// the opposite direction, time at enter > time at exit.
