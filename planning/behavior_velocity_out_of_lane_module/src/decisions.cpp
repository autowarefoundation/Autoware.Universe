--- conflicted
+++ resolved
@@ -61,14 +61,9 @@
 }
 
 std::optional<std::pair<double, double>> object_time_to_range(
-<<<<<<< HEAD
   const autoware_perception_msgs::msg::PredictedObject & object, const OverlapRange & range,
-  const std::shared_ptr<route_handler::RouteHandler> route_handler, const rclcpp::Logger & logger)
-=======
-  const autoware_auto_perception_msgs::msg::PredictedObject & object, const OverlapRange & range,
   const std::shared_ptr<route_handler::RouteHandler> route_handler, const double dist_buffer,
   const rclcpp::Logger & logger)
->>>>>>> 2e2f1847
 {
   // skip the dynamic object if it is not in a lane preceding the overlapped lane
   // lane changes are intentionally not considered
