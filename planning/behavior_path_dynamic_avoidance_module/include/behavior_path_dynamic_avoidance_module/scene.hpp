// Copyright 2023 TIER IV, Inc.
//
// Licensed under the Apache License, Version 2.0 (the "License");
// you may not use this file except in compliance with the License.
// You may obtain a copy of the License at
//
//     http://www.apache.org/licenses/LICENSE-2.0
//
// Unless required by applicable law or agreed to in writing, software
// distributed under the License is distributed on an "AS IS" BASIS,
// WITHOUT WARRANTIES OR CONDITIONS OF ANY KIND, either express or implied.
// See the License for the specific language governing permissions and
// limitations under the License.

#ifndef BEHAVIOR_PATH_DYNAMIC_AVOIDANCE_MODULE__SCENE_HPP_
#define BEHAVIOR_PATH_DYNAMIC_AVOIDANCE_MODULE__SCENE_HPP_

#include "behavior_path_planner_common/interface/scene_module_interface.hpp"
#include "tier4_autoware_utils/system/stop_watch.hpp"

#include <rclcpp/rclcpp.hpp>
#include <tier4_autoware_utils/geometry/boost_geometry.hpp>

#include <autoware_vehicle_msgs/msg/turn_indicators_command.hpp>
#include <autoware_perception_msgs/msg/predicted_object.hpp>
#include <autoware_perception_msgs/msg/predicted_path.hpp>
#include <tier4_planning_msgs/msg/path_with_lane_id.hpp>
#include <tier4_planning_msgs/msg/avoidance_debug_msg.hpp>
#include <tier4_planning_msgs/msg/avoidance_debug_msg_array.hpp>

#include <algorithm>
#include <memory>
#include <optional>
#include <string>
#include <unordered_map>
#include <utility>
#include <vector>

namespace
{
template <typename T>
bool isInVector(const T & val, const std::vector<T> & vec)
{
  return std::find(vec.begin(), vec.end(), val) != vec.end();
}

template <typename T, typename S>
std::vector<T> getAllKeys(const std::unordered_map<T, S> & map)
{
  std::vector<T> keys;
  for (const auto & pair : map) {
    keys.push_back(pair.first);
  }
  return keys;
}
}  // namespace

namespace behavior_path_planner
{
<<<<<<< HEAD
using autoware_perception_msgs::msg::PredictedPath;
=======
using autoware_auto_perception_msgs::msg::PredictedPath;
using autoware_auto_planning_msgs::msg::PathWithLaneId;
>>>>>>> 5a6cde95
using tier4_autoware_utils::Polygon2d;

struct MinMaxValue
{
  double min_value{0.0};
  double max_value{0.0};
  MinMaxValue operator+(const double scalar) const
  {
    MinMaxValue ret;
    ret.min_value = min_value + scalar;
    ret.max_value = max_value + scalar;
    return ret;
  };
  void swap() { std::swap(min_value, max_value); }
};

enum class PolygonGenerationMethod {
  EGO_PATH_BASE = 0,
  OBJECT_PATH_BASE,
};

enum class ObjectType {
  OUT_OF_SCOPE = 0,  // The module do not care about this type of objects.
  REGULATED,    // The module assumes this type of objects move in parallel against lanes. Drivable
                // areas are divided proportionately with the ego. Typically, cars, bus and trucks
                // are classified to this type.
  UNREGULATED,  // The module does not assume the objects move in parallel against lanes and
                // assigns drivable area with priority to ego. Typically, pedestrians should be
                // classified to this type.
};

struct DynamicAvoidanceParameters
{
  // common
  bool enable_debug_info{true};
  bool use_hatched_road_markings{true};

  // obstacle types to avoid
  bool avoid_car{true};
  bool avoid_truck{true};
  bool avoid_bus{true};
  bool avoid_trailer{true};
  bool avoid_unknown{false};
  bool avoid_bicycle{false};
  bool avoid_motorcycle{false};
  bool avoid_pedestrian{false};
  double max_obstacle_vel{0.0};
  double min_obstacle_vel{0.0};
  int successive_num_to_entry_dynamic_avoidance_condition{0};
  int successive_num_to_exit_dynamic_avoidance_condition{0};

  double min_obj_lat_offset_to_ego_path{0.0};
  double max_obj_lat_offset_to_ego_path{0.0};

  double min_time_to_start_cut_in{0.0};
  double min_lon_offset_ego_to_cut_in_object{0.0};
  double min_cut_in_object_vel{0.0};
  double max_time_from_outside_ego_path_for_cut_out{0.0};
  double min_cut_out_object_lat_vel{0.0};
  double min_cut_out_object_vel{0.0};
  double max_front_object_angle{0.0};
  double min_front_object_vel{0.0};
  double max_front_object_ego_path_lat_cover_ratio{0.0};
  double min_overtaking_crossing_object_vel{0.0};
  double max_overtaking_crossing_object_angle{0.0};
  double min_oncoming_crossing_object_vel{0.0};
  double max_oncoming_crossing_object_angle{0.0};
  double max_pedestrian_crossing_vel{0.0};
  double max_stopped_object_vel{0.0};

  // drivable area generation
  PolygonGenerationMethod polygon_generation_method{};
  double min_obj_path_based_lon_polygon_margin{0.0};
  double lat_offset_from_obstacle{0.0};
  double margin_distance_around_pedestrian{0.0};

  double end_time_to_consider{0.0};
  double threshold_confidence{0.0};

  double max_lat_offset_to_avoid{0.0};
  double max_time_for_lat_shift{0.0};
  double lpf_gain_for_lat_avoid_to_offset{0.0};

  double max_ego_lat_acc{0.0};
  double max_ego_lat_jerk{0.0};
  double delay_time_ego_shift{0.0};

  double max_time_to_collision_overtaking_object{0.0};
  double start_duration_to_avoid_overtaking_object{0.0};
  double end_duration_to_avoid_overtaking_object{0.0};
  double duration_to_hold_avoidance_overtaking_object{0.0};

  double max_time_to_collision_oncoming_object{0.0};
  double start_duration_to_avoid_oncoming_object{0.0};
  double end_duration_to_avoid_oncoming_object{0.0};
};

struct TimeWhileCollision
{
  double time_to_start_collision;
  double time_to_end_collision;
};

struct LatFeasiblePaths
{
  std::vector<geometry_msgs::msg::Point> left_path;
  std::vector<geometry_msgs::msg::Point> right_path;
};
class DynamicAvoidanceModule : public SceneModuleInterface
{
public:
  struct DynamicAvoidanceObject
  {
    DynamicAvoidanceObject(
      const PredictedObject & predicted_object, const double arg_vel, const double arg_lat_vel,
      const bool arg_is_object_on_ego_path,
      const std::optional<rclcpp::Time> & arg_latest_time_inside_ego_path)
    : uuid(tier4_autoware_utils::toHexString(predicted_object.object_id)),
      label(predicted_object.classification.front().label),
      pose(predicted_object.kinematics.initial_pose_with_covariance.pose),
      shape(predicted_object.shape),
      vel(arg_vel),
      lat_vel(arg_lat_vel),
      is_object_on_ego_path(arg_is_object_on_ego_path),
      latest_time_inside_ego_path(arg_latest_time_inside_ego_path)
    {
      for (const auto & path : predicted_object.kinematics.predicted_paths) {
        predicted_paths.push_back(path);
      }
    }

    std::string uuid{};
    uint8_t label{};
    geometry_msgs::msg::Pose pose{};
    autoware_perception_msgs::msg::Shape shape;
    double vel{0.0};
    double lat_vel{0.0};
    bool is_object_on_ego_path{false};
    std::optional<rclcpp::Time> latest_time_inside_ego_path{std::nullopt};
    std::vector<autoware_perception_msgs::msg::PredictedPath> predicted_paths{};

    // NOTE: Previous values of the following are used for low-pass filtering.
    //       Therefore, they has to be initialized as nullopt.
    std::optional<MinMaxValue> lon_offset_to_avoid{std::nullopt};
    std::optional<MinMaxValue> lat_offset_to_avoid{std::nullopt};
    bool is_collision_left{false};
    bool should_be_avoided{false};
    std::vector<PathPointWithLaneId> ref_path_points_for_obj_poly;
    LatFeasiblePaths ego_lat_feasible_paths;

    // add additional information (not update to the latest data)
    void update(
      const MinMaxValue & arg_lon_offset_to_avoid, const MinMaxValue & arg_lat_offset_to_avoid,
      const bool arg_is_collision_left, const bool arg_should_be_avoided,
      const std::vector<PathPointWithLaneId> & arg_ref_path_points_for_obj_poly)
    {
      lon_offset_to_avoid = arg_lon_offset_to_avoid;
      lat_offset_to_avoid = arg_lat_offset_to_avoid;
      is_collision_left = arg_is_collision_left;
      should_be_avoided = arg_should_be_avoided;
      ref_path_points_for_obj_poly = arg_ref_path_points_for_obj_poly;
    }
  };

  struct TargetObjectsManager
  {
    TargetObjectsManager(const int arg_max_count, const int arg_min_count)
    : max_count_(arg_max_count), min_count_(arg_min_count)
    {
    }
    int max_count_{0};
    int min_count_{0};  // TODO(murooka): The sign needs to be opposite?

    void initialize() { current_uuids_.clear(); }
    void updateObject(const std::string & uuid, const DynamicAvoidanceObject & object)
    {
      // add/update object
      if (object_map_.count(uuid) != 0) {
        const auto prev_object = object_map_.at(uuid);
        object_map_.at(uuid) = object;
        // TODO(murooka) refactor this. Counter can be moved to DynamicObject,
        //               and TargetObjectsManager can be removed.
        object_map_.at(uuid).ego_lat_feasible_paths = prev_object.ego_lat_feasible_paths;
      } else {
        object_map_.emplace(uuid, object);
      }

      // increase counter
      if (counter_map_.count(uuid) != 0) {
        counter_map_.at(uuid) = std::min(max_count_, std::max(1, counter_map_.at(uuid) + 1));
      } else {
        counter_map_.emplace(uuid, 1);
      }

      // memorize uuid
      current_uuids_.push_back(uuid);
    }

    void finalize(const LatFeasiblePaths & ego_lat_feasible_paths)
    {
      // decrease counter for not updated uuids
      std::vector<std::string> not_updated_uuids;
      for (const auto & object : object_map_) {
        if (!isInVector(object.first, current_uuids_)) {
          not_updated_uuids.push_back(object.first);
        }
      }
      for (const auto & uuid : not_updated_uuids) {
        if (counter_map_.count(uuid) != 0) {
          counter_map_.at(uuid) = std::max(0, counter_map_.at(uuid) - 1);
        } else {
          counter_map_.emplace(uuid, -1);
        }
      }

      // update valid object uuids and its variable
      for (const auto & counter : counter_map_) {
        if (!isInVector(counter.first, valid_object_uuids_) && max_count_ <= counter.second) {
          valid_object_uuids_.push_back(counter.first);
          object_map_.at(counter.first).ego_lat_feasible_paths = ego_lat_feasible_paths;
        }
      }
      valid_object_uuids_.erase(
        std::remove_if(
          valid_object_uuids_.begin(), valid_object_uuids_.end(),
          [&](const auto & uuid) {
            return counter_map_.count(uuid) == 0 || counter_map_.at(uuid) < min_count_;
          }),
        valid_object_uuids_.end());

      // remove objects whose counter is lower than threshold
      const auto counter_map_keys = getAllKeys(counter_map_);
      for (const auto & key : counter_map_keys) {
        if (counter_map_.at(key) < min_count_) {
          counter_map_.erase(key);
          object_map_.erase(key);
        }
      }
    }
    std::vector<DynamicAvoidanceObject> getValidObjects() const
    {
      std::vector<DynamicAvoidanceObject> valid_objects;
      for (const auto & valid_object_uuid : valid_object_uuids_) {
        if (object_map_.count(valid_object_uuid) == 0) {
          std::cerr
            << "[DynamicAvoidance] Internal calculation has an error when getting valid objects."
            << std::endl;
          continue;
        }
        valid_objects.push_back(object_map_.at(valid_object_uuid));
      }

      return valid_objects;
    }
    void updateObjectVariables(
      const std::string & uuid, const MinMaxValue & lon_offset_to_avoid,
      const MinMaxValue & lat_offset_to_avoid, const bool is_collision_left,
      const bool should_be_avoided,
      const std::vector<PathPointWithLaneId> & ref_path_points_for_obj_poly)
    {
      if (object_map_.count(uuid) != 0) {
        object_map_.at(uuid).update(
          lon_offset_to_avoid, lat_offset_to_avoid, is_collision_left, should_be_avoided,
          ref_path_points_for_obj_poly);
      }
    }

    std::vector<std::string> current_uuids_;
    // NOTE: positive is for meeting entry condition, and negative is for exiting.
    std::unordered_map<std::string, int> counter_map_;
    std::unordered_map<std::string, DynamicAvoidanceObject> object_map_;
    std::vector<std::string> valid_object_uuids_{};
  };

  struct DecisionWithReason
  {
    bool decision;
    std::string reason{""};
  };

  DynamicAvoidanceModule(
    const std::string & name, rclcpp::Node & node,
    std::shared_ptr<DynamicAvoidanceParameters> parameters,
    const std::unordered_map<std::string, std::shared_ptr<RTCInterface>> & rtc_interface_ptr_map,
    std::unordered_map<std::string, std::shared_ptr<ObjectsOfInterestMarkerInterface>> &
      objects_of_interest_marker_interface_ptr_map);

  void updateModuleParams(const std::any & parameters) override
  {
    parameters_ = std::any_cast<std::shared_ptr<DynamicAvoidanceParameters>>(parameters);
  }

  bool isExecutionRequested() const override;
  bool isExecutionReady() const override;
  // TODO(someone): remove this, and use base class function
  BehaviorModuleOutput plan() override;
  BehaviorModuleOutput planWaitingApproval() override;
  CandidateOutput planCandidate() const override;
  void updateData() override;
  void acceptVisitor(
    [[maybe_unused]] const std::shared_ptr<SceneModuleVisitor> & visitor) const override
  {
  }

private:
  struct LatLonOffset
  {
    const size_t nearest_idx;
    const double max_lat_offset;
    const double min_lat_offset;
    const double max_lon_offset;
    const double min_lon_offset;
  };
  struct EgoPathReservePoly
  {
    const tier4_autoware_utils::Polygon2d left_avoid;
    const tier4_autoware_utils::Polygon2d right_avoid;
  };

  bool canTransitSuccessState() override;

  bool canTransitFailureState() override { return false; }

  ObjectType getObjectType(const uint8_t label) const;
  void registerRegulatedObjects(const std::vector<DynamicAvoidanceObject> & prev_objects);
  void registerUnregulatedObjects(const std::vector<DynamicAvoidanceObject> & prev_objects);
  void determineWhetherToAvoidAgainstRegulatedObjects(
    const std::vector<DynamicAvoidanceObject> & prev_objects);
  void determineWhetherToAvoidAgainstUnregulatedObjects(
    const std::vector<DynamicAvoidanceObject> & prev_objects);
  LatFeasiblePaths generateLateralFeasiblePaths(
    const geometry_msgs::msg::Pose & ego_pose, const double ego_vel) const;
  void updateRefPathBeforeLaneChange(const std::vector<PathPointWithLaneId> & ego_ref_path_points);
  bool willObjectCutIn(
    const std::vector<PathPointWithLaneId> & ego_path, const PredictedPath & predicted_path,
    const double obj_tangent_vel, const LatLonOffset & lat_lon_offset) const;
  DecisionWithReason willObjectCutOut(
    const double obj_tangent_vel, const double obj_normal_vel, const bool is_object_left,
    const std::optional<DynamicAvoidanceObject> & prev_object) const;
  bool willObjectBeOutsideEgoChangingPath(
    const geometry_msgs::msg::Pose & obj_pose,
    const autoware_perception_msgs::msg::Shape & obj_shape, const double obj_vel) const;
  bool isObjectFarFromPath(
    const PredictedObject & predicted_object, const double obj_dist_to_path) const;
  TimeWhileCollision calcTimeWhileCollision(
    const std::vector<PathPointWithLaneId> & ego_path, const double obj_tangent_vel,
    const LatLonOffset & lat_lon_offset) const;
  std::optional<std::pair<size_t, size_t>> calcCollisionSection(
    const std::vector<PathPointWithLaneId> & ego_path, const PredictedPath & obj_path) const;
  LatLonOffset getLateralLongitudinalOffset(
    const std::vector<PathPointWithLaneId> & ego_path, const geometry_msgs::msg::Pose & obj_pose,
    const autoware_perception_msgs::msg::Shape & obj_shape) const;
  double calcValidLengthToAvoid(
    const PredictedPath & obj_path, const geometry_msgs::msg::Pose & obj_pose,
    const autoware_perception_msgs::msg::Shape & obj_shape,
    const bool is_object_same_direction) const;
  MinMaxValue calcMinMaxLongitudinalOffsetToAvoid(
    const std::vector<PathPointWithLaneId> & ref_path_points_for_obj_poly,
    const geometry_msgs::msg::Pose & obj_pose, const Polygon2d & obj_points, const double obj_vel,
<<<<<<< HEAD
    const PredictedPath & obj_path, const autoware_perception_msgs::msg::Shape & obj_shape,
    const TimeWhileCollision time_while_collision) const;
  std::optional<MinMaxValue> calcMinMaxLateralOffsetToAvoid(
=======
    const PredictedPath & obj_path, const autoware_auto_perception_msgs::msg::Shape & obj_shape,
    const TimeWhileCollision & time_while_collision) const;
  std::optional<MinMaxValue> calcMinMaxLateralOffsetToAvoidRegulatedObject(
>>>>>>> 5a6cde95
    const std::vector<PathPointWithLaneId> & ref_path_points_for_obj_poly,
    const Polygon2d & obj_points, const geometry_msgs::msg::Point & obj_pos, const double obj_vel,
    const bool is_collision_left, const double obj_normal_vel,
    const std::optional<DynamicAvoidanceObject> & prev_object) const;
  std::optional<MinMaxValue> calcMinMaxLateralOffsetToAvoidUnregulatedObject(
    const std::vector<PathPointWithLaneId> & ref_path_points_for_obj_poly,
    const std::optional<DynamicAvoidanceObject> & prev_object,
    const DynamicAvoidanceObject & object) const;
  std::pair<lanelet::ConstLanelets, lanelet::ConstLanelets> getAdjacentLanes(
    const double forward_distance, const double backward_distance) const;
  std::optional<tier4_autoware_utils::Polygon2d> calcEgoPathBasedDynamicObstaclePolygon(
    const DynamicAvoidanceObject & object) const;
  std::optional<tier4_autoware_utils::Polygon2d> calcObjectPathBasedDynamicObstaclePolygon(
    const DynamicAvoidanceObject & object) const;
  std::optional<tier4_autoware_utils::Polygon2d> calcPredictedPathBasedDynamicObstaclePolygon(
    const DynamicAvoidanceObject & object, const EgoPathReservePoly & ego_path_poly) const;
  EgoPathReservePoly calcEgoPathReservePoly(const PathWithLaneId & ego_path) const;

  void printIgnoreReason(const std::string & obj_uuid, const std::string & reason)
  {
    const auto reason_text =
      "[DynamicAvoidance] Ignore obstacle (%s)" + (reason == "" ? "." : " since " + reason + ".");
    RCLCPP_INFO_EXPRESSION(
      getLogger(), parameters_->enable_debug_info, reason_text.c_str(), obj_uuid.c_str());
  }

  std::vector<DynamicAvoidanceModule::DynamicAvoidanceObject> target_objects_;
  // std::vector<DynamicAvoidanceModule::DynamicAvoidanceObject> prev_target_objects_;
  std::optional<std::vector<PathPointWithLaneId>> prev_input_ref_path_points_{std::nullopt};
  std::optional<std::vector<PathPointWithLaneId>> ref_path_before_lane_change_{std::nullopt};
  std::shared_ptr<DynamicAvoidanceParameters> parameters_;

  TargetObjectsManager target_objects_manager_;

  mutable tier4_autoware_utils::StopWatch<
    std::chrono::milliseconds, std::chrono::microseconds, std::chrono::steady_clock>
    stop_watch_;
};
}  // namespace behavior_path_planner

#endif  // BEHAVIOR_PATH_DYNAMIC_AVOIDANCE_MODULE__SCENE_HPP_<|MERGE_RESOLUTION|>--- conflicted
+++ resolved
@@ -57,12 +57,8 @@
 
 namespace behavior_path_planner
 {
-<<<<<<< HEAD
 using autoware_perception_msgs::msg::PredictedPath;
-=======
-using autoware_auto_perception_msgs::msg::PredictedPath;
-using autoware_auto_planning_msgs::msg::PathWithLaneId;
->>>>>>> 5a6cde95
+using tier4_planning_msgs::msg::PathWithLaneId;
 using tier4_autoware_utils::Polygon2d;
 
 struct MinMaxValue
@@ -422,15 +418,9 @@
   MinMaxValue calcMinMaxLongitudinalOffsetToAvoid(
     const std::vector<PathPointWithLaneId> & ref_path_points_for_obj_poly,
     const geometry_msgs::msg::Pose & obj_pose, const Polygon2d & obj_points, const double obj_vel,
-<<<<<<< HEAD
     const PredictedPath & obj_path, const autoware_perception_msgs::msg::Shape & obj_shape,
-    const TimeWhileCollision time_while_collision) const;
-  std::optional<MinMaxValue> calcMinMaxLateralOffsetToAvoid(
-=======
-    const PredictedPath & obj_path, const autoware_auto_perception_msgs::msg::Shape & obj_shape,
     const TimeWhileCollision & time_while_collision) const;
   std::optional<MinMaxValue> calcMinMaxLateralOffsetToAvoidRegulatedObject(
->>>>>>> 5a6cde95
     const std::vector<PathPointWithLaneId> & ref_path_points_for_obj_poly,
     const Polygon2d & obj_points, const geometry_msgs::msg::Point & obj_pos, const double obj_vel,
     const bool is_collision_left, const double obj_normal_vel,
