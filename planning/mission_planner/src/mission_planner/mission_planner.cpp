--- conflicted
+++ resolved
@@ -250,7 +250,6 @@
   res->status.success = true;
 }
 
-<<<<<<< HEAD
 bool MissionPlanner::checkRerouteSafety(
   const LaneletRoute & original_route, const LaneletRoute & target_route)
 {
@@ -357,13 +356,13 @@
 void MissionPlanner::onMap(const HADMapBin::ConstSharedPtr msg)
 {
   map_ptr_ = msg;
-=======
+}
+
 // NOTE: The route interface should be mutually exclusive by callback group.
 void MissionPlanner::on_modified_goal(const ModifiedGoal::Message::ConstSharedPtr msg)
 {
   // TODO(Yutaka Shimizu): reroute if the goal is outside the lane.
   arrival_checker_.modify_goal(*msg);
->>>>>>> b33d4bbe
 }
 
 }  // namespace mission_planner
