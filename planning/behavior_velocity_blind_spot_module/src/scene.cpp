--- conflicted
+++ resolved
@@ -210,14 +210,8 @@
   return true;
 }
 
-<<<<<<< HEAD
-std::optional<int> BlindSpotModule::getFirstPointConflictingLanelets(
-  const tier4_planning_msgs::msg::PathWithLaneId & path,
-  const lanelet::ConstLanelets & lanelets) const
-=======
 static bool hasLaneIds(
-  const autoware_auto_planning_msgs::msg::PathPointWithLaneId & p, const lanelet::Id id)
->>>>>>> 1397e911
+  const tier4_planning_msgs::msg::PathPointWithLaneId & p, const lanelet::Id id)
 {
   for (const auto & pid : p.lane_ids) {
     if (pid == id) {
@@ -228,7 +222,7 @@
 }
 
 static std::optional<std::pair<size_t, size_t>> findLaneIdInterval(
-  const autoware_auto_planning_msgs::msg::PathWithLaneId & p, const lanelet::Id id)
+  const tier4_planning_msgs::msg::PathWithLaneId & p, const lanelet::Id id)
 {
   bool found = false;
   size_t start = 0;
@@ -255,7 +249,7 @@
 }
 
 std::optional<InterpolatedPathInfo> BlindSpotModule::generateInterpolatedPathInfo(
-  const autoware_auto_planning_msgs::msg::PathWithLaneId & input_path) const
+  const tier4_planning_msgs::msg::PathWithLaneId & input_path) const
 {
   constexpr double ds = 0.2;
   InterpolatedPathInfo interpolated_path_info;
@@ -269,26 +263,10 @@
   return interpolated_path_info;
 }
 
-<<<<<<< HEAD
-std::optional<std::pair<size_t, size_t>> BlindSpotModule::generateStopLine(
-  const lanelet::ConstLanelets straight_lanelets,
-  tier4_planning_msgs::msg::PathWithLaneId * path) const
-{
-  /* set parameters */
-  constexpr double interval = 0.2;
-  const int margin_idx_dist = std::ceil(planner_param_.stop_line_margin / interval);
-  // const int base2front_idx_dist =
-  //  std::ceil(planner_data_->vehicle_info_.max_longitudinal_offset_m / interval);
-
-  /* spline interpolation */
-  tier4_planning_msgs::msg::PathWithLaneId path_ip;
-  if (!splineInterpolate(*path, interval, path_ip, logger_)) {
-=======
 std::optional<lanelet::ConstLanelet> BlindSpotModule::getFirstConflictingLanelet(
   const InterpolatedPathInfo & interpolated_path_info) const
 {
   if (!interpolated_path_info.lane_id_interval) {
->>>>>>> 1397e911
     return std::nullopt;
   }
 
@@ -356,7 +334,7 @@
 }
 
 static std::optional<size_t> getDuplicatedPointIdx(
-  const autoware_auto_planning_msgs::msg::PathWithLaneId & path,
+  const tier4_planning_msgs::msg::PathWithLaneId & path,
   const geometry_msgs::msg::Point & point)
 {
   for (size_t i = 0; i < path.points.size(); i++) {
@@ -373,7 +351,7 @@
 
 static std::optional<size_t> insertPointIndex(
   const geometry_msgs::msg::Pose & in_pose,
-  autoware_auto_planning_msgs::msg::PathWithLaneId * inout_path,
+  tier4_planning_msgs::msg::PathWithLaneId * inout_path,
   const double ego_nearest_dist_threshold, const double ego_nearest_yaw_threshold)
 {
   const auto duplicate_idx_opt = getDuplicatedPointIdx(*inout_path, in_pose.position);
@@ -386,7 +364,7 @@
   // vector.insert(i) inserts element on the left side of v[i]
   // the velocity need to be zero order hold(from prior point)
   int insert_idx = closest_idx;
-  autoware_auto_planning_msgs::msg::PathPointWithLaneId inserted_point =
+  tier4_planning_msgs::msg::PathPointWithLaneId inserted_point =
     inout_path->points.at(closest_idx);
   if (planning_utils::isAheadOf(in_pose, inout_path->points.at(closest_idx).point.pose)) {
     ++insert_idx;
@@ -406,7 +384,7 @@
 
 std::optional<std::pair<size_t, size_t>> BlindSpotModule::generateStopLine(
   const InterpolatedPathInfo & interpolated_path_info,
-  autoware_auto_planning_msgs::msg::PathWithLaneId * path) const
+  tier4_planning_msgs::msg::PathWithLaneId * path) const
 {
   const int margin_idx_dist =
     std::ceil(planner_param_.stop_line_margin / interpolated_path_info.ds);
@@ -462,57 +440,6 @@
   }
 }
 
-<<<<<<< HEAD
-int BlindSpotModule::insertPoint(
-  const int insert_idx_ip, const tier4_planning_msgs::msg::PathWithLaneId path_ip,
-  tier4_planning_msgs::msg::PathWithLaneId * inout_path) const
-{
-  double insert_point_s = 0.0;
-  for (int i = 1; i <= insert_idx_ip; i++) {
-    insert_point_s += tier4_autoware_utils::calcDistance2d(
-      path_ip.points[i].point.pose.position, path_ip.points[i - 1].point.pose.position);
-  }
-  int insert_idx = -1;
-  // initialize with epsilon so that comparison with insert_point_s = 0.0 would work
-  constexpr double eps = 1e-2;
-  double accum_s = eps + std::numeric_limits<double>::epsilon();
-  for (size_t i = 1; i < inout_path->points.size(); i++) {
-    accum_s += tier4_autoware_utils::calcDistance2d(
-      inout_path->points[i].point.pose.position, inout_path->points[i - 1].point.pose.position);
-    if (accum_s > insert_point_s) {
-      insert_idx = i;
-      break;
-    }
-  }
-  if (insert_idx >= 0) {
-    const auto it = inout_path->points.begin() + insert_idx;
-    tier4_planning_msgs::msg::PathPointWithLaneId inserted_point;
-    // copy from previous point
-    inserted_point = inout_path->points.at(std::max(insert_idx - 1, 0));
-    inserted_point.point.pose = path_ip.points[insert_idx_ip].point.pose;
-    constexpr double min_dist = eps;  // to make sure path point is forward insert index
-    //! avoid to insert duplicated point
-    if (
-      tier4_autoware_utils::calcDistance2d(
-        inserted_point, inout_path->points.at(insert_idx).point) < min_dist) {
-      inout_path->points.at(insert_idx).point.longitudinal_velocity_mps = 0.0;
-      return insert_idx;
-    } else if (
-      insert_idx != 0 &&
-      tier4_autoware_utils::calcDistance2d(
-        inserted_point, inout_path->points.at(static_cast<size_t>(insert_idx - 1)).point) <
-        min_dist) {
-      inout_path->points.at(insert_idx - 1).point.longitudinal_velocity_mps = 0.0;
-      insert_idx--;
-      return insert_idx;
-    }
-    inout_path->points.insert(it, inserted_point);
-  }
-  return insert_idx;
-}
-
-=======
->>>>>>> 1397e911
 bool BlindSpotModule::checkObstacleInBlindSpot(
   lanelet::LaneletMapConstPtr lanelet_map_ptr, lanelet::routing::RoutingGraphPtr routing_graph_ptr,
   const tier4_planning_msgs::msg::PathWithLaneId & path,
