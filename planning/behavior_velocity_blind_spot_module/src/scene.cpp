// Copyright 2020 Tier IV, Inc.
//
// Licensed under the Apache License, Version 2.0 (the "License");
// you may not use this file except in compliance with the License.
// You may obtain a copy of the License at
//
//     http://www.apache.org/licenses/LICENSE-2.0
//
// Unless required by applicable law or agreed to in writing, software
// distributed under the License is distributed on an "AS IS" BASIS,
// WITHOUT WARRANTIES OR CONDITIONS OF ANY KIND, either express or implied.
// See the License for the specific language governing permissions and
// limitations under the License.

#include "scene.hpp"

#include <behavior_velocity_planner_common/utilization/boost_geometry_helper.hpp>
#include <behavior_velocity_planner_common/utilization/path_utilization.hpp>
#include <behavior_velocity_planner_common/utilization/util.hpp>
#include <lanelet2_extension/regulatory_elements/road_marking.hpp>
#include <lanelet2_extension/utility/query.hpp>
#include <lanelet2_extension/utility/utilities.hpp>
#include <motion_utils/trajectory/trajectory.hpp>

#include <boost/geometry/algorithms/area.hpp>
#include <boost/geometry/algorithms/distance.hpp>
#include <boost/geometry/algorithms/length.hpp>
#include <boost/geometry/algorithms/union.hpp>

#include <lanelet2_core/Forward.h>
#include <lanelet2_core/geometry/Polygon.h>
#include <lanelet2_core/primitives/BasicRegulatoryElements.h>

#include <algorithm>
#include <limits>
#include <memory>
#include <optional>
#include <string>
#include <type_traits>
#include <utility>
#include <vector>

namespace behavior_velocity_planner
{
namespace bg = boost::geometry;

BlindSpotModule::BlindSpotModule(
  const int64_t module_id, const int64_t lane_id, const TurnDirection turn_direction,
  const std::shared_ptr<const PlannerData> planner_data, const PlannerParam & planner_param,
  const rclcpp::Logger logger, const rclcpp::Clock::SharedPtr clock)
: SceneModuleInterface(module_id, logger, clock),
  lane_id_(lane_id),
  planner_param_{planner_param},
  turn_direction_(turn_direction),
  is_over_pass_judge_line_(false)
{
  velocity_factor_.init(PlanningBehavior::REAR_CHECK);
  sibling_straight_lanelet_ = getSiblingStraightLanelet(planner_data);
}

void BlindSpotModule::initializeRTCStatus()
{
  setSafe(true);
  setDistance(std::numeric_limits<double>::lowest());
}

BlindSpotDecision BlindSpotModule::modifyPathVelocityDetail(
  PathWithLaneId * path, [[maybe_unused]] StopReason * stop_reason)
{
  if (planner_param_.use_pass_judge_line && is_over_pass_judge_line_) {
    return OverPassJudge{"already over the pass judge line. no plan needed."};
  }
  const auto & input_path = *path;

  /* set stop-line and stop-judgement-line for base_link */
  const auto interpolated_path_info_opt = generateInterpolatedPathInfo(input_path);
  if (!interpolated_path_info_opt) {
    return InternalError{"Failed to interpolate path"};
  }
  const auto & interpolated_path_info = interpolated_path_info_opt.value();

  const auto stoplines_idx_opt = generateStopLine(interpolated_path_info, path);
  if (!stoplines_idx_opt) {
    return InternalError{"generateStopLine fail"};
  }

  const auto [default_stopline_idx, critical_stopline_idx] = stoplines_idx_opt.value();
  if (default_stopline_idx == 0) {
    return InternalError{"stop line or pass judge line is at path[0], ignore planning."};
  }

  /* calc closest index */
  const auto & current_pose = planner_data_->current_odometry->pose;
  const auto closest_idx = motion_utils::findFirstNearestIndexWithSoftConstraints(
    input_path.points, current_pose, planner_data_->ego_nearest_dist_threshold,
    planner_data_->ego_nearest_yaw_threshold);
  const auto stop_line_idx =
    closest_idx > default_stopline_idx ? critical_stopline_idx : default_stopline_idx;
  const auto stop_line_pose = planning_utils::getAheadPose(
    stop_line_idx, planner_data_->vehicle_info_.max_longitudinal_offset_m, input_path);

  const auto is_over_pass_judge = isOverPassJudge(input_path, stop_line_pose);
  if (is_over_pass_judge) {
    is_over_pass_judge_line_ = true;
    return is_over_pass_judge.value();
  }

  if (!blind_spot_lanelets_) {
    const auto blind_spot_lanelets = generateBlindSpotLanelets(input_path);
    if (!blind_spot_lanelets.empty()) {
      blind_spot_lanelets_ = blind_spot_lanelets;
    }
  }
  if (!blind_spot_lanelets_) {
    return InternalError{"There are not blind_spot_lanelets"};
  }
  const auto & blind_spot_lanelets = blind_spot_lanelets_.value();

  const auto detection_area_opt = generateBlindSpotPolygons(
    input_path, closest_idx, blind_spot_lanelets,
    path->points.at(critical_stopline_idx).point.pose);
  if (!detection_area_opt) {
    return InternalError{"Failed to generate BlindSpotPolygons"};
  }
  const auto & detection_area = detection_area_opt.value();
  debug_data_.detection_area = detection_area;

  const auto ego_time_to_reach_stop_line = computeTimeToPassStopLine(
    blind_spot_lanelets, path->points.at(critical_stopline_idx).point.pose);
  /* calculate dynamic collision around detection area */
  const auto collision_obstacle = isCollisionDetected(
    blind_spot_lanelets, path->points.at(critical_stopline_idx).point.pose, detection_area,
    ego_time_to_reach_stop_line);
  state_machine_.setStateWithMarginTime(
    collision_obstacle.has_value() ? StateMachine::State::STOP : StateMachine::State::GO,
    logger_.get_child("state_machine"), *clock_);

  if (state_machine_.getState() == StateMachine::State::STOP) {
    return Unsafe{stop_line_idx, collision_obstacle};
  }

  return Safe{stop_line_idx};
}

// template-specification based visitor pattern
// https://en.cppreference.com/w/cpp/utility/variant/visit
template <class... Ts>
struct VisitorSwitch : Ts...
{
  using Ts::operator()...;
};
template <class... Ts>
VisitorSwitch(Ts...) -> VisitorSwitch<Ts...>;

void BlindSpotModule::setRTCStatus(
  const BlindSpotDecision & decision, const tier4_planning_msgs::msg::PathWithLaneId & path)
{
  std::visit(
    VisitorSwitch{[&](const auto & sub_decision) { setRTCStatusByDecision(sub_decision, path); }},
    decision);
}

void BlindSpotModule::reactRTCApproval(
  const BlindSpotDecision & decision, PathWithLaneId * path, StopReason * stop_reason)
{
  std::visit(
    VisitorSwitch{[&](const auto & sub_decision) {
      reactRTCApprovalByDecision(sub_decision, path, stop_reason);
    }},
    decision);
}

bool BlindSpotModule::modifyPathVelocity(PathWithLaneId * path, StopReason * stop_reason)
{
  debug_data_ = DebugData();
  *stop_reason = planning_utils::initializeStopReason(StopReason::BLIND_SPOT);

  initializeRTCStatus();
  const auto decision = modifyPathVelocityDetail(path, stop_reason);
  const auto & input_path = *path;
  setRTCStatus(decision, input_path);
  reactRTCApproval(decision, path, stop_reason);

  return true;
}

static bool hasLaneIds(
  const tier4_planning_msgs::msg::PathPointWithLaneId & p, const lanelet::Id id)
{
  for (const auto & pid : p.lane_ids) {
    if (pid == id) {
      return true;
    }
  }
  return false;
}

static std::optional<std::pair<size_t, size_t>> findLaneIdInterval(
  const tier4_planning_msgs::msg::PathWithLaneId & p, const lanelet::Id id)
{
  bool found = false;
  size_t start = 0;
  size_t end = p.points.size() > 0 ? p.points.size() - 1 : 0;
  if (start == end) {
    // there is only one point in the path
    return std::nullopt;
  }
  for (size_t i = 0; i < p.points.size(); ++i) {
    if (hasLaneIds(p.points.at(i), id)) {
      if (!found) {
        // found interval for the first time
        found = true;
        start = i;
      }
    } else if (found) {
      // prior point was in the interval. interval ended
      end = i;
      break;
    }
  }
  start = start > 0 ? start - 1 : 0;  // the idx of last point before the interval
  return found ? std::make_optional(std::make_pair(start, end)) : std::nullopt;
}

std::optional<InterpolatedPathInfo> BlindSpotModule::generateInterpolatedPathInfo(
  const tier4_planning_msgs::msg::PathWithLaneId & input_path) const
{
  constexpr double ds = 0.2;
  InterpolatedPathInfo interpolated_path_info;
  if (!splineInterpolate(input_path, ds, interpolated_path_info.path, logger_)) {
    return std::nullopt;
  }
  interpolated_path_info.ds = ds;
  interpolated_path_info.lane_id = lane_id_;
  interpolated_path_info.lane_id_interval =
    findLaneIdInterval(interpolated_path_info.path, lane_id_);
  return interpolated_path_info;
}

std::optional<lanelet::ConstLanelet> BlindSpotModule::getSiblingStraightLanelet(
  const std::shared_ptr<const PlannerData> planner_data) const
{
  const auto lanelet_map_ptr = planner_data->route_handler_->getLaneletMapPtr();
  const auto routing_graph_ptr = planner_data->route_handler_->getRoutingGraphPtr();

  const auto assigned_lane = lanelet_map_ptr->laneletLayer.get(lane_id_);
  for (const auto & prev : routing_graph_ptr->previous(assigned_lane)) {
    for (const auto & following : routing_graph_ptr->following(prev)) {
      if (std::string(following.attributeOr("turn_direction", "else")) == "straight") {
        return following;
      }
    }
  }
  return std::nullopt;
}

static std::optional<size_t> getFirstPointIntersectsLineByFootprint(
  const lanelet::ConstLineString2d & line, const InterpolatedPathInfo & interpolated_path_info,
  const tier4_autoware_utils::LinearRing2d & footprint, const double vehicle_length)
{
  const auto & path_ip = interpolated_path_info.path;
  const auto [lane_start, lane_end] = interpolated_path_info.lane_id_interval.value();
  const size_t vehicle_length_idx = static_cast<size_t>(vehicle_length / interpolated_path_info.ds);
  const size_t start =
    static_cast<size_t>(std::max<int>(0, static_cast<int>(lane_start) - vehicle_length_idx));
  const auto line2d = line.basicLineString();
  for (auto i = start; i <= lane_end; ++i) {
    const auto & base_pose = path_ip.points.at(i).point.pose;
    const auto path_footprint = tier4_autoware_utils::transformVector(
      footprint, tier4_autoware_utils::pose2transform(base_pose));
    if (bg::intersects(path_footprint, line2d)) {
      return std::make_optional<size_t>(i);
    }
  }
  return std::nullopt;
}

static std::optional<size_t> getDuplicatedPointIdx(
  const tier4_planning_msgs::msg::PathWithLaneId & path, const geometry_msgs::msg::Point & point)
{
  for (size_t i = 0; i < path.points.size(); i++) {
    const auto & p = path.points.at(i).point.pose.position;

    constexpr double min_dist = 0.001;
    if (tier4_autoware_utils::calcDistance2d(p, point) < min_dist) {
      return i;
    }
  }

  return std::nullopt;
}

static std::optional<size_t> insertPointIndex(
  const geometry_msgs::msg::Pose & in_pose, tier4_planning_msgs::msg::PathWithLaneId * inout_path,
  const double ego_nearest_dist_threshold, const double ego_nearest_yaw_threshold)
{
  const auto duplicate_idx_opt = getDuplicatedPointIdx(*inout_path, in_pose.position);
  if (duplicate_idx_opt) {
    return duplicate_idx_opt.value();
  }

  const size_t closest_idx = motion_utils::findFirstNearestIndexWithSoftConstraints(
    inout_path->points, in_pose, ego_nearest_dist_threshold, ego_nearest_yaw_threshold);
  // vector.insert(i) inserts element on the left side of v[i]
  // the velocity need to be zero order hold(from prior point)
  size_t insert_idx = closest_idx;
  tier4_planning_msgs::msg::PathPointWithLaneId inserted_point = inout_path->points.at(closest_idx);
  if (planning_utils::isAheadOf(in_pose, inout_path->points.at(closest_idx).point.pose)) {
    ++insert_idx;
  } else {
    // copy with velocity from prior point
    const size_t prior_ind = closest_idx > 0 ? closest_idx - 1 : 0;
    inserted_point.point.longitudinal_velocity_mps =
      inout_path->points.at(prior_ind).point.longitudinal_velocity_mps;
  }
  inserted_point.point.pose = in_pose;

  auto it = inout_path->points.begin() + insert_idx;
  inout_path->points.insert(it, inserted_point);

  return insert_idx;
}

std::optional<std::pair<size_t, size_t>> BlindSpotModule::generateStopLine(
  const InterpolatedPathInfo & interpolated_path_info,
  tier4_planning_msgs::msg::PathWithLaneId * path) const
{
  // NOTE: this is optionally int for later subtraction
  const int margin_idx_dist =
    std::ceil(planner_param_.stop_line_margin / interpolated_path_info.ds);

  const auto & path_ip = interpolated_path_info.path;

  size_t stop_idx_default_ip = 0;
  size_t stop_idx_critical_ip = 0;
  if (sibling_straight_lanelet_) {
    const auto sibling_straight_lanelet = sibling_straight_lanelet_.value();
    const auto turn_boundary_line = turn_direction_ == TurnDirection::LEFT
                                      ? sibling_straight_lanelet.leftBound()
                                      : sibling_straight_lanelet.rightBound();
    const auto first_conflict_idx_ip_opt = getFirstPointIntersectsLineByFootprint(
      lanelet::utils::to2D(turn_boundary_line), interpolated_path_info,
      planner_data_->vehicle_info_.createFootprint(0.0, 0.0),
      planner_data_->vehicle_info_.max_longitudinal_offset_m);
    if (!first_conflict_idx_ip_opt) {
      return std::nullopt;
    }

    // NOTE: this is optionally int for later subtraction
    const auto first_conflict_idx_ip = static_cast<int>(first_conflict_idx_ip_opt.value());

    stop_idx_default_ip = static_cast<size_t>(std::max(first_conflict_idx_ip - margin_idx_dist, 0));
    stop_idx_critical_ip = static_cast<size_t>(first_conflict_idx_ip);
  } else {
    // the entry point of the assigned lane
    const auto & assigned_lanelet =
      planner_data_->route_handler_->getLaneletMapPtr()->laneletLayer.get(lane_id_);
    const auto left_pt = assigned_lanelet.leftBound().front().basicPoint();
    const auto right_pt = assigned_lanelet.rightBound().front().basicPoint();
    const auto mid_pt = (left_pt + right_pt) / 2.0;
    const geometry_msgs::msg::Point mid_point =
      geometry_msgs::build<geometry_msgs::msg::Point>().x(mid_pt.x()).y(mid_pt.y()).z(mid_pt.z());
    stop_idx_default_ip = stop_idx_critical_ip =
      motion_utils::findNearestSegmentIndex(path_ip.points, mid_point);
    /*
    // NOTE: it is not ambiguous when the curve starts on the left/right lanelet, so this module
    inserts stopline at the beginning of the lanelet for baselink
    stop_idx_default_ip = stop_idx_critical_ip = static_cast<size_t>(std::max<int>(0,
    static_cast<int>(motion_utils::findNearestSegmentIndex(path_ip.points, mid_point)) -
    baselink2front_dist));
    */
  }

  /* insert stop_point to use interpolated path*/
  const auto stopline_idx_default_opt = insertPointIndex(
    path_ip.points.at(stop_idx_default_ip).point.pose, path,
    planner_data_->ego_nearest_dist_threshold, planner_data_->ego_nearest_yaw_threshold);
  const auto stopline_idx_critical_opt = insertPointIndex(
    path_ip.points.at(stop_idx_critical_ip).point.pose, path,
    planner_data_->ego_nearest_dist_threshold, planner_data_->ego_nearest_yaw_threshold);

  if (!stopline_idx_default_opt || !stopline_idx_critical_opt) {
    return std::nullopt;
  }
  return std::make_pair(stopline_idx_default_opt.value(), stopline_idx_critical_opt.value());
}

autoware_perception_msgs::msg::PredictedObject BlindSpotModule::cutPredictPathWithDuration(
  const std_msgs::msg::Header & header,
  const autoware_perception_msgs::msg::PredictedObject & object_original,
  const double time_thr) const
{
  auto object = object_original;
  const rclcpp::Time current_time = clock_->now();

  for (auto & predicted_path : object.kinematics.predicted_paths) {  // each predicted paths
    const auto origin_path = predicted_path;
    predicted_path.path.clear();

    for (size_t k = 0; k < origin_path.path.size(); ++k) {  // each path points
      const auto & predicted_pose = origin_path.path.at(k);
      const auto predicted_time = rclcpp::Time(header.stamp) +
                                  rclcpp::Duration(origin_path.time_step) * static_cast<double>(k);
      if ((predicted_time - current_time).seconds() < time_thr) {
        predicted_path.path.push_back(predicted_pose);
      }
    }
  }
  return object;
}

std::optional<OverPassJudge> BlindSpotModule::isOverPassJudge(
  const tier4_planning_msgs::msg::PathWithLaneId & input_path,
  const geometry_msgs::msg::Pose & stop_point_pose) const
{
  const auto & current_pose = planner_data_->current_odometry->pose;

  /* set judge line dist */
  const double pass_judge_line_dist = planning_utils::calcJudgeLineDistWithAccLimit(
    planner_data_->current_velocity->twist.linear.x, planner_data_->max_stop_acceleration_threshold,
    planner_data_->delay_response_time);
  const auto ego_segment_idx = motion_utils::findFirstNearestSegmentIndexWithSoftConstraints(
    input_path.points, current_pose, planner_data_->ego_nearest_dist_threshold,
    planner_data_->ego_nearest_yaw_threshold);
  const size_t stop_point_segment_idx =
    motion_utils::findNearestSegmentIndex(input_path.points, stop_point_pose.position);
  const auto distance_until_stop = motion_utils::calcSignedArcLength(
    input_path.points, current_pose.position, ego_segment_idx, stop_point_pose.position,
    stop_point_segment_idx);

  /* if current_state = GO, and current_pose is over judge_line, ignore planning. */
  if (planner_param_.use_pass_judge_line) {
    const double eps = 1e-1;  // to prevent hunting
    if (const auto current_state = state_machine_.getState();
        current_state == StateMachine::State::GO &&
        distance_until_stop + eps < pass_judge_line_dist) {
      return OverPassJudge{"over the pass judge line. no plan needed."};
    }
  }
  return std::nullopt;
}

double BlindSpotModule::computeTimeToPassStopLine(
  const lanelet::ConstLanelets & blind_spot_lanelets,
  const geometry_msgs::msg::Pose & stop_line_pose) const
{
  // egoが停止している時にそのまま速度を使うと衝突しなくなってしまうのでegoについては最低速度を使う
  const auto & current_pose = planner_data_->current_odometry->pose;
  const auto current_arc_ego =
    lanelet::utils::getArcCoordinates(blind_spot_lanelets, current_pose).length;
  const auto stopline_arc_ego =
    lanelet::utils::getArcCoordinates(blind_spot_lanelets, stop_line_pose).length;
  const auto remaining_distance = stopline_arc_ego - current_arc_ego;
  return remaining_distance / std::max<double>(
                                planner_param_.ttc_ego_minimal_velocity,
                                planner_data_->current_velocity->twist.linear.x);
}

<<<<<<< HEAD
std::optional<autoware_perception_msgs::msg::PredictedObject>
BlindSpotModule::isCollisionDetected(
=======
std::optional<autoware_perception_msgs::msg::PredictedObject> BlindSpotModule::isCollisionDetected(
>>>>>>> e2f82ecb
  const lanelet::ConstLanelets & blind_spot_lanelets,
  const geometry_msgs::msg::Pose & stop_line_pose, const lanelet::CompoundPolygon3d & area,
  const double ego_time_to_reach_stop_line)
{
  // check objects in blind spot areas
  const auto stop_line_arc_ego =
    lanelet::utils::getArcCoordinates(blind_spot_lanelets, stop_line_pose).length;
  for (const auto & original_object : planner_data_->predicted_objects->objects) {
    if (!isTargetObjectType(original_object)) {
      continue;
    }
    const auto object = cutPredictPathWithDuration(
      planner_data_->predicted_objects->header, original_object,
      planner_param_.max_future_movement_time);
    // right direction
    const bool exist_in_detection_area = bg::within(
      to_bg2d(object.kinematics.initial_pose_with_covariance.pose.position),
      lanelet::utils::to2D(area));
    if (!exist_in_detection_area) {
      continue;
    }
    const auto object_arc_length =
      lanelet::utils::getArcCoordinates(
        blind_spot_lanelets, object.kinematics.initial_pose_with_covariance.pose)
        .length;
    const auto object_time_to_reach_stop_line =
      (object_arc_length - stop_line_arc_ego) /
      (object.kinematics.initial_twist_with_covariance.twist.linear.x);
    const auto ttc = ego_time_to_reach_stop_line - object_time_to_reach_stop_line;
    RCLCPP_INFO(logger_, "object ttc is %f", ttc);
    if (planner_param_.ttc_min < ttc && ttc < planner_param_.ttc_max) {
      return object;
    }
  }
  return std::nullopt;
}

lanelet::ConstLanelet BlindSpotModule::generateHalfLanelet(
  const lanelet::ConstLanelet lanelet) const
{
  lanelet::Points3d lefts, rights;

  const double offset = (turn_direction_ == TurnDirection::LEFT)
                          ? planner_param_.ignore_width_from_center_line
                          : -planner_param_.ignore_width_from_center_line;
  const auto offset_centerline = lanelet::utils::getCenterlineWithOffset(lanelet, offset);

  const auto original_left_bound =
    (turn_direction_ == TurnDirection::LEFT) ? lanelet.leftBound() : offset_centerline;
  const auto original_right_bound =
    (turn_direction_ == TurnDirection::LEFT) ? offset_centerline : lanelet.rightBound();

  for (const auto & pt : original_left_bound) {
    lefts.push_back(lanelet::Point3d(pt));
  }
  for (const auto & pt : original_right_bound) {
    rights.push_back(lanelet::Point3d(pt));
  }
  const auto left_bound = lanelet::LineString3d(lanelet::InvalId, std::move(lefts));
  const auto right_bound = lanelet::LineString3d(lanelet::InvalId, std::move(rights));
  auto half_lanelet = lanelet::Lanelet(lanelet::InvalId, left_bound, right_bound);
  return half_lanelet;
}

lanelet::ConstLanelet BlindSpotModule::generateExtendedAdjacentLanelet(
  const lanelet::ConstLanelet lanelet, const TurnDirection direction) const
{
  const auto centerline = lanelet.centerline2d();
  const auto width =
    boost::geometry::area(lanelet.polygon2d().basicPolygon()) / boost::geometry::length(centerline);
  const double extend_width = std::min<double>(planner_param_.adjacent_extend_width, width);
  const auto left_bound_ =
    direction == TurnDirection::LEFT
      ? lanelet::utils::getCenterlineWithOffset(lanelet, -width / 2 + extend_width)
      : lanelet.leftBound();
  const auto right_bound_ =
    direction == TurnDirection::RIGHT
      ? lanelet::utils::getCenterlineWithOffset(lanelet, width / 2 - extend_width)
      : lanelet.rightBound();
  lanelet::Points3d lefts, rights;
  for (const auto & pt : left_bound_) {
    lefts.push_back(lanelet::Point3d(pt));
  }
  for (const auto & pt : right_bound_) {
    rights.push_back(lanelet::Point3d(pt));
  }
  const auto left_bound = lanelet::LineString3d(lanelet::InvalId, std::move(lefts));
  const auto right_bound = lanelet::LineString3d(lanelet::InvalId, std::move(rights));
  auto new_lanelet = lanelet::Lanelet(lanelet::InvalId, left_bound, right_bound);
  const auto new_centerline = lanelet::utils::generateFineCenterline(new_lanelet, 5.0);
  new_lanelet.setCenterline(new_centerline);
  return new_lanelet;
}

lanelet::ConstLanelet BlindSpotModule::generateExtendedOppositeAdjacentLanelet(
  const lanelet::ConstLanelet lanelet, const TurnDirection direction) const
{
  const auto centerline = lanelet.centerline2d();
  const auto width =
    boost::geometry::area(lanelet.polygon2d().basicPolygon()) / boost::geometry::length(centerline);
  const double extend_width =
    std::min<double>(planner_param_.opposite_adjacent_extend_width, width);
  const auto left_bound_ =
    direction == TurnDirection::RIGHT
      ? lanelet.rightBound().invert()
      : lanelet::utils::getCenterlineWithOffset(lanelet.invert(), -width / 2 + extend_width);
  const auto right_bound_ =
    direction == TurnDirection::RIGHT
      ? lanelet::utils::getCenterlineWithOffset(lanelet.invert(), width / 2 - extend_width)
      : lanelet.leftBound().invert();
  lanelet::Points3d lefts, rights;
  for (const auto & pt : left_bound_) {
    lefts.push_back(lanelet::Point3d(pt));
  }
  for (const auto & pt : right_bound_) {
    rights.push_back(lanelet::Point3d(pt));
  }
  const auto left_bound = lanelet::LineString3d(lanelet::InvalId, std::move(lefts));
  const auto right_bound = lanelet::LineString3d(lanelet::InvalId, std::move(rights));
  auto new_lanelet = lanelet::Lanelet(lanelet::InvalId, left_bound, right_bound);
  const auto new_centerline = lanelet::utils::generateFineCenterline(new_lanelet, 5.0);
  new_lanelet.setCenterline(new_centerline);
  return new_lanelet;
}

static lanelet::LineString3d removeConst(lanelet::ConstLineString3d line)
{
  lanelet::Points3d pts;
  for (const auto & pt : line) {
    pts.push_back(lanelet::Point3d(pt));
  }
  return lanelet::LineString3d(lanelet::InvalId, pts);
}

lanelet::ConstLanelets BlindSpotModule::generateBlindSpotLanelets(
  const tier4_planning_msgs::msg::PathWithLaneId & path) const
{
  /* get lanelet map */
  const auto lanelet_map_ptr = planner_data_->route_handler_->getLaneletMapPtr();
  const auto routing_graph_ptr = planner_data_->route_handler_->getRoutingGraphPtr();

  std::vector<int64_t> lane_ids;
  /* get lane ids until intersection */
  for (const auto & point : path.points) {
    bool found_intersection_lane = false;
    for (const auto lane_id : point.lane_ids) {
      if (lane_id == lane_id_) {
        found_intersection_lane = true;
        lane_ids.push_back(lane_id);
        break;
      }
      // make lane_ids unique
      if (std::find(lane_ids.begin(), lane_ids.end(), lane_id) == lane_ids.end()) {
        lane_ids.push_back(lane_id);
      }
    }
    if (found_intersection_lane) break;
  }

  lanelet::ConstLanelets blind_spot_lanelets;
  for (const auto i : lane_ids) {
    const auto lane = lanelet_map_ptr->laneletLayer.get(i);
    const auto ego_half_lanelet = generateHalfLanelet(lane);
    const auto adj =
      turn_direction_ == TurnDirection::LEFT
        ? (routing_graph_ptr->adjacentLeft(lane))
        : (turn_direction_ == TurnDirection::RIGHT ? (routing_graph_ptr->adjacentRight(lane))
                                                   : boost::none);
    const std::optional<lanelet::ConstLanelet> opposite_adj =
      [&]() -> std::optional<lanelet::ConstLanelet> {
      if (!!adj) {
        return std::nullopt;
      }
      if (turn_direction_ == TurnDirection::LEFT) {
        // this should exist in right-hand traffic
        const auto adjacent_lanes =
          lanelet_map_ptr->laneletLayer.findUsages(lane.leftBound().invert());
        if (adjacent_lanes.empty()) {
          return std::nullopt;
        }
        return adjacent_lanes.front();
      }
      if (turn_direction_ == TurnDirection::RIGHT) {
        // this should exist in left-hand traffic
        const auto adjacent_lanes =
          lanelet_map_ptr->laneletLayer.findUsages(lane.rightBound().invert());
        if (adjacent_lanes.empty()) {
          return std::nullopt;
        }
        return adjacent_lanes.front();
      } else {
        return std::nullopt;
      }
    }();

    if (!adj && !opposite_adj) {
      blind_spot_lanelets.push_back(ego_half_lanelet);
    } else if (!!adj) {
      const auto adj_half_lanelet = generateExtendedAdjacentLanelet(adj.value(), turn_direction_);
      const auto lefts = (turn_direction_ == TurnDirection::LEFT) ? adj_half_lanelet.leftBound()
                                                                  : ego_half_lanelet.leftBound();
      const auto rights = (turn_direction_ == TurnDirection::RIGHT) ? adj_half_lanelet.rightBound()
                                                                    : ego_half_lanelet.rightBound();
      blind_spot_lanelets.push_back(
        lanelet::ConstLanelet(lanelet::InvalId, removeConst(lefts), removeConst(rights)));
    } else if (opposite_adj) {
      const auto adj_half_lanelet =
        generateExtendedOppositeAdjacentLanelet(opposite_adj.value(), turn_direction_);
      const auto lefts = (turn_direction_ == TurnDirection::LEFT) ? adj_half_lanelet.leftBound()
                                                                  : ego_half_lanelet.leftBound();
      const auto rights = (turn_direction_ == TurnDirection::LEFT) ? ego_half_lanelet.rightBound()
                                                                   : adj_half_lanelet.rightBound();
      blind_spot_lanelets.push_back(
        lanelet::ConstLanelet(lanelet::InvalId, removeConst(lefts), removeConst(rights)));
    }
  }
  return blind_spot_lanelets;
}

std::optional<lanelet::CompoundPolygon3d> BlindSpotModule::generateBlindSpotPolygons(
  [[maybe_unused]] const tier4_planning_msgs::msg::PathWithLaneId & path,
  [[maybe_unused]] const size_t closest_idx, const lanelet::ConstLanelets & blind_spot_lanelets,
  const geometry_msgs::msg::Pose & stop_line_pose) const
{
  const auto stop_line_arc_ego =
    lanelet::utils::getArcCoordinates(blind_spot_lanelets, stop_line_pose).length;
  const auto detection_area_start_length_ego =
    std::max<double>(stop_line_arc_ego - planner_param_.backward_detection_length, 0.0);
  return lanelet::utils::getPolygonFromArcLength(
    blind_spot_lanelets, detection_area_start_length_ego, stop_line_arc_ego);
}

bool BlindSpotModule::isTargetObjectType(
  const autoware_perception_msgs::msg::PredictedObject & object) const
{
  if (
    object.classification.at(0).label ==
      autoware_perception_msgs::msg::ObjectClassification::BICYCLE ||
    object.classification.at(0).label ==
      autoware_perception_msgs::msg::ObjectClassification::PEDESTRIAN ||
    object.classification.at(0).label ==
      autoware_perception_msgs::msg::ObjectClassification::MOTORCYCLE) {
    return true;
  }
  return false;
}

}  // namespace behavior_velocity_planner<|MERGE_RESOLUTION|>--- conflicted
+++ resolved
@@ -456,12 +456,7 @@
                                 planner_data_->current_velocity->twist.linear.x);
 }
 
-<<<<<<< HEAD
-std::optional<autoware_perception_msgs::msg::PredictedObject>
-BlindSpotModule::isCollisionDetected(
-=======
 std::optional<autoware_perception_msgs::msg::PredictedObject> BlindSpotModule::isCollisionDetected(
->>>>>>> e2f82ecb
   const lanelet::ConstLanelets & blind_spot_lanelets,
   const geometry_msgs::msg::Pose & stop_line_pose, const lanelet::CompoundPolygon3d & area,
   const double ego_time_to_reach_stop_line)
