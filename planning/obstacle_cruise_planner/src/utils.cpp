--- conflicted
+++ resolved
@@ -140,7 +140,6 @@
   const auto rel_time = current_time - obj_base_time;
   if (rel_time.seconds() < 0.0) {
     return boost::none;
-<<<<<<< HEAD
   }
 
   return lerpByTimeStamp(predicted_path, rel_time);
@@ -182,7 +181,7 @@
     return predicted_object.kinematics.initial_pose_with_covariance.pose;
   }
 
-  return interpolated_pose.value();
+  return interpolated_pose.get();
 }
 
 autoware_auto_planning_msgs::msg::Trajectory insertStopPoint(
@@ -257,49 +256,5 @@
   return std::max(
     0.0, tier4_autoware_utils::calcSignedArcLength(
            input_traj.points, current_pose.position, input_traj.points.size() - 1));
-=======
-  }
-
-  return lerpByTimeStamp(predicted_path, rel_time);
-}
-
-boost::optional<geometry_msgs::msg::Pose> getCurrentObjectPoseFromPredictedPath(
-  const std::vector<autoware_auto_perception_msgs::msg::PredictedPath> & predicted_paths,
-  const rclcpp::Time & obj_base_time, const rclcpp::Time & current_time)
-{
-  if (predicted_paths.empty()) {
-    return boost::none;
-  }
-  // Get the most reliable path
-  const auto predicted_path = std::max_element(
-    predicted_paths.begin(), predicted_paths.end(),
-    [](
-      const autoware_auto_perception_msgs::msg::PredictedPath & a,
-      const autoware_auto_perception_msgs::msg::PredictedPath & b) {
-      return a.confidence < b.confidence;
-    });
-
-  return getCurrentObjectPoseFromPredictedPath(*predicted_path, obj_base_time, current_time);
-}
-
-geometry_msgs::msg::Pose getCurrentObjectPoseFromPredictedPath(
-  const autoware_auto_perception_msgs::msg::PredictedObject & predicted_object,
-  const rclcpp::Time & obj_base_time, const rclcpp::Time & current_time)
-{
-  std::vector<autoware_auto_perception_msgs::msg::PredictedPath> predicted_paths;
-  for (const auto & path : predicted_object.kinematics.predicted_paths) {
-    predicted_paths.push_back(path);
-  }
-  const auto interpolated_pose =
-    getCurrentObjectPoseFromPredictedPath(predicted_paths, obj_base_time, current_time);
-
-  if (!interpolated_pose) {
-    RCLCPP_WARN(
-      rclcpp::get_logger("ObstacleCruisePlanner"), "Failed to find the interpolated obstacle pose");
-    return predicted_object.kinematics.initial_pose_with_covariance.pose;
-  }
-
-  return interpolated_pose.get();
->>>>>>> bbe57f37
 }
 }  // namespace obstacle_cruise_utils