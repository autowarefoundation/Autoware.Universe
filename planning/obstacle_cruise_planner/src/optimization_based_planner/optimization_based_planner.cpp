// Copyright 2022 TIER IV, Inc.
//
// Licensed under the Apache License, Version 2.0 (the "License");
// you may not use this file except in compliance with the License.
// You may obtain a copy of the License at
//
//     http://www.apache.org/licenses/LICENSE-2.0
//
// Unless required by applicable law or agreed to in writing, software
// distributed under the License is distributed on an "AS IS" BASIS,
// WITHOUT WARRANTIES OR CONDITIONS OF ANY KIND, either express or implied.
// See the License for the specific language governing permissions and
// limitations under the License.

#include "obstacle_cruise_planner/optimization_based_planner/optimization_based_planner.hpp"

#include "interpolation/linear_interpolation.hpp"
#include "interpolation/spline_interpolation.hpp"
#include "obstacle_cruise_planner/optimization_based_planner/resample.hpp"
#include "obstacle_cruise_planner/utils.hpp"
#include "tier4_autoware_utils/tier4_autoware_utils.hpp"

#ifdef ROS_DISTRO_GALACTIC
#include <tf2_geometry_msgs/tf2_geometry_msgs.h>
#else
#include <tf2_geometry_msgs/tf2_geometry_msgs.hpp>
#endif

#include <tf2/utils.h>

constexpr double ZERO_VEL_THRESHOLD = 0.01;
constexpr double CLOSE_S_DIST_THRESHOLD = 1e-3;

// TODO(shimizu) Is is ok to use planner_data.current_time instead of get_clock()->now()?
namespace
{
[[maybe_unused]] std::string toHexString(const unique_identifier_msgs::msg::UUID & id)
{
  std::stringstream ss;
  for (auto i = 0; i < 16; ++i) {
    ss << std::hex << std::setfill('0') << std::setw(2) << +id.uuid[i];
  }
  return ss.str();
}

inline void convertEulerAngleToMonotonic(std::vector<double> & a)
{
  for (unsigned int i = 1; i < a.size(); ++i) {
    const double da = a[i] - a[i - 1];
    a[i] = a[i - 1] + tier4_autoware_utils::normalizeRadian(da);
  }
}

inline tf2::Vector3 getTransVector3(
  const geometry_msgs::msg::Pose & from, const geometry_msgs::msg::Pose & to)
{
  double dx = to.position.x - from.position.x;
  double dy = to.position.y - from.position.y;
  double dz = to.position.z - from.position.z;
  return tf2::Vector3(dx, dy, dz);
}

// TODO(shimizu) consider dist/yaw threshold for nearest index
boost::optional<geometry_msgs::msg::Pose> calcForwardPose(
  const autoware_auto_planning_msgs::msg::Trajectory & traj,
  const geometry_msgs::msg::Point & point, const double target_length)
{
  if (traj.points.empty()) {
    return {};
  }

  const size_t nearest_idx = tier4_autoware_utils::findNearestIndex(traj.points, point);

  size_t search_idx = nearest_idx;
  double length_to_search_idx = 0.0;
  for (; search_idx < traj.points.size(); ++search_idx) {
    length_to_search_idx =
      tier4_autoware_utils::calcSignedArcLength(traj.points, nearest_idx, search_idx);
    if (length_to_search_idx > target_length) {
      break;
    } else if (search_idx == traj.points.size() - 1) {
      return {};
    }
  }

  if (search_idx == 0 && !traj.points.empty()) {
    return traj.points.at(0).pose;
  }

  const auto & pre_pose = traj.points.at(search_idx - 1).pose;
  const auto & next_pose = traj.points.at(search_idx).pose;

  geometry_msgs::msg::Pose target_pose;

  // lerp position
  const double seg_length =
    tier4_autoware_utils::calcDistance2d(pre_pose.position, next_pose.position);
  const double lerp_ratio = (length_to_search_idx - target_length) / seg_length;
  target_pose.position.x =
    pre_pose.position.x + (next_pose.position.x - pre_pose.position.x) * lerp_ratio;
  target_pose.position.y =
    pre_pose.position.y + (next_pose.position.y - pre_pose.position.y) * lerp_ratio;
  target_pose.position.z =
    pre_pose.position.z + (next_pose.position.z - pre_pose.position.z) * lerp_ratio;

  // lerp orientation
  const double pre_yaw = tf2::getYaw(pre_pose.orientation);
  const double next_yaw = tf2::getYaw(next_pose.orientation);
  target_pose.orientation =
    tier4_autoware_utils::createQuaternionFromYaw(pre_yaw + (next_yaw - pre_yaw) * lerp_ratio);

  return target_pose;
}
}  // namespace

OptimizationBasedPlanner::OptimizationBasedPlanner(
  rclcpp::Node & node, const LongitudinalInfo & longitudinal_info,
  const vehicle_info_util::VehicleInfo & vehicle_info)
: PlannerInterface(node, longitudinal_info, vehicle_info)
{
  // parameter
  resampling_s_interval_ =
    node.declare_parameter<double>("optimization_based_planner.resampling_s_interval");
  max_trajectory_length_ =
    node.declare_parameter<double>("optimization_based_planner.max_trajectory_length");
  dense_resampling_time_interval_ =
    node.declare_parameter<double>("optimization_based_planner.dense_resampling_time_interval");
  sparse_resampling_time_interval_ =
    node.declare_parameter<double>("optimization_based_planner.sparse_resampling_time_interval");
  dense_time_horizon_ =
    node.declare_parameter<double>("optimization_based_planner.dense_time_horizon");
  max_time_horizon_ = node.declare_parameter<double>("optimization_based_planner.max_time_horizon");

  t_dangerous_ = node.declare_parameter<double>("optimization_based_planner.t_dangerous");
  velocity_margin_ = node.declare_parameter<double>("optimization_based_planner.velocity_margin");

  replan_vel_deviation_ =
    node.declare_parameter<double>("optimization_based_planner.replan_vel_deviation");
  engage_velocity_ = node.declare_parameter<double>("optimization_based_planner.engage_velocity");
  engage_acceleration_ =
    node.declare_parameter<double>("optimization_based_planner.engage_acceleration");
  engage_exit_ratio_ =
    node.declare_parameter<double>("optimization_based_planner.engage_exit_ratio");
  stop_dist_to_prohibit_engage_ =
    node.declare_parameter<double>("optimization_based_planner.stop_dist_to_prohibit_engage");

  const double max_s_weight =
    node.declare_parameter<double>("optimization_based_planner.max_s_weight");
  const double max_v_weight =
    node.declare_parameter<double>("optimization_based_planner.max_v_weight");
  const double over_s_safety_weight =
    node.declare_parameter<double>("optimization_based_planner.over_s_safety_weight");
  const double over_s_ideal_weight =
    node.declare_parameter<double>("optimization_based_planner.over_s_ideal_weight");
  const double over_v_weight =
    node.declare_parameter<double>("optimization_based_planner.over_v_weight");
  const double over_a_weight =
    node.declare_parameter<double>("optimization_based_planner.over_a_weight");
  const double over_j_weight =
    node.declare_parameter<double>("optimization_based_planner.over_j_weight");

  // velocity optimizer
  velocity_optimizer_ptr_ = std::make_shared<VelocityOptimizer>(
    max_s_weight, max_v_weight, over_s_safety_weight, over_s_ideal_weight, over_v_weight,
    over_a_weight, over_j_weight);

  // publisher
  optimized_sv_pub_ = node.create_publisher<Trajectory>("~/optimized_sv_trajectory", 1);
  optimized_st_graph_pub_ = node.create_publisher<Trajectory>("~/optimized_st_graph", 1);
  boundary_pub_ = node.create_publisher<Trajectory>("~/boundary", 1);
  distance_to_closest_obj_pub_ =
    node.create_publisher<Float32Stamped>("~/distance_to_closest_obj", 1);
  debug_calculation_time_ = node.create_publisher<Float32Stamped>("~/calculation_time", 1);
  debug_wall_marker_pub_ =
    node.create_publisher<visualization_msgs::msg::MarkerArray>("~/debug/wall_marker", 1);
}

Trajectory OptimizationBasedPlanner::generateTrajectory(
  const ObstacleCruisePlannerData & planner_data,
  [[maybe_unused]] boost::optional<VelocityLimit> & vel_limit,
  [[maybe_unused]] DebugData & debug_data)
{
  // Create Time Vector defined by resampling time interval
  const std::vector<double> time_vec = createTimeVector();
  if (time_vec.size() < 2) {
    RCLCPP_ERROR(
      rclcpp::get_logger("ObstacleCruisePlanner::OptimizationBasedPlanner"),
      "Resolution size is not enough");
    prev_output_ = planner_data.traj;
    return planner_data.traj;
  }

  // Get the nearest point on the trajectory
  const auto closest_idx = tier4_autoware_utils::findNearestIndex(
    planner_data.traj.points, planner_data.current_pose, nearest_dist_deviation_threshold_,
    nearest_yaw_deviation_threshold_);
  if (!closest_idx) {  // Check validity of the closest index
    RCLCPP_ERROR(
      rclcpp::get_logger("ObstacleCruisePlanner::OptimizationBasedPlanner"),
      "Closest Index is Invalid");
    prev_output_ = planner_data.traj;
    return planner_data.traj;
  }

  // Transform original trajectory to TrajectoryData
  const auto base_traj_data = getTrajectoryData(planner_data.traj, planner_data.current_pose);
  if (base_traj_data.traj.points.size() < 2) {
    RCLCPP_DEBUG(
      rclcpp::get_logger("ObstacleCruisePlanner::OptimizationBasedPlanner"),
      "The number of points on the trajectory data is too small");
    prev_output_ = planner_data.traj;
    return planner_data.traj;
  }

<<<<<<< HEAD
=======
  // Get Closest Stop Point for static obstacles
  double closest_stop_dist = getClosestStopDistance(planner_data, base_traj_data);

>>>>>>> bbe57f37
  // Compute maximum velocity
  double v_max = 0.0;
  for (const auto & point : planner_data.traj.points) {
    v_max = std::max(v_max, static_cast<double>(point.longitudinal_velocity_mps));
  }

  // Get Current Velocity
  double v0;
  double a0;
  std::tie(v0, a0) = calcInitialMotion(planner_data, *closest_idx, prev_output_);
  a0 = std::min(longitudinal_info_.max_accel, std::max(a0, longitudinal_info_.min_accel));

  // Check trajectory size
  if (planner_data.traj.points.size() - *closest_idx <= 2) {
    RCLCPP_DEBUG(
      rclcpp::get_logger("ObstacleCruisePlanner::OptimizationBasedPlanner"),
      "The number of points on the trajectory is too small");
    prev_output_ = planner_data.traj;
    return planner_data.traj;
  }

  // Check if reached goal
  if (checkHasReachedGoal(planner_data)) {
    prev_output_ = planner_data.traj;
    return planner_data.traj;
  }

  // Resample base trajectory data by time
  const auto resampled_traj_data =
    resampleTrajectoryData(base_traj_data, resampling_s_interval_, max_trajectory_length_);
  if (resampled_traj_data.traj.points.size() < 2) {
    RCLCPP_DEBUG(
      rclcpp::get_logger("ObstacleCruisePlanner::OptimizationBasedPlanner"),
      "The number of points on the resampled trajectory data is too small");
    prev_output_ = planner_data.traj;
    return planner_data.traj;
  }

  // Get S Boundaries from the obstacle
  const auto s_boundaries = getSBoundaries(planner_data, resampled_traj_data, time_vec);
  if (!s_boundaries) {
    RCLCPP_DEBUG(
      rclcpp::get_logger("ObstacleCruisePlanner::OptimizationBasedPlanner"),
      "No Dangerous Objects around the ego vehicle");
    prev_output_ = planner_data.traj;
    return planner_data.traj;
  }

  // Optimization
  VelocityOptimizer::OptimizationData data;
  data.time_vec = time_vec;
  data.s0 = resampled_traj_data.s.front();
  data.a0 = a0;
  data.v_max = v_max;
  data.a_max = longitudinal_info_.max_accel;
  data.a_min = longitudinal_info_.min_accel;
  data.j_max = longitudinal_info_.max_jerk;
  data.j_min = longitudinal_info_.min_jerk;
  data.limit_a_max = longitudinal_info_.limit_max_accel;
  data.limit_a_min = longitudinal_info_.limit_min_accel;
  data.limit_j_max = longitudinal_info_.limit_max_jerk;
  data.limit_j_min = longitudinal_info_.limit_min_jerk;
  data.t_dangerous = t_dangerous_;
  data.idling_time = longitudinal_info_.idling_time;
  data.v_margin = velocity_margin_;
  data.s_boundary = *s_boundaries;
  data.v0 = v0;
  RCLCPP_DEBUG(rclcpp::get_logger("ObstacleCruisePlanner::OptimizationBasedPlanner"), "v0 %f", v0);

  stop_watch_.tic();

  const auto optimized_result = velocity_optimizer_ptr_->optimize(data);

  Float32Stamped calculation_time_data{};
  calculation_time_data.stamp = planner_data.current_time;
  calculation_time_data.data = stop_watch_.toc();
  debug_calculation_time_->publish(calculation_time_data);
  RCLCPP_DEBUG(
    rclcpp::get_logger("ObstacleCruisePlanner::OptimizationBasedPlanner"),
    "Optimization Time; %f[ms]", calculation_time_data.data);

  // Publish Debug trajectories
  publishDebugTrajectory(
    planner_data.current_time, planner_data.traj, *closest_idx, time_vec, *s_boundaries,
    optimized_result);

  // Transformation from t to s
  const auto processed_result = processOptimizedResult(data.v0, optimized_result);
  if (!processed_result) {
    RCLCPP_DEBUG(
      rclcpp::get_logger("ObstacleCruisePlanner::OptimizationBasedPlanner"),
      "Processed Result is empty");
    prev_output_ = planner_data.traj;
    return planner_data.traj;
  }
  const auto & opt_position = processed_result->s;
  const auto & opt_velocity = processed_result->v;

  // Check Size
  if (opt_position.size() == 1 && opt_velocity.front() < ZERO_VEL_THRESHOLD) {
    auto output = planner_data.traj;
    output.points.at(*closest_idx).longitudinal_velocity_mps = data.v0;
    for (size_t i = *closest_idx + 1; i < output.points.size(); ++i) {
      output.points.at(i).longitudinal_velocity_mps = 0.0;
    }
    prev_output_ = output;
    return output;
  } else if (opt_position.size() == 1) {
    RCLCPP_DEBUG(
      rclcpp::get_logger("ObstacleCruisePlanner::OptimizationBasedPlanner"),
      "Optimized Trajectory is too small");
    prev_output_ = planner_data.traj;
    return planner_data.traj;
  }

  // Get Zero Velocity Position
  double closest_stop_dist = obstacle_cruise_utils::calcDistanceFromEgoPoseToStopPoint(
    planner_data.traj, planner_data.current_pose);
  for (size_t i = 0; i < opt_velocity.size(); ++i) {
    if (opt_velocity.at(i) < ZERO_VEL_THRESHOLD) {
      const double zero_vel_s = opt_position.at(i);
      closest_stop_dist = std::min(closest_stop_dist, zero_vel_s);
      break;
    }
  }

  size_t break_id = base_traj_data.s.size();
  bool has_insert_stop_point = false;
  std::vector<double> resampled_opt_position = {base_traj_data.s.front()};
  for (size_t i = 1; i < base_traj_data.s.size(); ++i) {
    const double query_s = base_traj_data.s.at(i);
    if (
      !has_insert_stop_point && query_s > closest_stop_dist &&
      closest_stop_dist < opt_position.back()) {
      const double prev_query_s = resampled_opt_position.back();
      if (closest_stop_dist - prev_query_s > CLOSE_S_DIST_THRESHOLD) {
        resampled_opt_position.push_back(closest_stop_dist);
      } else {
        resampled_opt_position.back() = closest_stop_dist;
      }
      has_insert_stop_point = true;
    }

    if (query_s > opt_position.back()) {
      break_id = i;
      break;
    }

    const double prev_query_s = resampled_opt_position.back();
    if (query_s - prev_query_s > 1e-3) {
      resampled_opt_position.push_back(query_s);
    }
  }
  const auto resampled_opt_velocity =
    interpolation::lerp(opt_position, opt_velocity, resampled_opt_position);

  // Push positions after the last position of the opt position
  for (size_t i = break_id; i < base_traj_data.s.size(); ++i) {
    const double query_s = base_traj_data.s.at(i);
    const double prev_query_s = resampled_opt_position.back();
    if (query_s - prev_query_s > CLOSE_S_DIST_THRESHOLD) {
      resampled_opt_position.push_back(query_s);
    }
  }

  auto resampled_traj = resampling::applyLinearInterpolation(
    base_traj_data.s, base_traj_data.traj, resampled_opt_position);
  for (size_t i = 0; i < resampled_opt_velocity.size(); ++i) {
    resampled_traj.points.at(i).longitudinal_velocity_mps = std::min(
      resampled_opt_velocity.at(i),
      static_cast<double>(resampled_traj.points.at(i).longitudinal_velocity_mps));
  }
  for (size_t i = 0; i < resampled_opt_position.size(); ++i) {
    if (resampled_opt_position.at(i) >= closest_stop_dist) {
      resampled_traj.points.at(i).longitudinal_velocity_mps = 0.0;
    }
  }

  Trajectory output;
  output.header = planner_data.traj.header;
  for (size_t i = 0; i < *closest_idx; ++i) {
    auto point = planner_data.traj.points.at(i);
    point.longitudinal_velocity_mps = data.v0;
    output.points.push_back(point);
  }
  for (const auto & resampled_point : resampled_traj.points) {
    if (output.points.empty()) {
      output.points.push_back(resampled_point);
    } else {
      const auto prev_point = output.points.back();
      const double dist = tier4_autoware_utils::calcDistance2d(
        prev_point.pose.position, resampled_point.pose.position);
      if (dist > 1e-3) {
        output.points.push_back(resampled_point);
      } else {
        output.points.back() = resampled_point;
      }
    }
  }
  output.points.back().longitudinal_velocity_mps = 0.0;  // terminal velocity is zero

  prev_output_ = output;
  return output;
}

std::vector<double> OptimizationBasedPlanner::createTimeVector()
{
  std::vector<double> time_vec;
  for (double t = 0.0; t < dense_time_horizon_; t += dense_resampling_time_interval_) {
    time_vec.push_back(t);
  }
  if (dense_time_horizon_ - time_vec.back() < 1e-3) {
    time_vec.back() = dense_time_horizon_;
  } else {
    time_vec.push_back(dense_time_horizon_);
  }

  for (double t = dense_time_horizon_ + sparse_resampling_time_interval_; t < max_time_horizon_;
       t += sparse_resampling_time_interval_) {
    time_vec.push_back(t);
  }
  if (max_time_horizon_ - time_vec.back() < 1e-3) {
    time_vec.back() = max_time_horizon_;
  } else {
    time_vec.push_back(max_time_horizon_);
  }

  return time_vec;
}

<<<<<<< HEAD
=======
double OptimizationBasedPlanner::getClosestStopDistance(
  const ObstacleCruisePlannerData & planner_data, const TrajectoryData & ego_traj_data)
{
  const auto & current_time = planner_data.current_time;
  double closest_stop_dist = ego_traj_data.s.back();
  const auto closest_stop_id =
    tier4_autoware_utils::searchZeroVelocityIndex(ego_traj_data.traj.points);
  closest_stop_dist = closest_stop_id
                        ? std::min(closest_stop_dist, ego_traj_data.s.at(*closest_stop_id))
                        : closest_stop_dist;

  double closest_obj_distance = ego_traj_data.s.back();
  boost::optional<TargetObstacle> closest_obj;
  for (const auto & obj : planner_data.target_obstacles) {
    const auto obj_base_time = obj.time_stamp;

    // Ignore obstacles that are not required to stop
    if (!isStopRequired(obj)) {
      continue;
    }

    // Get current pose from object's predicted path
    const auto current_object_pose = obstacle_cruise_utils::getCurrentObjectPoseFromPredictedPath(
      obj.predicted_paths, obj_base_time, current_time);
    if (!current_object_pose) {
      continue;
    }

    // Get current object.kinematics
    ObjectData obj_data;
    obj_data.pose = current_object_pose.get();
    obj_data.length = obj.shape.dimensions.x;
    obj_data.width = obj.shape.dimensions.y;
    obj_data.time = std::max((obj_base_time - current_time).seconds(), 0.0);
    const auto dist_to_collision_point = getDistanceToCollisionPoint(ego_traj_data, obj_data);

    // Calculate Safety Distance
    const auto & safe_distance_margin = longitudinal_info_.safe_distance_margin;
    const auto & ego_vehicle_offset = vehicle_info_.max_longitudinal_offset_m;
    const double object_offset = obj_data.length / 2.0;
    const double safety_distance = ego_vehicle_offset + object_offset + safe_distance_margin;

    // If the object is on the current ego trajectory,
    // we assume the object travels along ego trajectory
    if (dist_to_collision_point) {
      const double stop_dist = std::max(*dist_to_collision_point - safety_distance, 0.0);
      closest_stop_dist = std::min(stop_dist, closest_stop_dist);

      // Update Distance to the closest object on the ego trajectory
      const double current_obj_distance = std::max(
        *dist_to_collision_point - safety_distance + safe_distance_margin, -safety_distance);
      closest_obj_distance = std::min(closest_obj_distance, current_obj_distance);
      closest_obj = obj;
    }
  }

  // Publish distance from the ego vehicle to the object which is on the trajectory
  if (closest_obj && closest_obj_distance < ego_traj_data.s.back()) {
    Float32Stamped dist_to_obj;
    dist_to_obj.stamp = planner_data.current_time;
    dist_to_obj.data = closest_obj_distance;
    distance_to_closest_obj_pub_->publish(dist_to_obj);

    RCLCPP_DEBUG(
      rclcpp::get_logger("ObstacleCruisePlanner::OptimizationBasedPlanner"),
      "Closest Object Distance %f", closest_obj_distance);
    RCLCPP_DEBUG(
      rclcpp::get_logger("ObstacleCruisePlanner::OptimizationBasedPlanner"),
      "Closest Object Velocity %f", closest_obj.get().velocity);
  }

  return closest_stop_dist;
}

>>>>>>> bbe57f37
// v0, a0
std::tuple<double, double> OptimizationBasedPlanner::calcInitialMotion(
  const ObstacleCruisePlannerData & planner_data, const size_t input_closest,
  const Trajectory & prev_traj)
{
  const auto & current_vel = planner_data.current_vel;
  const auto & input_traj = planner_data.traj;
  const double vehicle_speed{std::abs(current_vel)};
  const double target_vel{std::abs(input_traj.points.at(input_closest).longitudinal_velocity_mps)};

  double initial_vel{};
  double initial_acc{};

  // first time
  if (prev_traj.points.empty()) {
    initial_vel = vehicle_speed;
    initial_acc = 0.0;
    return std::make_tuple(initial_vel, initial_acc);
  }

  TrajectoryPoint prev_output_closest_point;
  if (smoothed_trajectory_ptr_) {
    prev_output_closest_point =
      calcInterpolatedTrajectoryPoint(*smoothed_trajectory_ptr_, planner_data.current_pose);
  } else {
    prev_output_closest_point =
      calcInterpolatedTrajectoryPoint(prev_traj, planner_data.current_pose);
  }

  // when velocity tracking deviation is large
  const double desired_vel{prev_output_closest_point.longitudinal_velocity_mps};
  const double vel_error{vehicle_speed - std::abs(desired_vel)};
  if (std::abs(vel_error) > replan_vel_deviation_) {
    initial_vel = vehicle_speed;  // use current vehicle speed
    initial_acc = prev_output_closest_point.acceleration_mps2;
    RCLCPP_DEBUG(
      rclcpp::get_logger("ObstacleCruisePlanner::OptimizationBasedPlanner"),
      "calcInitialMotion : Large deviation error for speed control. Use current speed for "
      "initial value, desired_vel = %f, vehicle_speed = %f, vel_error = %f, error_thr = %f",
      desired_vel, vehicle_speed, vel_error, replan_vel_deviation_);
    return std::make_tuple(initial_vel, initial_acc);
  }

  // if current vehicle velocity is low && base_desired speed is high,
  // use engage_velocity for engage vehicle
  const double engage_vel_thr = engage_velocity_ * engage_exit_ratio_;
  if (vehicle_speed < engage_vel_thr) {
    if (target_vel >= engage_velocity_) {
      const double stop_dist = obstacle_cruise_utils::calcDistanceFromEgoPoseToStopPoint(
        input_traj, planner_data.current_pose);
      if (stop_dist > stop_dist_to_prohibit_engage_) {
        initial_vel = engage_velocity_;
        initial_acc = engage_acceleration_;
        RCLCPP_DEBUG(
          rclcpp::get_logger("ObstacleCruisePlanner::OptimizationBasedPlanner"),
          "calcInitialMotion : vehicle speed is low (%.3f), and desired speed is high (%.3f). Use "
          "engage speed (%.3f) until vehicle speed reaches engage_vel_thr (%.3f). stop_dist = %.3f",
          vehicle_speed, target_vel, engage_velocity_, engage_vel_thr, stop_dist);
        return std::make_tuple(initial_vel, initial_acc);
      } else {
        RCLCPP_DEBUG(
          rclcpp::get_logger("ObstacleCruisePlanner::OptimizationBasedPlanner"),
          "calcInitialMotion : stop point is close (%.3f[m]). no engage.", stop_dist);
      }
    } else if (target_vel > 0.0) {
      auto clock{rclcpp::Clock{RCL_ROS_TIME}};
      RCLCPP_WARN_THROTTLE(
        rclcpp::get_logger("ObstacleCruisePlanner::OptimizationBasedPlanner"), clock, 3000,
        "calcInitialMotion : target velocity(%.3f[m/s]) is lower than engage velocity(%.3f[m/s]). ",
        target_vel, engage_velocity_);
    }
  }

  // normal update: use closest in prev_output
  initial_vel = prev_output_closest_point.longitudinal_velocity_mps;
  initial_acc = prev_output_closest_point.acceleration_mps2;
  return std::make_tuple(initial_vel, initial_acc);
}

TrajectoryPoint OptimizationBasedPlanner::calcInterpolatedTrajectoryPoint(
  const Trajectory & trajectory, const geometry_msgs::msg::Pose & target_pose)
{
  TrajectoryPoint traj_p{};
  traj_p.pose = target_pose;

  if (trajectory.points.empty()) {
    traj_p.longitudinal_velocity_mps = 0.0;
    traj_p.acceleration_mps2 = 0.0;
    return traj_p;
  }

  if (trajectory.points.size() == 1) {
    traj_p.longitudinal_velocity_mps = trajectory.points.at(0).longitudinal_velocity_mps;
    traj_p.acceleration_mps2 = trajectory.points.at(0).acceleration_mps2;
    return traj_p;
  }

  const size_t segment_idx =
    tier4_autoware_utils::findNearestSegmentIndex(trajectory.points, target_pose.position);

  auto v1 = getTransVector3(
    trajectory.points.at(segment_idx).pose, trajectory.points.at(segment_idx + 1).pose);
  auto v2 = getTransVector3(trajectory.points.at(segment_idx).pose, target_pose);
  // calc internal proportion
  const double prop{std::max(0.0, std::min(1.0, v1.dot(v2) / v1.length2()))};

  auto interpolate = [&prop](double x1, double x2) { return prop * x1 + (1.0 - prop) * x2; };

  {
    const auto & seg_pt = trajectory.points.at(segment_idx);
    const auto & next_pt = trajectory.points.at(segment_idx + 1);
    traj_p.longitudinal_velocity_mps =
      interpolate(next_pt.longitudinal_velocity_mps, seg_pt.longitudinal_velocity_mps);
    traj_p.acceleration_mps2 = interpolate(next_pt.acceleration_mps2, seg_pt.acceleration_mps2);
    traj_p.pose.position.x = interpolate(next_pt.pose.position.x, seg_pt.pose.position.x);
    traj_p.pose.position.y = interpolate(next_pt.pose.position.y, seg_pt.pose.position.y);
    traj_p.pose.position.z = interpolate(next_pt.pose.position.z, seg_pt.pose.position.z);
  }

  return traj_p;
}

bool OptimizationBasedPlanner::checkHasReachedGoal(const ObstacleCruisePlannerData & planner_data)
{
  // If goal is close and current velocity is low, we don't optimize trajectory
  const double closest_stop_dist = obstacle_cruise_utils::calcDistanceFromEgoPoseToStopPoint(
    planner_data.traj, planner_data.current_pose);
  if (closest_stop_dist < 0.5 && planner_data.current_vel < 0.6) {
    return true;
  }

  return false;
}

OptimizationBasedPlanner::TrajectoryData OptimizationBasedPlanner::getTrajectoryData(
  const Trajectory & traj, const geometry_msgs::msg::Pose & current_pose)
{
  TrajectoryData base_traj;
  const auto closest_segment_idx =
    tier4_autoware_utils::findNearestSegmentIndex(traj.points, current_pose.position);
  const auto interpolated_point = calcInterpolatedTrajectoryPoint(traj, current_pose);
  const auto dist = tier4_autoware_utils::calcDistance2d(
    interpolated_point.pose.position, traj.points.at(closest_segment_idx).pose.position);
  const auto current_point =
    dist > CLOSE_S_DIST_THRESHOLD ? interpolated_point : traj.points.at(closest_segment_idx);
  base_traj.traj.points.push_back(current_point);
  base_traj.s.push_back(0.0);

  for (size_t id = closest_segment_idx + 1; id < traj.points.size(); ++id) {
    const auto prev_point = base_traj.traj.points.back();
    const double ds = tier4_autoware_utils::calcDistance2d(
      prev_point.pose.position, traj.points.at(id).pose.position);
    if (ds < CLOSE_S_DIST_THRESHOLD) {
      continue;
    }
    const double current_s = base_traj.s.back() + ds;

    base_traj.traj.points.push_back(traj.points.at(id));
    base_traj.s.push_back(current_s);
  }

  return base_traj;
}

OptimizationBasedPlanner::TrajectoryData OptimizationBasedPlanner::resampleTrajectoryData(
  const TrajectoryData & base_traj_data, const double resampling_s_interval,
  const double max_traj_length)
{
  // Create Base Keys
  std::vector<double> base_s(base_traj_data.s.size());
  for (size_t i = 0; i < base_s.size(); ++i) {
    base_s.at(i) = base_traj_data.s.at(i);
  }

  // Obtain trajectory length until the velocity is zero or stop dist
  const auto closest_stop_id =
    tier4_autoware_utils::searchZeroVelocityIndex(base_traj_data.traj.points);
  const double closest_stop_dist = closest_stop_id ? base_s.at(*closest_stop_id) : base_s.back();
  const double traj_length = std::min(closest_stop_dist, std::min(base_s.back(), max_traj_length));

  // Create Query Keys
  std::vector<double> resampled_s;
  for (double s = 0.0; s < traj_length; s += resampling_s_interval) {
    resampled_s.push_back(s);
  }

  if (!resampled_s.empty() && traj_length - resampled_s.back() < CLOSE_S_DIST_THRESHOLD) {
    resampled_s.back() = traj_length;
  } else {
    resampled_s.push_back(traj_length);
  }

  if (resampled_s.empty()) {
    return TrajectoryData{};
  }

  // Resample trajectory
  const auto resampled_traj = resampleTrajectory(base_s, base_traj_data.traj, resampled_s);

  // Store Data
  TrajectoryData resampled_traj_data;
  resampled_traj_data.traj = resampled_traj;
  resampled_traj_data.s = resampled_s;

  return resampled_traj_data;
}

// TODO(shimizu) what is the difference with apply linear interpolation
Trajectory OptimizationBasedPlanner::resampleTrajectory(
  const std::vector<double> & base_index, const Trajectory & base_trajectory,
  const std::vector<double> & query_index, const bool use_spline_for_pose)
{
  std::vector<double> px, py, pz, pyaw, tlx, taz, alx;
  for (const auto & p : base_trajectory.points) {
    px.push_back(p.pose.position.x);
    py.push_back(p.pose.position.y);
    pz.push_back(p.pose.position.z);
    pyaw.push_back(tf2::getYaw(p.pose.orientation));
    tlx.push_back(p.longitudinal_velocity_mps);
    taz.push_back(p.heading_rate_rps);
    alx.push_back(p.acceleration_mps2);
  }

  convertEulerAngleToMonotonic(pyaw);

  std::vector<double> px_p, py_p, pz_p, pyaw_p;
  if (use_spline_for_pose) {
    px_p = interpolation::slerp(base_index, px, query_index);
    py_p = interpolation::slerp(base_index, py, query_index);
    pz_p = interpolation::slerp(base_index, pz, query_index);
    pyaw_p = interpolation::slerp(base_index, pyaw, query_index);
  } else {
    px_p = interpolation::lerp(base_index, px, query_index);
    py_p = interpolation::lerp(base_index, py, query_index);
    pz_p = interpolation::lerp(base_index, pz, query_index);
    pyaw_p = interpolation::lerp(base_index, pyaw, query_index);
  }
  const auto tlx_p = interpolation::lerp(base_index, tlx, query_index);
  const auto taz_p = interpolation::lerp(base_index, taz, query_index);
  const auto alx_p = interpolation::lerp(base_index, alx, query_index);

  Trajectory resampled_trajectory;
  resampled_trajectory.header = base_trajectory.header;
  resampled_trajectory.points.resize(query_index.size());

  for (size_t i = 0; i < query_index.size(); ++i) {
    TrajectoryPoint point;
    point.pose.position.x = px_p.at(i);
    point.pose.position.y = py_p.at(i);
    point.pose.position.z = pz_p.at(i);
    point.pose.orientation = tier4_autoware_utils::createQuaternionFromYaw(pyaw_p.at(i));

    point.longitudinal_velocity_mps = tlx_p.at(i);
    point.heading_rate_rps = taz_p.at(i);
    point.acceleration_mps2 = alx_p.at(i);
    resampled_trajectory.points.at(i) = point;
  }
  return resampled_trajectory;
}

boost::optional<SBoundaries> OptimizationBasedPlanner::getSBoundaries(
  const ObstacleCruisePlannerData & planner_data, const TrajectoryData & ego_traj_data,
  const std::vector<double> & time_vec)
{
  if (ego_traj_data.traj.points.empty()) {
    return boost::none;
  }

  const auto & current_time = planner_data.current_time;

  SBoundaries s_boundaries(time_vec.size());
  for (size_t i = 0; i < s_boundaries.size(); ++i) {
    s_boundaries.at(i).max_s = ego_traj_data.s.back();
  }

  double min_slow_down_point_length = std::numeric_limits<double>::max();
  boost::optional<size_t> min_slow_down_idx = {};
  for (size_t o_idx = 0; o_idx < planner_data.target_obstacles.size(); ++o_idx) {
    const auto & obj = planner_data.target_obstacles.at(o_idx);
    const auto obj_base_time = planner_data.target_obstacles.at(o_idx).time_stamp;
    // Only see cruise obstacles
    if (!isCruiseObstacle(obj.classification.label)) {
      continue;
    }

    // Step1 Get S boundary from the obstacle
    const auto obj_s_boundaries =
      getSBoundaries(planner_data.current_time, ego_traj_data, obj, obj_base_time, time_vec);
    if (!obj_s_boundaries) {
      continue;
    }

    // Step2 update s boundaries
    for (size_t i = 0; i < obj_s_boundaries->size(); ++i) {
      if (obj_s_boundaries->at(i).max_s < s_boundaries.at(i).max_s) {
        s_boundaries.at(i) = obj_s_boundaries->at(i);
      }
    }

    // Step3 search nearest obstacle to follow for rviz marker
    const double object_offset = obj.shape.dimensions.x / 2.0;

    const auto current_object_pose = obstacle_cruise_utils::getCurrentObjectPoseFromPredictedPath(
      obj.predicted_paths, obj_base_time, current_time);

    const double obj_vel = std::abs(obj.velocity);
    const double rss_dist = calcRSSDistance(planner_data.current_vel, obj_vel);

    const auto & safe_distance_margin = longitudinal_info_.safe_distance_margin;
    const double ego_obj_length = tier4_autoware_utils::calcSignedArcLength(
      ego_traj_data.traj.points, planner_data.current_pose.position,
      current_object_pose.get().position);
    const double slow_down_point_length =
      ego_obj_length - (rss_dist + object_offset + safe_distance_margin);

    if (slow_down_point_length < min_slow_down_point_length) {
      min_slow_down_point_length = slow_down_point_length;
      min_slow_down_idx = o_idx;
    }
  }

  // Publish wall marker for slowing down or stopping
  if (min_slow_down_idx) {
    const auto & obj = planner_data.target_obstacles.at(min_slow_down_idx.get());

    const auto current_object_pose = obstacle_cruise_utils::getCurrentObjectPoseFromPredictedPath(
      obj.predicted_paths, obj.time_stamp, current_time);

    const auto marker_pose = calcForwardPose(
      ego_traj_data.traj, planner_data.current_pose.position, min_slow_down_point_length);

    if (marker_pose) {
      visualization_msgs::msg::MarkerArray wall_msg;

      const double obj_vel = std::abs(obj.velocity);
      if (obj_vel < obstacle_velocity_threshold_from_cruise_to_stop_) {
        const auto markers = tier4_autoware_utils::createStopVirtualWallMarker(
          marker_pose.get(), "obstacle to follow", current_time, 0);
        tier4_autoware_utils::appendMarkerArray(markers, &wall_msg);
      } else {
        const auto markers = tier4_autoware_utils::createSlowDownVirtualWallMarker(
          marker_pose.get(), "obstacle to follow", current_time, 0);
        tier4_autoware_utils::appendMarkerArray(markers, &wall_msg);
      }

      // publish rviz marker
      debug_wall_marker_pub_->publish(wall_msg);
    }
  }

  return s_boundaries;
}

boost::optional<SBoundaries> OptimizationBasedPlanner::getSBoundaries(
  const rclcpp::Time & current_time, const TrajectoryData & ego_traj_data,
  const TargetObstacle & object, const rclcpp::Time & obj_base_time,
  const std::vector<double> & time_vec)
{
  // Get the predicted path, which has the most high confidence
  const double max_horizon = time_vec.back();
  const auto predicted_path =
    resamplePredictedPath(object, obj_base_time, current_time, time_vec, max_horizon);
  if (!predicted_path) {
    RCLCPP_DEBUG(
      rclcpp::get_logger("ObstacleCruisePlanner::OptimizationBasedPlanner"),
      "Closest Obstacle does not have a predicted path");
    return boost::none;
  }

  // Get current pose from object's predicted path
  const auto current_object_pose = obstacle_cruise_utils::getCurrentObjectPoseFromPredictedPath(
    *predicted_path, obj_base_time, current_time);
  if (!current_object_pose) {
    RCLCPP_DEBUG(
      rclcpp::get_logger("ObstacleCruisePlanner::OptimizationBasedPlanner"),
      "Failed to get current pose from the predicted path");
    return boost::none;
  }

  // Check current object.kinematics
  ObjectData obj_data;
  obj_data.pose = current_object_pose.get();
  obj_data.length = object.shape.dimensions.x;
  obj_data.width = object.shape.dimensions.y;
  obj_data.time = std::max((obj_base_time - current_time).seconds(), 0.0);
  const auto current_collision_dist = getDistanceToCollisionPoint(ego_traj_data, obj_data);

  // Calculate Safety Distance
  const auto & safe_distance_margin = longitudinal_info_.safe_distance_margin;
  const double ego_vehicle_offset = vehicle_info_.wheel_base_m + vehicle_info_.front_overhang_m;
  const double object_offset = obj_data.length / 2.0;
  const double safety_distance = ego_vehicle_offset + object_offset + safe_distance_margin;

  // If the object is on the current ego trajectory,
  // we assume the object travels along ego trajectory
  if (current_collision_dist) {
    RCLCPP_DEBUG(
      rclcpp::get_logger("ObstacleCruisePlanner::OptimizationBasedPlanner"),
      "On Trajectory Object");

    return getSBoundaries(
      ego_traj_data, time_vec, safety_distance, object, *current_collision_dist);
  }

  // Ignore low velocity objects that are not on the trajectory
  return getSBoundaries(
    current_time, ego_traj_data, time_vec, safety_distance, object, obj_base_time, *predicted_path);
}

boost::optional<SBoundaries> OptimizationBasedPlanner::getSBoundaries(
  const TrajectoryData & ego_traj_data, const std::vector<double> & time_vec,
  const double safety_distance, const TargetObstacle & object, const double dist_to_collision_point)
{
  const double & min_object_accel_for_rss = longitudinal_info_.min_object_accel_for_rss;

  SBoundaries s_boundaries(time_vec.size());
  for (size_t i = 0; i < s_boundaries.size(); ++i) {
    s_boundaries.at(i).max_s = ego_traj_data.s.back();
  }

  const double v_obj = std::abs(object.velocity);

  double current_s_obj = std::max(dist_to_collision_point - safety_distance, 0.0);
  const double current_v_obj =
    v_obj < obstacle_velocity_threshold_from_cruise_to_stop_ ? 0.0 : v_obj;
  const double initial_s_upper_bound =
    current_s_obj + (current_v_obj * current_v_obj) / (2 * std::fabs(min_object_accel_for_rss));
  s_boundaries.front().max_s = std::clamp(initial_s_upper_bound, 0.0, s_boundaries.front().max_s);
  s_boundaries.front().is_object = true;
  for (size_t i = 1; i < time_vec.size(); ++i) {
    const double dt = time_vec.at(i) - time_vec.at(i - 1);
    current_s_obj = current_s_obj + current_v_obj * dt;

    const double s_upper_bound =
      current_s_obj + (current_v_obj * current_v_obj) / (2 * std::fabs(min_object_accel_for_rss));
    s_boundaries.at(i).max_s = std::clamp(s_upper_bound, 0.0, s_boundaries.at(i).max_s);
    s_boundaries.at(i).is_object = true;
  }

  return s_boundaries;
}

boost::optional<SBoundaries> OptimizationBasedPlanner::getSBoundaries(
  const rclcpp::Time & current_time, const TrajectoryData & ego_traj_data,
  const std::vector<double> & time_vec, const double safety_distance, const TargetObstacle & object,
  const rclcpp::Time & obj_base_time, const PredictedPath & predicted_path)
{
  const double & min_object_accel_for_rss = longitudinal_info_.min_object_accel_for_rss;

  const double abs_obj_vel = std::abs(object.velocity);
  const double v_obj =
    abs_obj_vel < obstacle_velocity_threshold_from_cruise_to_stop_ ? 0.0 : abs_obj_vel;

  SBoundaries s_boundaries(time_vec.size());
  for (size_t i = 0; i < s_boundaries.size(); ++i) {
    s_boundaries.at(i).max_s = ego_traj_data.s.back();
  }

  for (size_t predicted_path_id = 0; predicted_path_id < predicted_path.path.size();
       ++predicted_path_id) {
    const auto predicted_pose = predicted_path.path.at(predicted_path_id);
    const double object_time = (obj_base_time - current_time).seconds();
    if (object_time < 0) {
      // Ignore Past Positions
      continue;
    }

    ObjectData obj_data;
    obj_data.pose = predicted_pose;
    obj_data.length = object.shape.dimensions.x;
    obj_data.width = object.shape.dimensions.y;
    obj_data.time = object_time;

    const auto dist_to_collision_point = getDistanceToCollisionPoint(ego_traj_data, obj_data);
    if (!dist_to_collision_point) {
      continue;
    }

    const double current_s_obj = std::max(*dist_to_collision_point - safety_distance, 0.0);
    const double s_upper_bound =
      current_s_obj + (v_obj * v_obj) / (2 * std::fabs(min_object_accel_for_rss));
    for (size_t i = 0; i < predicted_path_id; ++i) {
      if (s_upper_bound < s_boundaries.at(i).max_s) {
        s_boundaries.at(i).max_s = std::max(0.0, s_upper_bound);
        s_boundaries.at(i).is_object = true;
      }
    }
  }

  return s_boundaries;
}

boost::optional<double> OptimizationBasedPlanner::getDistanceToCollisionPoint(
  const TrajectoryData & ego_traj_data, const ObjectData & obj_data)
{
  const auto obj_pose = obj_data.pose;
  const auto obj_length = obj_data.length;
  const auto obj_width = obj_data.width;
  const auto object_box = Box2d(obj_pose, obj_length, obj_width);
  const auto object_points = object_box.getAllCorners();

  // Get nearest segment index for each point
  size_t min_nearest_idx = ego_traj_data.s.size();
  size_t max_nearest_idx = 0;
  for (const auto & obj_p : object_points) {
    size_t nearest_idx =
      tier4_autoware_utils::findNearestSegmentIndex(ego_traj_data.traj.points, obj_p);
    min_nearest_idx = std::min(nearest_idx, min_nearest_idx);
    max_nearest_idx = std::max(nearest_idx, max_nearest_idx);
  }

  double min_len = 0.0;
  size_t start_idx = 0;
  for (size_t i = min_nearest_idx; i > 0; --i) {
    min_len += (ego_traj_data.s.at(i) - ego_traj_data.s.at(i - 1));
    if (min_len > 5.0) {
      start_idx = i - 1;
      break;
    }
  }

  double max_len = 0.0;
  size_t end_idx = ego_traj_data.s.size() - 1;
  for (size_t i = max_nearest_idx; i < ego_traj_data.s.size() - 1; ++i) {
    max_len += (ego_traj_data.s.at(i + 1) - ego_traj_data.s.at(i));
    if (max_len > 5.0) {
      end_idx = i + 1;
      break;
    }
  }

  // Check collision
  const auto collision_idx = getCollisionIdx(ego_traj_data, object_box, start_idx, end_idx);

  if (collision_idx) {
    // TODO(shimizu) Consider the time difference between ego vehicle and objects
    return tier4_autoware_utils::calcSignedArcLength(
      ego_traj_data.traj.points, ego_traj_data.traj.points.front().pose.position,
      obj_pose.position);
  }

  return boost::none;
}

boost::optional<size_t> OptimizationBasedPlanner::getCollisionIdx(
  const TrajectoryData & ego_traj, const Box2d & obj_box, const size_t start_idx,
  const size_t end_idx)
{
  for (size_t ego_idx = start_idx; ego_idx <= end_idx; ++ego_idx) {
    const auto ego_center_pose = transformBaseLink2Center(ego_traj.traj.points.at(ego_idx).pose);
    const auto ego_box =
      Box2d(ego_center_pose, vehicle_info_.vehicle_length_m, vehicle_info_.vehicle_width_m);
    if (ego_box.hasOverlap(obj_box)) {
      return ego_idx;
    }
  }

  return boost::none;
}

boost::optional<PredictedPath> OptimizationBasedPlanner::resamplePredictedPath(
  const TargetObstacle & object, const rclcpp::Time & obj_base_time,
  const rclcpp::Time & current_time, const std::vector<double> & resolutions, const double horizon)
{
  if (object.predicted_paths.empty()) {
    return boost::none;
  }

  // Get the most reliable path
  const auto reliable_path = std::max_element(
    object.predicted_paths.begin(), object.predicted_paths.end(),
    [](const PredictedPath & a, const PredictedPath & b) { return a.confidence < b.confidence; });

  // Resample Predicted Path
  const double duration = std::min(
    std::max(
      (obj_base_time +
       rclcpp::Duration(reliable_path->time_step) *
         (static_cast<double>(reliable_path->path.size()) - 1) -
       current_time)
        .seconds(),
      0.0),
    horizon);

  // Calculate relative valid time vector
  // rel_valid_time_vec is relative to obj_base_time.
  const auto rel_valid_time_vec = resampling::resampledValidRelativeTimeVector(
    current_time, obj_base_time, resolutions, duration);

  return resampling::resamplePredictedPath(*reliable_path, rel_valid_time_vec);
}

geometry_msgs::msg::Pose OptimizationBasedPlanner::transformBaseLink2Center(
  const geometry_msgs::msg::Pose & pose_base_link)
{
  tf2::Transform tf_map2base;
  tf2::fromMsg(pose_base_link, tf_map2base);

  // set vertices at map coordinate
  tf2::Vector3 base2center;
  base2center.setX(std::abs(vehicle_info_.vehicle_length_m / 2.0 - vehicle_info_.rear_overhang_m));
  base2center.setY(0.0);
  base2center.setZ(0.0);
  base2center.setW(1.0);

  // transform vertices from map coordinate to object coordinate
  const auto map2center = tf_map2base * base2center;

  geometry_msgs::msg::Pose center_pose;
  center_pose.position =
    tier4_autoware_utils::createPoint(map2center.x(), map2center.y(), map2center.z());
  center_pose.orientation = pose_base_link.orientation;

  return center_pose;
}

boost::optional<VelocityOptimizer::OptimizationResult>
OptimizationBasedPlanner::processOptimizedResult(
  const double v0, const VelocityOptimizer::OptimizationResult & opt_result)
{
  if (
    opt_result.t.empty() || opt_result.s.empty() || opt_result.v.empty() || opt_result.a.empty() ||
    opt_result.j.empty()) {
    return boost::none;
  }

  size_t break_id = opt_result.s.size();
  VelocityOptimizer::OptimizationResult processed_result;
  processed_result.t.push_back(0.0);
  processed_result.s.push_back(0.0);
  processed_result.v.push_back(v0);
  processed_result.a.push_back(opt_result.a.front());
  processed_result.j.push_back(opt_result.j.front());

  for (size_t i = 1; i < opt_result.s.size(); ++i) {
    const double prev_s = processed_result.s.back();
    const double current_s = std::max(opt_result.s.at(i), 0.0);
    const double current_v = opt_result.v.at(i);
    if (prev_s >= current_s) {
      processed_result.v.back() = 0.0;
      break_id = i;
      break;
    } else if (current_v < ZERO_VEL_THRESHOLD) {
      break_id = i;
      break;
    } else if (std::fabs(current_s - prev_s) < CLOSE_S_DIST_THRESHOLD) {
      processed_result.v.back() = current_v;
      processed_result.s.back() = prev_s > 0.0 ? current_s : prev_s;
      continue;
    }

    processed_result.t.push_back(opt_result.t.at(i));
    processed_result.s.push_back(current_s);
    processed_result.v.push_back(current_v);
    processed_result.a.push_back(opt_result.a.at(i));
    processed_result.j.push_back(opt_result.j.at(i));
  }

  // Padding Zero Velocity after break id
  for (size_t i = break_id; i < opt_result.s.size(); ++i) {
    const double prev_s = processed_result.s.back();
    const double current_s = std::max(opt_result.s.at(i), 0.0);
    if (prev_s >= current_s) {
      processed_result.v.back() = 0.0;
      continue;
    } else if (std::fabs(current_s - prev_s) < CLOSE_S_DIST_THRESHOLD) {
      processed_result.v.back() = 0.0;
      processed_result.s.back() = prev_s > 0.0 ? current_s : prev_s;
      continue;
    }
    processed_result.t.push_back(opt_result.t.at(i));
    processed_result.s.push_back(current_s);
    processed_result.v.push_back(0.0);
    processed_result.a.push_back(0.0);
    processed_result.j.push_back(0.0);
  }

  return processed_result;
}

void OptimizationBasedPlanner::publishDebugTrajectory(
  const rclcpp::Time & current_time, const Trajectory & traj, const size_t closest_idx,
  const std::vector<double> & time_vec, const SBoundaries & s_boundaries,
  const VelocityOptimizer::OptimizationResult & opt_result)
{
  const std::vector<double> time = opt_result.t;
  // Publish optimized result and boundary
  Trajectory boundary_traj;
  boundary_traj.header.stamp = current_time;
  boundary_traj.points.resize(s_boundaries.size());
  double boundary_s_max = 0.0;
  for (size_t i = 0; i < s_boundaries.size(); ++i) {
    const double bound_s = s_boundaries.at(i).max_s;
    const double bound_t = time_vec.at(i);
    boundary_traj.points.at(i).pose.position.x = bound_s;
    boundary_traj.points.at(i).pose.position.y = bound_t;
    boundary_s_max = std::max(bound_s, boundary_s_max);
  }
  boundary_pub_->publish(boundary_traj);

  const double s_before = tier4_autoware_utils::calcSignedArcLength(traj.points, 0, closest_idx);
  Trajectory optimized_sv_traj;
  optimized_sv_traj.header.stamp = current_time;
  optimized_sv_traj.points.resize(opt_result.s.size());
  for (size_t i = 0; i < opt_result.s.size(); ++i) {
    const double s = opt_result.s.at(i);
    const double v = opt_result.v.at(i);
    optimized_sv_traj.points.at(i).pose.position.x = s + s_before;
    optimized_sv_traj.points.at(i).pose.position.y = v;
  }
  optimized_sv_pub_->publish(optimized_sv_traj);

  Trajectory optimized_st_graph;
  optimized_st_graph.header.stamp = current_time;
  optimized_st_graph.points.resize(opt_result.s.size());
  for (size_t i = 0; i < opt_result.s.size(); ++i) {
    const double bound_s = opt_result.s.at(i);
    const double bound_t = opt_result.t.at(i);
    optimized_st_graph.points.at(i).pose.position.x = bound_s;
    optimized_st_graph.points.at(i).pose.position.y = bound_t;
  }
  optimized_st_graph_pub_->publish(optimized_st_graph);
}<|MERGE_RESOLUTION|>--- conflicted
+++ resolved
@@ -212,12 +212,6 @@
     return planner_data.traj;
   }
 
-<<<<<<< HEAD
-=======
-  // Get Closest Stop Point for static obstacles
-  double closest_stop_dist = getClosestStopDistance(planner_data, base_traj_data);
-
->>>>>>> bbe57f37
   // Compute maximum velocity
   double v_max = 0.0;
   for (const auto & point : planner_data.traj.points) {
@@ -448,8 +442,6 @@
   return time_vec;
 }
 
-<<<<<<< HEAD
-=======
 double OptimizationBasedPlanner::getClosestStopDistance(
   const ObstacleCruisePlannerData & planner_data, const TrajectoryData & ego_traj_data)
 {
@@ -524,7 +516,6 @@
   return closest_stop_dist;
 }
 
->>>>>>> bbe57f37
 // v0, a0
 std::tuple<double, double> OptimizationBasedPlanner::calcInitialMotion(
   const ObstacleCruisePlannerData & planner_data, const size_t input_closest,
