--- conflicted
+++ resolved
@@ -97,8 +97,6 @@
 
   void publishDebugValues(const ObstacleCruisePlannerData & planner_data) const;
 
-<<<<<<< HEAD
-=======
   size_t findExtendedNearestIndex(
     const Trajectory traj, const geometry_msgs::msg::Pose & pose) const
   {
@@ -121,7 +119,6 @@
     return tier4_autoware_utils::findNearestSegmentIndex(traj.points, pose.position);
   }
 
->>>>>>> bbe57f37
   // ROS parameters
   double min_accel_during_cruise_;
   double vel_to_acc_weight_;
