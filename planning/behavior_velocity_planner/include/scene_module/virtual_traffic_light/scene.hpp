// Copyright 2021 Tier IV, Inc.
//
// Licensed under the Apache License, Version 2.0 (the "License");
// you may not use this file except in compliance with the License.
// You may obtain a copy of the License at
//
//     http://www.apache.org/licenses/LICENSE-2.0
//
// Unless required by applicable law or agreed to in writing, software
// distributed under the License is distributed on an "AS IS" BASIS,
// WITHOUT WARRANTIES OR CONDITIONS OF ANY KIND, either express or implied.
// See the License for the specific language governing permissions and
// limitations under the License.

#ifndef SCENE_MODULE__VIRTUAL_TRAFFIC_LIGHT__SCENE_HPP_
#define SCENE_MODULE__VIRTUAL_TRAFFIC_LIGHT__SCENE_HPP_

#include <lanelet2_extension/regulatory_elements/virtual_traffic_light.hpp>
#include <lanelet2_extension/utility/query.hpp>
#include <nlohmann/json.hpp>
#include <rclcpp/clock.hpp>
#include <rclcpp/logger.hpp>
#include <scene_module/scene_module_interface.hpp>
#include <tier4_autoware_utils/geometry/boost_geometry.hpp>
#include <vehicle_info_util/vehicle_info.hpp>

#include <lanelet2_core/LaneletMap.h>
#include <lanelet2_routing/RoutingGraph.h>

#include <memory>
#include <string>
#include <vector>

namespace behavior_velocity_planner
{
class VirtualTrafficLightModule : public SceneModuleInterface
{
public:
  enum class State : uint8_t {
    NONE = 0,
    REQUESTING = 1,
    PASSING = 2,
    FINALIZING = 3,
    FINALIZED = 4,
  };

  struct MapData
  {
    std::string instrument_type{};
    std::string instrument_id{};
    std::vector<tier4_v2x_msgs::msg::KeyValue> custom_tags{};
    tier4_autoware_utils::Point3d instrument_center{};
    boost::optional<tier4_autoware_utils::LineString3d> stop_line{};
    tier4_autoware_utils::LineString3d start_line{};
    std::vector<tier4_autoware_utils::LineString3d> end_lines{};
  };

  struct ModuleData
  {
    geometry_msgs::msg::Pose head_pose{};
    autoware_auto_planning_msgs::msg::PathWithLaneId path{};
    boost::optional<geometry_msgs::msg::Pose> stop_head_pose_at_stop_line;
    boost::optional<geometry_msgs::msg::Pose> stop_head_pose_at_end_line;
  };

  struct PlannerParam
  {
    double max_delay_sec;
    double near_line_distance;
    double dead_line_margin;
    double hold_stop_margin_distance;
    double max_yaw_deviation_rad;
    bool check_timeout_after_stop_line;
  };

public:
  VirtualTrafficLightModule(
    const int64_t module_id, const int64_t lane_id,
    const lanelet::autoware::VirtualTrafficLight & reg_elem, lanelet::ConstLanelet lane,
    const PlannerParam & planner_param, const rclcpp::Logger logger,
    const rclcpp::Clock::SharedPtr clock);

  bool modifyPathVelocity(
    autoware_auto_planning_msgs::msg::PathWithLaneId * path,
    tier4_planning_msgs::msg::StopReason * stop_reason,
    autoware_ad_api_msgs::msg::MotionFactor * motion_factor) override;

  visualization_msgs::msg::MarkerArray createDebugMarkerArray() override;
  visualization_msgs::msg::MarkerArray createVirtualWallMarkerArray() override;

private:
  const int64_t lane_id_;
  const lanelet::autoware::VirtualTrafficLight & reg_elem_;
  const lanelet::ConstLanelet lane_;
  const PlannerParam planner_param_;
  State state_{State::NONE};
  tier4_v2x_msgs::msg::InfrastructureCommand command_;
  MapData map_data_;
  ModuleData module_data_;

  void updateInfrastructureCommand();

  void setStopReason(
    const geometry_msgs::msg::Pose & stop_pose, tier4_planning_msgs::msg::StopReason * stop_reason);

<<<<<<< HEAD
  void setMotionFactor(
    const geometry_msgs::msg::Pose & stop_pose,
    autoware_ad_api_msgs::msg::MotionFactor * motion_factor);

  bool isBeforeStartLine();
=======
  boost::optional<size_t> getPathIndexOfFirstEndLine();
>>>>>>> 48726447

  bool isBeforeStartLine(const size_t end_line_idx);

  bool isBeforeStopLine(const size_t end_line_idx);

  bool isAfterAnyEndLine(const size_t end_line_idx);

  bool isNearAnyEndLine(const size_t end_line_idx);

  boost::optional<tier4_v2x_msgs::msg::VirtualTrafficLightState> findCorrespondingState();

  bool isStateTimeout(const tier4_v2x_msgs::msg::VirtualTrafficLightState & state);

  bool hasRightOfWay(const tier4_v2x_msgs::msg::VirtualTrafficLightState & state);

  void insertStopVelocityAtStopLine(
    autoware_auto_planning_msgs::msg::PathWithLaneId * path,
<<<<<<< HEAD
    tier4_planning_msgs::msg::StopReason * stop_reason,
    autoware_ad_api_msgs::msg::MotionFactor * motion_factor);

  void insertStopVelocityAtEndLine(
    autoware_auto_planning_msgs::msg::PathWithLaneId * path,
    tier4_planning_msgs::msg::StopReason * stop_reason,
    autoware_ad_api_msgs::msg::MotionFactor * motion_factor);
=======
    tier4_planning_msgs::msg::StopReason * stop_reason, const size_t end_line_idx);

  void insertStopVelocityAtEndLine(
    autoware_auto_planning_msgs::msg::PathWithLaneId * path,
    tier4_planning_msgs::msg::StopReason * stop_reason, const size_t end_line_idx);
>>>>>>> 48726447
};
}  // namespace behavior_velocity_planner
#endif  // SCENE_MODULE__VIRTUAL_TRAFFIC_LIGHT__SCENE_HPP_<|MERGE_RESOLUTION|>--- conflicted
+++ resolved
@@ -80,10 +80,7 @@
     const PlannerParam & planner_param, const rclcpp::Logger logger,
     const rclcpp::Clock::SharedPtr clock);
 
-  bool modifyPathVelocity(
-    autoware_auto_planning_msgs::msg::PathWithLaneId * path,
-    tier4_planning_msgs::msg::StopReason * stop_reason,
-    autoware_ad_api_msgs::msg::MotionFactor * motion_factor) override;
+  bool modifyPathVelocity(PathWithLaneId * path, StopReason * stop_reason) override;
 
   visualization_msgs::msg::MarkerArray createDebugMarkerArray() override;
   visualization_msgs::msg::MarkerArray createVirtualWallMarkerArray() override;
@@ -103,15 +100,11 @@
   void setStopReason(
     const geometry_msgs::msg::Pose & stop_pose, tier4_planning_msgs::msg::StopReason * stop_reason);
 
-<<<<<<< HEAD
-  void setMotionFactor(
+  void setVelocityFactor(
     const geometry_msgs::msg::Pose & stop_pose,
-    autoware_ad_api_msgs::msg::MotionFactor * motion_factor);
+    autoware_ad_api_msgs::msg::VelocityFactor * velocity_factor);
 
-  bool isBeforeStartLine();
-=======
   boost::optional<size_t> getPathIndexOfFirstEndLine();
->>>>>>> 48726447
 
   bool isBeforeStartLine(const size_t end_line_idx);
 
@@ -129,21 +122,11 @@
 
   void insertStopVelocityAtStopLine(
     autoware_auto_planning_msgs::msg::PathWithLaneId * path,
-<<<<<<< HEAD
-    tier4_planning_msgs::msg::StopReason * stop_reason,
-    autoware_ad_api_msgs::msg::MotionFactor * motion_factor);
-
-  void insertStopVelocityAtEndLine(
-    autoware_auto_planning_msgs::msg::PathWithLaneId * path,
-    tier4_planning_msgs::msg::StopReason * stop_reason,
-    autoware_ad_api_msgs::msg::MotionFactor * motion_factor);
-=======
     tier4_planning_msgs::msg::StopReason * stop_reason, const size_t end_line_idx);
 
   void insertStopVelocityAtEndLine(
     autoware_auto_planning_msgs::msg::PathWithLaneId * path,
     tier4_planning_msgs::msg::StopReason * stop_reason, const size_t end_line_idx);
->>>>>>> 48726447
 };
 }  // namespace behavior_velocity_planner
 #endif  // SCENE_MODULE__VIRTUAL_TRAFFIC_LIGHT__SCENE_HPP_