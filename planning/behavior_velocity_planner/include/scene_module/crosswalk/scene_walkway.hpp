--- conflicted
+++ resolved
@@ -34,9 +34,6 @@
 namespace behavior_velocity_planner
 {
 
-using autoware_auto_planning_msgs::msg::PathWithLaneId;
-using tier4_planning_msgs::msg::StopReason;
-
 class WalkwayModule : public SceneModuleInterface
 {
 public:
@@ -50,14 +47,7 @@
     const int64_t module_id, lanelet::ConstLanelet walkway, const PlannerParam & planner_param,
     const rclcpp::Logger & logger, const rclcpp::Clock::SharedPtr clock);
 
-<<<<<<< HEAD
-  bool modifyPathVelocity(
-    autoware_auto_planning_msgs::msg::PathWithLaneId * path,
-    tier4_planning_msgs::msg::StopReason * stop_reason,
-    autoware_ad_api_msgs::msg::MotionFactor * motion_factor) override;
-=======
   bool modifyPathVelocity(PathWithLaneId * path, StopReason * stop_reason) override;
->>>>>>> 48726447
 
   visualization_msgs::msg::MarkerArray createDebugMarkerArray() override;
   visualization_msgs::msg::MarkerArray createVirtualWallMarkerArray() override;
