--- conflicted
+++ resolved
@@ -1,21 +1,5 @@
 /**:
   ros__parameters:
-<<<<<<< HEAD
-=======
-    launch_stop_line: true
-    launch_crosswalk: true
-    launch_traffic_light: true
-    launch_intersection: true
-    launch_blind_spot: true
-    launch_detection_area: true
-    launch_virtual_traffic_light: false # disabled by default to not confuse newcomers
-    launch_occlusion_spot: false
-    launch_no_stopping_area: true
-    launch_run_out: false
-    launch_speed_bump: false
-    launch_out_of_lane: true
-    launch_no_drivable_lane: true
->>>>>>> 35bc65ab
     forward_path_length: 1000.0
     backward_path_length: 5.0
     stop_line_extend_length: 5.0
@@ -38,4 +22,5 @@
       # behavior_velocity_planner::OcclusionSpotModulePlugin
       # behavior_velocity_planner::RunOutModulePlugin
       # behavior_velocity_planner::SpeedBumpModulePlugin
-      - behavior_velocity_planner::OutOfLaneModulePlugin+      - behavior_velocity_planner::OutOfLaneModulePlugin
+      - behavior_velocity_planner::NoDrivableLaneModulePlugin