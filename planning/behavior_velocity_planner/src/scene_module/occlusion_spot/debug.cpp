// Copyright 2021 Tier IV, Inc.
//
// Licensed under the Apache License, Version 2.0 (the "License");
// you may not use this file except in compliance with the License.
// You may obtain a copy of the License at
//
//     http://www.apache.org/licenses/LICENSE-2.0
//
// Unless required by applicable law or agreed to in writing, software
// distributed under the License is distributed on an "AS IS" BASIS,
// WITHOUT WARRANTIES OR CONDITIONS OF ANY KIND, either express or implied.
// See the License for the specific language governing permissions and
// limitations under the License.

#include <motion_utils/motion_utils.hpp>
#include <scene_module/occlusion_spot/occlusion_spot_utils.hpp>
#include <scene_module/occlusion_spot/scene_occlusion_spot.hpp>
#include <tier4_autoware_utils/ros/marker_helper.hpp>
#include <utilization/debug.hpp>
#include <utilization/util.hpp>

#include <cmath>
#include <string>
#include <vector>

namespace behavior_velocity_planner
{
namespace
{
using builtin_interfaces::msg::Time;
using BasicPolygons = std::vector<lanelet::BasicPolygon2d>;
using occlusion_spot_utils::PossibleCollisionInfo;
using tier4_autoware_utils::appendMarkerArray;
using tier4_autoware_utils::createDefaultMarker;
using tier4_autoware_utils::createMarkerColor;
using tier4_autoware_utils::createMarkerOrientation;
using tier4_autoware_utils::createMarkerPosition;
using tier4_autoware_utils::createMarkerScale;
using visualization_msgs::msg::Marker;
using visualization_msgs::msg::MarkerArray;

std::vector<Marker> makeDebugInfoMarker(
  const PossibleCollisionInfo & possible_collision, const int id, const bool show_text)
{
  std::vector<Marker> debug_markers;
  Marker debug_marker;
  debug_marker.header.frame_id = "map";
  debug_marker.id = id;
  debug_marker.action = Marker::ADD;
  debug_marker.pose.position = createMarkerPosition(0.0, 0.0, 0.0);
  debug_marker.pose.orientation = createMarkerOrientation(0, 0, 0, 1.0);
  debug_marker.lifetime = rclcpp::Duration::from_seconds(0.5);
  const auto & pc = possible_collision;
  // for collision point with margin
  {
    debug_marker.ns = "collision_point";
    debug_marker.type = Marker::CYLINDER;
    debug_marker.pose = pc.collision_with_margin.pose;
    debug_marker.scale = createMarkerScale(0.5, 0.5, 0.5);
    debug_marker.color = createMarkerColor(1.0, 0.0, 0.0, 0.5);
    debug_markers.push_back(debug_marker);
  }
  // cylinder at collision_point point
  {
    debug_marker.ns = "collision_point_with_margin";
    debug_marker.type = Marker::CYLINDER;
    debug_marker.pose = pc.collision_pose;
    debug_marker.scale = createMarkerScale(0.5, 0.5, 0.5);
    debug_marker.color = createMarkerColor(1.0, 0.5, 0.0, 0.5);
    debug_markers.push_back(debug_marker);
  }

  // cylinder at obstacle point
  {
    debug_marker.ns = "obstacle";
    debug_marker.type = Marker::CYLINDER;
    debug_marker.pose.position = pc.obstacle_info.position;
    debug_marker.color = createMarkerColor(0.5, 0.5, 0.5, 0.5);
    debug_marker.scale = createMarkerScale(0.8, 0.8, 1.5);
    debug_markers.push_back(debug_marker);
  }

  // arrow marker
  {
    debug_marker.ns = "from_obj_to_collision";
    debug_marker.type = Marker::ARROW;
    debug_marker.scale = createMarkerScale(0.05, 0.2, 0.5);
    debug_marker.color = createMarkerColor(0.1, 0.1, 0.1, 0.5);
    debug_marker.points = {pc.obstacle_info.position, pc.intersection_pose.position};
    debug_markers.push_back(debug_marker);
  }

  if (show_text) {
    // info text at obstacle point
    debug_marker.ns = "info";
    debug_marker.type = Marker::TEXT_VIEW_FACING;
    debug_marker.pose = pc.collision_with_margin.pose;
    debug_marker.scale.z = 1.0;
    debug_marker.color = createMarkerColor(1.0, 1.0, 0.0, 1.0);
    std::ostringstream string_stream;
    auto r = [](const double v) { return std::round(v * 100.0) / 100.0; };
    const double len = r(pc.arc_lane_dist_at_collision.length);
    const double dist = r(pc.arc_lane_dist_at_collision.distance);
    const double vel = r(pc.obstacle_info.safe_motion.safe_velocity);
    const double margin = r(pc.obstacle_info.safe_motion.stop_dist);
    string_stream << "(s,d,v,m)=(" << len << " , " << dist << " , " << vel << " , " << margin
                  << " )";
    debug_marker.text = string_stream.str();
    debug_markers.push_back(debug_marker);
  }
  return debug_markers;
}

template <class T>
MarkerArray makeDebugInfoMarkers(T & debug_data)
{
  // add slow down markers for occlusion spot
  MarkerArray debug_markers;
  auto & possible_collisions = debug_data.possible_collisions;
  size_t id = 0;
  // draw obstacle collision
  for (const auto & pc : possible_collisions) {
    // debug marker
    std::vector<Marker> collision_markers = makeDebugInfoMarker(pc, id, true);
    debug_markers.markers.insert(
      debug_markers.markers.end(), collision_markers.begin(), collision_markers.end());
    id++;
  }
  return debug_markers;
}

MarkerArray makePolygonMarker(
  const BasicPolygons & polygons, const std::string ns, const int id, const double z)
{
  MarkerArray debug_markers;
  Marker debug_marker;
  debug_marker.header.frame_id = "map";
  debug_marker.header.stamp = rclcpp::Time(0);
  debug_marker.id = planning_utils::bitShift(id);
  debug_marker.type = Marker::LINE_STRIP;
  debug_marker.action = Marker::ADD;
  debug_marker.pose.position = createMarkerPosition(0.0, 0.0, 0);
  debug_marker.pose.orientation = createMarkerOrientation(0, 0, 0, 1.0);
  debug_marker.scale = createMarkerScale(0.1, 0.1, 0.1);
  debug_marker.color = createMarkerColor(1.0, 1.0, 1.0, 0.5);
  debug_marker.lifetime = rclcpp::Duration::from_seconds(0.5);
  debug_marker.ns = ns;
  for (const auto & poly : polygons) {
    for (const auto & p : poly) {
      geometry_msgs::msg::Point point = createMarkerPosition(p.x(), p.y(), z + 0.5);
      debug_marker.points.push_back(point);
    }
    debug_markers.markers.push_back(debug_marker);
    debug_marker.id++;
    debug_marker.points.clear();
  }
  return debug_markers;
}

MarkerArray makeSlicePolygonMarker(
  const Polygons2d & slices, const std::string ns, const int id, const double z)
{
  MarkerArray debug_markers;
  Marker debug_marker;
  debug_marker.header.frame_id = "map";
  debug_marker.header.stamp = rclcpp::Time(0);
  debug_marker.id = planning_utils::bitShift(id);
  debug_marker.type = Marker::LINE_STRIP;
  debug_marker.action = Marker::ADD;
  debug_marker.pose.position = createMarkerPosition(0.0, 0.0, 0);
  debug_marker.pose.orientation = createMarkerOrientation(0, 0, 0, 1.0);
  debug_marker.scale = createMarkerScale(0.1, 0.1, 0.1);
  debug_marker.color = createMarkerColor(1.0, 0.0, 1.0, 0.3);
  debug_marker.lifetime = rclcpp::Duration::from_seconds(0.1);
  debug_marker.ns = ns;
  for (const auto & slice : slices) {
    for (const auto & p : slice.outer()) {
      geometry_msgs::msg::Point point = createMarkerPosition(p.x(), p.y(), z);
      debug_marker.points.push_back(point);
    }
    debug_markers.markers.push_back(debug_marker);
    debug_marker.id++;
    debug_marker.points.clear();
  }
  return debug_markers;
}
}  // namespace

MarkerArray OcclusionSpotModule::createDebugMarkerArray()
{
  const auto now = this->clock_->now();
  MarkerArray debug_marker_array;
  if (!debug_data_.possible_collisions.empty()) {
    appendMarkerArray(makeDebugInfoMarkers(debug_data_), &debug_marker_array, now);
  }
  if (!debug_data_.detection_area_polygons.empty()) {
    appendMarkerArray(
      makeSlicePolygonMarker(
        debug_data_.detection_area_polygons, "detection_area", module_id_, debug_data_.z),
      &debug_marker_array, now);
  }
  if (!debug_data_.close_partition.empty() && param_.is_show_occlusion) {
    appendMarkerArray(
      makePolygonMarker(debug_data_.close_partition, "close_partition", module_id_, debug_data_.z),
      &debug_marker_array, now);
  }
  if (!debug_data_.occlusion_points.empty()) {
    appendMarkerArray(
      debug::createPointsMarkerArray(
        debug_data_.occlusion_points, "occlusion", module_id_, now, 0.5, 0.5, 0.5, 1.0, 0.0, 0.0),
      &debug_marker_array, now);
  }
  return debug_marker_array;
}

MarkerArray OcclusionSpotModule::createVirtualWallMarkerArray()
{
  const auto current_time = this->clock_->now();

  MarkerArray wall_marker;
  std::string module_name = "occlusion_spot";
<<<<<<< HEAD
  std::vector<Pose> slow_down_poses;
  size_t module_id = 0;
  if (!debug_data_.possible_collisions.empty()) {
    for (size_t id = 0; id < debug_data_.possible_collisions.size(); id++) {
      const auto pose = debug_data_.possible_collisions.at(id).intersection_pose;
      slow_down_poses.push_back(pose);
    }
    appendMarkerArray(
      virtual_wall_marker_creator_->createSlowDownVirtualWallMarker(
        slow_down_poses, module_name, current_time, module_id),
=======
  for (size_t id = 0; id < debug_data_.debug_poses.size(); id++) {
    const auto p_front =
      calcOffsetPose(debug_data_.debug_poses.at(id), debug_data_.baselink_to_front, 0.0, 0.0);
    appendMarkerArray(
      motion_utils::createSlowDownVirtualWallMarker(p_front, module_name, current_time, id),
>>>>>>> a5420c5b
      &wall_marker, current_time);
  }
  return wall_marker;
}
}  // namespace behavior_velocity_planner<|MERGE_RESOLUTION|>--- conflicted
+++ resolved
@@ -219,24 +219,15 @@
 
   MarkerArray wall_marker;
   std::string module_name = "occlusion_spot";
-<<<<<<< HEAD
   std::vector<Pose> slow_down_poses;
   size_t module_id = 0;
-  if (!debug_data_.possible_collisions.empty()) {
-    for (size_t id = 0; id < debug_data_.possible_collisions.size(); id++) {
-      const auto pose = debug_data_.possible_collisions.at(id).intersection_pose;
-      slow_down_poses.push_back(pose);
-    }
-    appendMarkerArray(
-      virtual_wall_marker_creator_->createSlowDownVirtualWallMarker(
-        slow_down_poses, module_name, current_time, module_id),
-=======
   for (size_t id = 0; id < debug_data_.debug_poses.size(); id++) {
     const auto p_front =
       calcOffsetPose(debug_data_.debug_poses.at(id), debug_data_.baselink_to_front, 0.0, 0.0);
-    appendMarkerArray(
-      motion_utils::createSlowDownVirtualWallMarker(p_front, module_name, current_time, id),
->>>>>>> a5420c5b
+    slow_down_poses.push_back(p_front);
+    appendMarkerArray(
+      virtual_wall_marker_creator_->createSlowDownVirtualWallMarker(
+        slow_down_poses, module_name, current_time, module_id),
       &wall_marker, current_time);
   }
   return wall_marker;
