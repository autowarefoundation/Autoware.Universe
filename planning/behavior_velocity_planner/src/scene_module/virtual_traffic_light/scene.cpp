// Copyright 2021 Tier IV, Inc.
//
// Licensed under the Apache License, Version 2.0 (the "License");
// you may not use this file except in compliance with the License.
// You may obtain a copy of the License at
//
//     http://www.apache.org/licenses/LICENSE-2.0
//
// Unless required by applicable law or agreed to in writing, software
// distributed under the License is distributed on an "AS IS" BASIS,
// WITHOUT WARRANTIES OR CONDITIONS OF ANY KIND, either express or implied.
// See the License for the specific language governing permissions and
// limitations under the License.

#include <motion_utils/trajectory/trajectory.hpp>
#include <scene_module/virtual_traffic_light/scene.hpp>
#include <utilization/arc_lane_util.hpp>
#include <utilization/util.hpp>

#include <tier4_v2x_msgs/msg/key_value.hpp>

#include <algorithm>
#include <limits>
#include <string>
#include <vector>

namespace behavior_velocity_planner
{
namespace
{
namespace bg = boost::geometry;
using tier4_autoware_utils::calcDistance2d;

struct SegmentIndexWithPoint
{
  size_t index;
  geometry_msgs::msg::Point point;
};

struct SegmentIndexWithOffset
{
  size_t index;
  double offset;
};

tier4_v2x_msgs::msg::KeyValue createKeyValue(const std::string & key, const std::string & value)
{
  return tier4_v2x_msgs::build<tier4_v2x_msgs::msg::KeyValue>().key(key).value(value);
}

tier4_autoware_utils::LineString3d toAutowarePoints(const lanelet::ConstLineString3d & line_string)
{
  tier4_autoware_utils::LineString3d output;
  for (const auto & p : line_string) {
    output.emplace_back(p.x(), p.y(), p.z());
  }
  return output;
}

boost::optional<tier4_autoware_utils::LineString3d> toAutowarePoints(
  const lanelet::Optional<lanelet::ConstLineString3d> & line_string)
{
  if (!line_string) {
    return {};
  }
  return toAutowarePoints(*line_string);
}

std::vector<tier4_autoware_utils::LineString3d> toAutowarePoints(
  const lanelet::ConstLineStrings3d & line_strings)
{
  std::vector<tier4_autoware_utils::LineString3d> output;
  for (const auto & line_string : line_strings) {
    output.emplace_back(toAutowarePoints(line_string));
  }
  return output;
}

[[maybe_unused]] tier4_autoware_utils::LineString2d to_2d(
  const tier4_autoware_utils::LineString3d & line_string)
{
  tier4_autoware_utils::LineString2d output;
  for (const auto & p : line_string) {
    output.emplace_back(p.x(), p.y());
  }
  return output;
}

tier4_autoware_utils::Point3d calcCenter(const tier4_autoware_utils::LineString3d & line_string)
{
  const auto p1 = line_string.front();
  const auto p2 = line_string.back();
  const auto p_center = (p1 + p2) / 2;
  return {p_center.x(), p_center.y(), p_center.z()};
}

geometry_msgs::msg::Pose calcHeadPose(
  const geometry_msgs::msg::Pose & base_link_pose, const double base_link_to_front)
{
  return tier4_autoware_utils::calcOffsetPose(base_link_pose, base_link_to_front, 0.0, 0.0);
}

geometry_msgs::msg::Point convertToGeomPoint(const tier4_autoware_utils::Point3d & p)
{
  geometry_msgs::msg::Point geom_p;
  geom_p.x = p.x();
  geom_p.y = p.y();

  return geom_p;
}

template <class T>
boost::optional<SegmentIndexWithPoint> findLastCollisionBeforeEndLine(
  const T & points, const tier4_autoware_utils::LineString3d & target_line,
  const size_t end_line_idx)
{
  const auto target_line_p1 = convertToGeomPoint(target_line.at(0));
  const auto target_line_p2 = convertToGeomPoint(target_line.at(1));

  for (size_t i = end_line_idx; 0 < i;
       --i) {  // NOTE: size_t can be used since it will not be negative.
    const auto & p1 = tier4_autoware_utils::getPoint(points.at(i));
    const auto & p2 = tier4_autoware_utils::getPoint(points.at(i - 1));
    const auto collision_point =
      arc_lane_utils::checkCollision(p1, p2, target_line_p1, target_line_p2);

    if (collision_point) {
      return SegmentIndexWithPoint{i, collision_point.get()};
    }
  }

  return {};
}

template <class T>
boost::optional<SegmentIndexWithPoint> findLastCollisionBeforeEndLine(
  const T & points, const std::vector<tier4_autoware_utils::LineString3d> & lines,
  const size_t end_line_idx)
{
  for (const auto & line : lines) {
    const auto collision = findLastCollisionBeforeEndLine(points, line, end_line_idx);
    if (collision) {
      return collision;
    }
  }

  return {};
}

void insertStopVelocityFromStart(autoware_auto_planning_msgs::msg::PathWithLaneId * path)
{
  for (auto & p : path->points) {
    p.point.longitudinal_velocity_mps = 0.0;
  }
}

boost::optional<size_t> insertStopVelocityAtCollision(
  const SegmentIndexWithPoint & collision, const double offset,
  autoware_auto_planning_msgs::msg::PathWithLaneId * path)
{
  const auto collision_offset =
    motion_utils::calcLongitudinalOffsetToSegment(path->points, collision.index, collision.point);

  const auto offset_segment =
    arc_lane_utils::findOffsetSegment(*path, collision.index, offset + collision_offset);
  if (!offset_segment) {
    return {};
  }

  const auto interpolated_pose = arc_lane_utils::calcTargetPose(*path, *offset_segment);

  if (offset_segment->second < 0) {
    insertStopVelocityFromStart(path);
    return 0;
  }

  auto insert_index = static_cast<size_t>(offset_segment->first + 1);
  auto insert_point = path->points.at(insert_index);
  insert_point.point.pose = interpolated_pose;
  // Insert 0 velocity after stop point or replace velocity with 0
  behavior_velocity_planner::planning_utils::insertVelocity(*path, insert_point, 0.0, insert_index);
  return insert_index;
}
}  // namespace

VirtualTrafficLightModule::VirtualTrafficLightModule(
  const int64_t module_id, const int64_t lane_id,
  const lanelet::autoware::VirtualTrafficLight & reg_elem, lanelet::ConstLanelet lane,
  const PlannerParam & planner_param, const rclcpp::Logger logger,
  const rclcpp::Clock::SharedPtr clock)
: SceneModuleInterface(module_id, logger, clock),
  lane_id_(lane_id),
  reg_elem_(reg_elem),
  lane_(lane),
  planner_param_(planner_param)
{
  // Get map data
  const auto instrument = reg_elem_.getVirtualTrafficLight();
  const auto instrument_bottom_line = toAutowarePoints(instrument);

  // Information from instrument
  {
    map_data_.instrument_type = *instrument.attribute("type").as<std::string>();
    map_data_.instrument_id = std::to_string(instrument.id());
    map_data_.instrument_center = calcCenter(instrument_bottom_line);
  }

  // Information from regulatory_element
  {
    map_data_.stop_line = toAutowarePoints(reg_elem_.getStopLine());
    map_data_.start_line = toAutowarePoints(reg_elem_.getStartLine());
    map_data_.end_lines = toAutowarePoints(reg_elem_.getEndLines());
  }

  // Custom tags
  {
    // Map attributes
    for (const auto & attr : instrument.attributes()) {
      const auto & key = attr.first;
      const auto & value = *attr.second.as<std::string>();

      // Ignore mandatory tags
      if (key == "type") {
        continue;
      }

      map_data_.custom_tags.emplace_back(createKeyValue(key, value));
    }

    // Lane ID
    map_data_.custom_tags.emplace_back(createKeyValue("lane_id", std::to_string(lane_.id())));

    // Turn direction
    map_data_.custom_tags.emplace_back(
      createKeyValue("turn_direction", lane_.attributeOr("turn_direction", "straight")));
  }

  // Set command
  command_.type = map_data_.instrument_type;
  command_.id = map_data_.instrument_id;
  command_.custom_tags = map_data_.custom_tags;

  // Add instrument information to the logger
  logger_ = logger_.get_child((map_data_.instrument_type + "_" + map_data_.instrument_id).c_str());
}

bool VirtualTrafficLightModule::modifyPathVelocity(
  autoware_auto_planning_msgs::msg::PathWithLaneId * path,
  tier4_planning_msgs::msg::StopReason * stop_reason,
  autoware_ad_api_msgs::msg::MotionFactor * motion_factor)
{
  // Initialize
  setInfrastructureCommand({});

  *stop_reason = planning_utils::initializeStopReason(
    tier4_planning_msgs::msg::StopReason::VIRTUAL_TRAFFIC_LIGHT);

  *motion_factor = planning_utils::initializeMotionFactor(
    autoware_ad_api_msgs::msg::MotionFactor::VIRTUAL_TRAFFIC_LIGHT);

  if (command_.type == "intersection_coordination") {
    motion_factor->detail = "intersection_coordination";
  } else if (command_.type == "eva_beacon_system") {
    motion_factor->detail = "eva_beacon_system";
  }

  module_data_ = {};

  // Copy data
  module_data_.head_pose = calcHeadPose(
    planner_data_->current_pose.pose, planner_data_->vehicle_info_.max_longitudinal_offset_m);
  module_data_.path = *path;

  // Calculate path index of end line
  // NOTE: In order to deal with u-turn or self-crossing path, only start/stop lines before the end
  // line are used when whether the ego is before/after the start/stop/end lines is calculated.
  const auto opt_end_line_idx = getPathIndexOfFirstEndLine();
  if (!opt_end_line_idx) {
    return true;
  }
  const size_t end_line_idx = opt_end_line_idx.get();

  // Do nothing if vehicle is before start line
  if (isBeforeStartLine(end_line_idx)) {
    RCLCPP_DEBUG(logger_, "before start_line");
    state_ = State::NONE;
    updateInfrastructureCommand();
    return true;
  }

  // Do nothing if vehicle is after any end line
  if (isAfterAnyEndLine(end_line_idx) || state_ == State::FINALIZED) {
    RCLCPP_DEBUG(logger_, "after end_line");
    state_ = State::FINALIZED;
    updateInfrastructureCommand();
    return true;
  }

  // Set state
  state_ = State::REQUESTING;

  // Don't need to stop if there is no stop_line
  if (!map_data_.stop_line) {
    updateInfrastructureCommand();
    return true;
  }

  // Find corresponding state
  const auto virtual_traffic_light_state = findCorrespondingState();

  // Stop at stop_line if no message received
  if (!virtual_traffic_light_state) {
    RCLCPP_DEBUG(logger_, "no message received");
<<<<<<< HEAD
    insertStopVelocityAtStopLine(path, stop_reason, motion_factor);
=======
    insertStopVelocityAtStopLine(path, stop_reason, end_line_idx);
>>>>>>> 48726447
    updateInfrastructureCommand();
    return true;
  }

  // Stop at stop_line if no right is given
  if (!hasRightOfWay(*virtual_traffic_light_state)) {
    RCLCPP_DEBUG(logger_, "no right is given");
<<<<<<< HEAD
    insertStopVelocityAtStopLine(path, stop_reason, motion_factor);
=======
    insertStopVelocityAtStopLine(path, stop_reason, end_line_idx);
>>>>>>> 48726447
    updateInfrastructureCommand();
    return true;
  }

  // Stop at stop_line if state is timeout before stop_line
  if (isBeforeStopLine(end_line_idx)) {
    if (isStateTimeout(*virtual_traffic_light_state)) {
      RCLCPP_DEBUG(logger_, "state is timeout before stop line");
<<<<<<< HEAD
      insertStopVelocityAtStopLine(path, stop_reason, motion_factor);
=======
      insertStopVelocityAtStopLine(path, stop_reason, end_line_idx);
>>>>>>> 48726447
    }

    updateInfrastructureCommand();
    return true;
  }

  // After stop_line
  state_ = State::PASSING;

  // Check timeout after stop_line if the option is on
  if (
    planner_param_.check_timeout_after_stop_line && isStateTimeout(*virtual_traffic_light_state)) {
    RCLCPP_DEBUG(logger_, "state is timeout after stop line");
<<<<<<< HEAD
    insertStopVelocityAtStopLine(path, stop_reason, motion_factor);
=======
    insertStopVelocityAtStopLine(path, stop_reason, end_line_idx);
>>>>>>> 48726447
    updateInfrastructureCommand();
    return true;
  }

  // Stop at stop_line if finalization isn't completed
  if (!virtual_traffic_light_state->is_finalized) {
    RCLCPP_DEBUG(logger_, "finalization isn't completed");
<<<<<<< HEAD
    insertStopVelocityAtEndLine(path, stop_reason, motion_factor);
=======
    insertStopVelocityAtEndLine(path, stop_reason, end_line_idx);
>>>>>>> 48726447

    if (isNearAnyEndLine(end_line_idx) && planner_data_->isVehicleStopped()) {
      state_ = State::FINALIZING;
    }
  }

  updateInfrastructureCommand();
  return true;
}

void VirtualTrafficLightModule::updateInfrastructureCommand()
{
  command_.stamp = clock_->now();
  command_.state = static_cast<uint8_t>(state_);
  setInfrastructureCommand(command_);
}

void VirtualTrafficLightModule::setStopReason(
  const geometry_msgs::msg::Pose & stop_pose, tier4_planning_msgs::msg::StopReason * stop_reason)
{
  tier4_planning_msgs::msg::StopFactor stop_factor;
  stop_factor.stop_pose = stop_pose;
  stop_factor.stop_factor_points.push_back(toMsg(map_data_.instrument_center));
  planning_utils::appendStopReason(stop_factor, stop_reason);
}

<<<<<<< HEAD
void VirtualTrafficLightModule::setMotionFactor(
  const geometry_msgs::msg::Pose & stop_pose,
  autoware_ad_api_msgs::msg::MotionFactor * motion_factor)
{
  motion_factor->status = autoware_ad_api_msgs::msg::MotionFactor::STOP_TRUE;
  motion_factor->pose = stop_pose;
  // motion_factor->stop_factor_points.push_back(toMsg(map_data_.instrument_center));
}

bool VirtualTrafficLightModule::isBeforeStartLine()
=======
boost::optional<size_t> VirtualTrafficLightModule::getPathIndexOfFirstEndLine()
>>>>>>> 48726447
{
  boost::optional<size_t> min_seg_idx;
  for (const auto & end_line : map_data_.end_lines) {
    geometry_msgs::msg::Point end_line_p1;
    end_line_p1.x = end_line.front().x();
    end_line_p1.y = end_line.front().y();

    geometry_msgs::msg::Point end_line_p2;
    end_line_p2.x = end_line.back().x();
    end_line_p2.y = end_line.back().y();

    const auto collision =
      arc_lane_utils::findCollisionSegment(module_data_.path, end_line_p1, end_line_p2, lane_id_);
    if (!collision) {
      continue;
    }

    const size_t collision_seg_idx = collision->first;

    if (!min_seg_idx || collision_seg_idx < min_seg_idx.get()) {
      min_seg_idx =
        collision_seg_idx + 1;  // NOTE: In order that min_seg_idx will be after the end line
    }
  }

  return min_seg_idx;
}

bool VirtualTrafficLightModule::isBeforeStartLine(const size_t end_line_idx)
{
  const auto collision =
    findLastCollisionBeforeEndLine(module_data_.path.points, map_data_.start_line, end_line_idx);

  // Since the module is registered, a collision should be detected usually.
  // Therefore if no collision found, vehicle's path is fully after the line.
  if (!collision) {
    return false;
  }
  const size_t collision_seg_idx = planning_utils::calcSegmentIndexFromPointIndex(
    module_data_.path.points, collision->point, collision->index);

  const auto & ego_pose = planner_data_->current_pose.pose;
  const size_t ego_seg_idx = findEgoSegmentIndex(module_data_.path.points);
  const auto signed_arc_length = motion_utils::calcSignedArcLength(
                                   module_data_.path.points, ego_pose.position, ego_seg_idx,
                                   collision->point, collision_seg_idx) -
                                 planner_data_->vehicle_info_.max_longitudinal_offset_m;

  return signed_arc_length > 0;
}

bool VirtualTrafficLightModule::isBeforeStopLine(const size_t end_line_idx)
{
  const auto collision =
    findLastCollisionBeforeEndLine(module_data_.path.points, *map_data_.stop_line, end_line_idx);

  // Since the module is registered, a collision should be detected usually.
  // Therefore if no collision found, vehicle's path is fully after the line.
  if (!collision) {
    return false;
  }
  const size_t collision_seg_idx = planning_utils::calcSegmentIndexFromPointIndex(
    module_data_.path.points, collision->point, collision->index);

  const auto & ego_pose = planner_data_->current_pose.pose;
  const size_t ego_seg_idx = findEgoSegmentIndex(module_data_.path.points);
  const auto signed_arc_length = motion_utils::calcSignedArcLength(
                                   module_data_.path.points, ego_pose.position, ego_seg_idx,
                                   collision->point, collision_seg_idx) -
                                 planner_data_->vehicle_info_.max_longitudinal_offset_m;

  return signed_arc_length > -planner_param_.dead_line_margin;
}

bool VirtualTrafficLightModule::isAfterAnyEndLine(const size_t end_line_idx)
{
  // Assume stop line is before end lines
  if (isBeforeStopLine(end_line_idx)) {
    return false;
  }

  const auto collision =
    findLastCollisionBeforeEndLine(module_data_.path.points, map_data_.end_lines, end_line_idx);

  // If the goal is set before the end line, collision will not be detected.
  // Therefore if there is no collision, the ego vehicle is assumed to be before the end line.
  if (!collision) {
    return false;
  }
  const size_t collision_seg_idx = planning_utils::calcSegmentIndexFromPointIndex(
    module_data_.path.points, collision->point, collision->index);

  const auto & ego_pose = planner_data_->current_pose.pose;
  const size_t ego_seg_idx = findEgoSegmentIndex(module_data_.path.points);
  const auto signed_arc_length = motion_utils::calcSignedArcLength(
                                   module_data_.path.points, ego_pose.position, ego_seg_idx,
                                   collision->point, collision_seg_idx) -
                                 planner_data_->vehicle_info_.max_longitudinal_offset_m;

  return signed_arc_length < -planner_param_.dead_line_margin;
}

bool VirtualTrafficLightModule::isNearAnyEndLine(const size_t end_line_idx)
{
  const auto collision =
    findLastCollisionBeforeEndLine(module_data_.path.points, map_data_.end_lines, end_line_idx);

  if (!collision) {
    return false;
  }
  const size_t collision_seg_idx = planning_utils::calcSegmentIndexFromPointIndex(
    module_data_.path.points, collision->point, collision->index);

  const auto & ego_pose = planner_data_->current_pose.pose;
  const size_t ego_seg_idx = findEgoSegmentIndex(module_data_.path.points);
  const auto signed_arc_length = motion_utils::calcSignedArcLength(
                                   module_data_.path.points, ego_pose.position, ego_seg_idx,
                                   collision->point, collision_seg_idx) -
                                 planner_data_->vehicle_info_.max_longitudinal_offset_m;

  return std::abs(signed_arc_length) < planner_param_.near_line_distance;
}

boost::optional<tier4_v2x_msgs::msg::VirtualTrafficLightState>
VirtualTrafficLightModule::findCorrespondingState()
{
  // No message
  if (!planner_data_->virtual_traffic_light_states) {
    return {};
  }

  for (const auto & state : planner_data_->virtual_traffic_light_states->states) {
    if (state.id == map_data_.instrument_id) {
      return state;
    }
  }

  return {};
}

bool VirtualTrafficLightModule::isStateTimeout(
  const tier4_v2x_msgs::msg::VirtualTrafficLightState & state)
{
  const auto delay = (clock_->now() - rclcpp::Time(state.stamp)).seconds();
  if (delay > planner_param_.max_delay_sec) {
    RCLCPP_DEBUG(logger_, "delay=%f, max_delay=%f", delay, planner_param_.max_delay_sec);
    return true;
  }

  return false;
}

bool VirtualTrafficLightModule::hasRightOfWay(
  const tier4_v2x_msgs::msg::VirtualTrafficLightState & state)
{
  return state.approval;
}

void VirtualTrafficLightModule::insertStopVelocityAtStopLine(
  autoware_auto_planning_msgs::msg::PathWithLaneId * path,
<<<<<<< HEAD
  tier4_planning_msgs::msg::StopReason * stop_reason,
  autoware_ad_api_msgs::msg::MotionFactor * motion_factor)
=======
  tier4_planning_msgs::msg::StopReason * stop_reason, const size_t end_line_idx)
>>>>>>> 48726447
{
  const auto collision =
    findLastCollisionBeforeEndLine(path->points, *map_data_.stop_line, end_line_idx);
  const auto offset = -planner_data_->vehicle_info_.max_longitudinal_offset_m;

  geometry_msgs::msg::Pose stop_pose{};
  if (!collision) {
    insertStopVelocityFromStart(path);
    stop_pose = planner_data_->current_pose.pose;
  } else {
    const auto & ego_pose = planner_data_->current_pose.pose;
    const size_t ego_seg_idx = findEgoSegmentIndex(path->points);
    const size_t collision_seg_idx = planning_utils::calcSegmentIndexFromPointIndex(
      path->points, collision->point, collision->index);

    const auto stop_distance =
      motion_utils::calcSignedArcLength(
        path->points, ego_pose.position, ego_seg_idx, collision.get().point, collision_seg_idx) +
      offset;
    const auto is_stopped = planner_data_->isVehicleStopped();

    if (stop_distance < planner_param_.hold_stop_margin_distance && is_stopped) {
      SegmentIndexWithPoint new_collision;
      const auto ego_pos_on_path =
        motion_utils::calcLongitudinalOffsetPoint(path->points, ego_pose.position, 0.0);

      if (ego_pos_on_path) {
        new_collision.point = ego_pos_on_path.get();
        new_collision.index = ego_seg_idx;
        insertStopVelocityAtCollision(new_collision, 0.0, path);
      }

      // for virtual wall
      {
        auto path_tmp = path;
        const auto insert_index = insertStopVelocityAtCollision(*collision, offset, path_tmp);
        if (insert_index) {
          stop_pose = path_tmp->points.at(insert_index.get()).point.pose;
        }
      }

    } else {
      const auto insert_index = insertStopVelocityAtCollision(*collision, offset, path);
      if (insert_index) {
        stop_pose = path->points.at(insert_index.get()).point.pose;
      }
    }
  }

  // Set StopReason
  setStopReason(stop_pose, stop_reason);
  setMotionFactor(stop_pose, motion_factor);

  // Set data for visualization
  module_data_.stop_head_pose_at_stop_line =
    calcHeadPose(stop_pose, planner_data_->vehicle_info_.max_longitudinal_offset_m);
}

void VirtualTrafficLightModule::insertStopVelocityAtEndLine(
  autoware_auto_planning_msgs::msg::PathWithLaneId * path,
<<<<<<< HEAD
  tier4_planning_msgs::msg::StopReason * stop_reason,
  autoware_ad_api_msgs::msg::MotionFactor * motion_factor)
=======
  tier4_planning_msgs::msg::StopReason * stop_reason, const size_t end_line_idx)
>>>>>>> 48726447
{
  const auto collision =
    findLastCollisionBeforeEndLine(path->points, map_data_.end_lines, end_line_idx);

  geometry_msgs::msg::Pose stop_pose{};
  if (!collision) {
    // No enough length
    if (isBeforeStopLine(end_line_idx)) {
      return;
    }

    insertStopVelocityFromStart(path);
    stop_pose = planner_data_->current_pose.pose;
  } else {
    const auto offset = -planner_data_->vehicle_info_.max_longitudinal_offset_m;
    const auto insert_index = insertStopVelocityAtCollision(*collision, offset, path);
    if (insert_index) {
      stop_pose = path->points.at(insert_index.get()).point.pose;
    }
  }

  // Set StopReason
  setStopReason(stop_pose, stop_reason);
  setMotionFactor(stop_pose, motion_factor);

  // Set data for visualization
  module_data_.stop_head_pose_at_end_line =
    calcHeadPose(stop_pose, planner_data_->vehicle_info_.max_longitudinal_offset_m);
}
}  // namespace behavior_velocity_planner<|MERGE_RESOLUTION|>--- conflicted
+++ resolved
@@ -244,10 +244,7 @@
   logger_ = logger_.get_child((map_data_.instrument_type + "_" + map_data_.instrument_id).c_str());
 }
 
-bool VirtualTrafficLightModule::modifyPathVelocity(
-  autoware_auto_planning_msgs::msg::PathWithLaneId * path,
-  tier4_planning_msgs::msg::StopReason * stop_reason,
-  autoware_ad_api_msgs::msg::MotionFactor * motion_factor)
+bool VirtualTrafficLightModule::modifyPathVelocity(PathWithLaneId * path, StopReason * stop_reason)
 {
   // Initialize
   setInfrastructureCommand({});
@@ -255,14 +252,14 @@
   *stop_reason = planning_utils::initializeStopReason(
     tier4_planning_msgs::msg::StopReason::VIRTUAL_TRAFFIC_LIGHT);
 
-  *motion_factor = planning_utils::initializeMotionFactor(
-    autoware_ad_api_msgs::msg::MotionFactor::VIRTUAL_TRAFFIC_LIGHT);
-
-  if (command_.type == "intersection_coordination") {
-    motion_factor->detail = "intersection_coordination";
-  } else if (command_.type == "eva_beacon_system") {
-    motion_factor->detail = "eva_beacon_system";
-  }
+  // *velocity_factor = planning_utils::initializeVelocityFactor(
+  //  autoware_ad_api_msgs::msg::VelocityFactor::VIRTUAL_TRAFFIC_LIGHT);
+
+  // if (command_.type == "intersection_coordination") {
+  //   velocity_factor->detail = "intersection_coordination";
+  // } else if (command_.type == "eva_beacon_system") {
+  //   velocity_factor->detail = "eva_beacon_system";
+  // }
 
   module_data_ = {};
 
@@ -311,11 +308,7 @@
   // Stop at stop_line if no message received
   if (!virtual_traffic_light_state) {
     RCLCPP_DEBUG(logger_, "no message received");
-<<<<<<< HEAD
-    insertStopVelocityAtStopLine(path, stop_reason, motion_factor);
-=======
     insertStopVelocityAtStopLine(path, stop_reason, end_line_idx);
->>>>>>> 48726447
     updateInfrastructureCommand();
     return true;
   }
@@ -323,11 +316,7 @@
   // Stop at stop_line if no right is given
   if (!hasRightOfWay(*virtual_traffic_light_state)) {
     RCLCPP_DEBUG(logger_, "no right is given");
-<<<<<<< HEAD
-    insertStopVelocityAtStopLine(path, stop_reason, motion_factor);
-=======
     insertStopVelocityAtStopLine(path, stop_reason, end_line_idx);
->>>>>>> 48726447
     updateInfrastructureCommand();
     return true;
   }
@@ -336,11 +325,7 @@
   if (isBeforeStopLine(end_line_idx)) {
     if (isStateTimeout(*virtual_traffic_light_state)) {
       RCLCPP_DEBUG(logger_, "state is timeout before stop line");
-<<<<<<< HEAD
-      insertStopVelocityAtStopLine(path, stop_reason, motion_factor);
-=======
       insertStopVelocityAtStopLine(path, stop_reason, end_line_idx);
->>>>>>> 48726447
     }
 
     updateInfrastructureCommand();
@@ -354,11 +339,7 @@
   if (
     planner_param_.check_timeout_after_stop_line && isStateTimeout(*virtual_traffic_light_state)) {
     RCLCPP_DEBUG(logger_, "state is timeout after stop line");
-<<<<<<< HEAD
-    insertStopVelocityAtStopLine(path, stop_reason, motion_factor);
-=======
     insertStopVelocityAtStopLine(path, stop_reason, end_line_idx);
->>>>>>> 48726447
     updateInfrastructureCommand();
     return true;
   }
@@ -366,11 +347,7 @@
   // Stop at stop_line if finalization isn't completed
   if (!virtual_traffic_light_state->is_finalized) {
     RCLCPP_DEBUG(logger_, "finalization isn't completed");
-<<<<<<< HEAD
-    insertStopVelocityAtEndLine(path, stop_reason, motion_factor);
-=======
     insertStopVelocityAtEndLine(path, stop_reason, end_line_idx);
->>>>>>> 48726447
 
     if (isNearAnyEndLine(end_line_idx) && planner_data_->isVehicleStopped()) {
       state_ = State::FINALIZING;
@@ -397,20 +374,7 @@
   planning_utils::appendStopReason(stop_factor, stop_reason);
 }
 
-<<<<<<< HEAD
-void VirtualTrafficLightModule::setMotionFactor(
-  const geometry_msgs::msg::Pose & stop_pose,
-  autoware_ad_api_msgs::msg::MotionFactor * motion_factor)
-{
-  motion_factor->status = autoware_ad_api_msgs::msg::MotionFactor::STOP_TRUE;
-  motion_factor->pose = stop_pose;
-  // motion_factor->stop_factor_points.push_back(toMsg(map_data_.instrument_center));
-}
-
-bool VirtualTrafficLightModule::isBeforeStartLine()
-=======
 boost::optional<size_t> VirtualTrafficLightModule::getPathIndexOfFirstEndLine()
->>>>>>> 48726447
 {
   boost::optional<size_t> min_seg_idx;
   for (const auto & end_line : map_data_.end_lines) {
@@ -571,12 +535,7 @@
 
 void VirtualTrafficLightModule::insertStopVelocityAtStopLine(
   autoware_auto_planning_msgs::msg::PathWithLaneId * path,
-<<<<<<< HEAD
-  tier4_planning_msgs::msg::StopReason * stop_reason,
-  autoware_ad_api_msgs::msg::MotionFactor * motion_factor)
-=======
   tier4_planning_msgs::msg::StopReason * stop_reason, const size_t end_line_idx)
->>>>>>> 48726447
 {
   const auto collision =
     findLastCollisionBeforeEndLine(path->points, *map_data_.stop_line, end_line_idx);
@@ -628,7 +587,7 @@
 
   // Set StopReason
   setStopReason(stop_pose, stop_reason);
-  setMotionFactor(stop_pose, motion_factor);
+  // setVelocityFactor(stop_pose, velocity_factor);
 
   // Set data for visualization
   module_data_.stop_head_pose_at_stop_line =
@@ -637,12 +596,7 @@
 
 void VirtualTrafficLightModule::insertStopVelocityAtEndLine(
   autoware_auto_planning_msgs::msg::PathWithLaneId * path,
-<<<<<<< HEAD
-  tier4_planning_msgs::msg::StopReason * stop_reason,
-  autoware_ad_api_msgs::msg::MotionFactor * motion_factor)
-=======
   tier4_planning_msgs::msg::StopReason * stop_reason, const size_t end_line_idx)
->>>>>>> 48726447
 {
   const auto collision =
     findLastCollisionBeforeEndLine(path->points, map_data_.end_lines, end_line_idx);
@@ -666,7 +620,7 @@
 
   // Set StopReason
   setStopReason(stop_pose, stop_reason);
-  setMotionFactor(stop_pose, motion_factor);
+  // setVelocityFactor(stop_pose, velocity_factor);
 
   // Set data for visualization
   module_data_.stop_head_pose_at_end_line =
