--- conflicted
+++ resolved
@@ -76,15 +76,10 @@
     isTargetExternalInputStatus(tier4_api_msgs::msg::IntersectionStatus::STOP);
   const StateMachine::State current_state = state_machine_.getState();
 
-<<<<<<< HEAD
-  StateMachine::State current_state = state_machine_.getState();
-=======
   debug_data_ = DebugData();
-  debug_data_.path_raw = *path;
 
   *stop_reason = planning_utils::initializeStopReason(StopReason::INTERSECTION);
 
->>>>>>> a1d3c80a
   RCLCPP_DEBUG(
     logger_, "lane_id = %ld, state = %s", lane_id_, StateMachine::toString(current_state).c_str());
 
