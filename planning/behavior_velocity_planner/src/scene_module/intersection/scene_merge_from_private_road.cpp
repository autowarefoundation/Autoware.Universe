--- conflicted
+++ resolved
@@ -43,16 +43,13 @@
   state_machine_.setState(StateMachine::State::STOP);
 }
 
-bool MergeFromPrivateRoadModule::modifyPathVelocity(
-  autoware_auto_planning_msgs::msg::PathWithLaneId * path,
-  tier4_planning_msgs::msg::StopReason * stop_reason,
-  autoware_ad_api_msgs::msg::MotionFactor * motion_factor)
+bool MergeFromPrivateRoadModule::modifyPathVelocity(PathWithLaneId * path, StopReason * stop_reason)
 {
   debug_data_ = DebugData();
   *stop_reason = planning_utils::initializeStopReason(
     tier4_planning_msgs::msg::StopReason::MERGE_FROM_PRIVATE_ROAD);
-  *motion_factor = planning_utils::initializeMotionFactor(
-    autoware_ad_api_msgs::msg::MotionFactor::MERGE_FROM_PRIVATE_ROAD);
+  // *velocity_factor = planning_utils::initializeVelocityFactor(
+  //  autoware_ad_api_msgs::msg::VelocityFactor::MERGE_FROM_PRIVATE_ROAD);
 
   const auto input_path = *path;
   debug_data_.path_raw = input_path;
@@ -118,22 +115,10 @@
     planning_utils::setVelocityFromIndex(stop_line_idx, v, path);
 
     /* get stop point and stop factor */
-<<<<<<< HEAD
-    if (v == stop_vel) {
-      tier4_planning_msgs::msg::StopFactor stop_factor;
-      stop_factor.stop_pose = debug_data_.stop_point_pose;
-      stop_factor.stop_factor_points.emplace_back(debug_data_.first_collision_point);
-      planning_utils::appendStopReason(stop_factor, stop_reason);
-      motion_factor->status = autoware_ad_api_msgs::msg::MotionFactor::STOP_TRUE;
-      motion_factor->pose = debug_data_.stop_point_pose;
-      // motion_factor->stop_factor_points.emplace_back(debug_data_.first_collision_point);
-    }
-=======
     tier4_planning_msgs::msg::StopFactor stop_factor;
     stop_factor.stop_pose = debug_data_.stop_point_pose;
     stop_factor.stop_factor_points.emplace_back(debug_data_.first_collision_point);
     planning_utils::appendStopReason(stop_factor, stop_reason);
->>>>>>> 48726447
 
     const double signed_arc_dist_to_stop_point = motion_utils::calcSignedArcLength(
       path->points, current_pose.pose.position, path->points.at(stop_line_idx).point.pose.position);
