--- conflicted
+++ resolved
@@ -269,11 +269,7 @@
     {
       std::string ns = name_ + ".";
 
-<<<<<<< HEAD
-      config_.enable_rtc = getOrDeclareParameter<bool>(*node, "enable_all_modules_auto_mode")
-=======
       config_.enable_rtc = node->declare_parameter<bool>("enable_all_modules_auto_mode", false)
->>>>>>> 08fe8d0a
                              ? false
                              : getOrDeclareParameter<bool>(*node, ns + "enable_rtc");
       config_.enable_simultaneous_execution_as_approved_module =
