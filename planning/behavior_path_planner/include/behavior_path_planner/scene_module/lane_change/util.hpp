// Copyright 2021 Tier IV, Inc.
//
// Licensed under the Apache License, Version 2.0 (the "License");
// you may not use this file except in compliance with the License.
// You may obtain a copy of the License at
//
//     http://www.apache.org/licenses/LICENSE-2.0
//
// Unless required by applicable law or agreed to in writing, software
// distributed under the License is distributed on an "AS IS" BASIS,
// WITHOUT WARRANTIES OR CONDITIONS OF ANY KIND, either express or implied.
// See the License for the specific language governing permissions and
// limitations under the License.

#ifndef BEHAVIOR_PATH_PLANNER__SCENE_MODULE__LANE_CHANGE__UTIL_HPP_
#define BEHAVIOR_PATH_PLANNER__SCENE_MODULE__LANE_CHANGE__UTIL_HPP_

#include "behavior_path_planner/scene_module/lane_change/lane_change_module.hpp"
#include "behavior_path_planner/scene_module/lane_change/lane_change_path.hpp"
#include "behavior_path_planner/utilities.hpp"

#include <route_handler/route_handler.hpp>

#include <autoware_auto_perception_msgs/msg/predicted_objects.hpp>
#include <autoware_auto_planning_msgs/msg/path_with_lane_id.hpp>
#include <geometry_msgs/msg/pose_stamped.hpp>
#include <geometry_msgs/msg/twist_stamped.hpp>

#include <lanelet2_core/primitives/Primitive.h>

#include <memory>
#include <string>
#include <unordered_map>
#include <vector>

namespace behavior_path_planner::lane_change_utils
{
using autoware_auto_perception_msgs::msg::PredictedObject;
using autoware_auto_perception_msgs::msg::PredictedObjects;
using autoware_auto_perception_msgs::msg::PredictedPath;
using autoware_auto_planning_msgs::msg::PathWithLaneId;
using geometry_msgs::msg::Pose;
using geometry_msgs::msg::Twist;
using tier4_autoware_utils::Polygon2d;

PathWithLaneId combineReferencePath(const PathWithLaneId & path1, const PathWithLaneId & path2);

bool isPathInLanelets(
  const PathWithLaneId & path, const lanelet::ConstLanelets & original_lanelets,
  const lanelet::ConstLanelets & target_lanelets);

double getExpectedVelocityWhenDecelerate(
  const double & current_velocity, const double & expected_acceleration,
  const double & lane_change_prepare_duration);

double getDistanceWhenDecelerate(
  const double & velocity, const double & expected_acceleration, const double & duration,
  const double & minimum_distance);

std::optional<LaneChangePath> constructCandidatePath(
  const PathWithLaneId & prepare_segment, const PathWithLaneId & lane_changing_segment,
  const PathWithLaneId & target_lane_reference_path, const ShiftPoint & shift_point,
  const lanelet::ConstLanelets & original_lanelets, const lanelet::ConstLanelets & target_lanelets,
<<<<<<< HEAD
  const double & acceleration, const double & prepare_distance, const double & prepare_duration,
  const double & prepare_speed, const double & minimum_prepare_distance,
  const double & lane_change_distance, const double & lane_changing_duration,
  const double & minimum_lane_change_velocity);
=======
  const double & acceleration, const double & prepare_distance, const double & lane_change_distance,
  const double & lane_changing_duration, const double & minimum_lane_change_velocity);
>>>>>>> 10c60429

LaneChangePaths getLaneChangePaths(
  const RouteHandler & route_handler, const lanelet::ConstLanelets & original_lanelets,
  const lanelet::ConstLanelets & target_lanelets, const Pose & pose, const Twist & twist,
  const BehaviorPathPlannerParameters & common_parameter,
  const behavior_path_planner::LaneChangeParameters & parameter);

LaneChangePaths selectValidPaths(
  const LaneChangePaths & paths, const lanelet::ConstLanelets & current_lanes,
  const lanelet::ConstLanelets & target_lanes,
  const lanelet::routing::RoutingGraphContainer & overall_graphs, const Pose & current_pose,
  const bool isInGoalRouteSection, const Pose & goal_pose);

bool selectSafePath(
  const LaneChangePaths & paths, const lanelet::ConstLanelets & current_lanes,
  const lanelet::ConstLanelets & target_lanes,
  const PredictedObjects::ConstSharedPtr dynamic_objects, const Pose & current_pose,
  const Twist & current_twist, const BehaviorPathPlannerParameters & common_parameters,
  const behavior_path_planner::LaneChangeParameters & ros_parameters,
  LaneChangePath * selected_path,
  std::unordered_map<std::string, CollisionCheckDebug> & debug_data);

bool isLaneChangePathSafe(
  const PathWithLaneId & path, const lanelet::ConstLanelets & current_lanes,
  const lanelet::ConstLanelets & target_lanes,
  const PredictedObjects::ConstSharedPtr dynamic_objects, const Pose & current_pose,
  const size_t & current_seg_idx, const Twist & current_twist,
  const BehaviorPathPlannerParameters & common_parameters,
  const behavior_path_planner::LaneChangeParameters & lane_change_parameters,
  std::unordered_map<std::string, CollisionCheckDebug> & debug_data, const bool use_buffer = true,
  const double acceleration = 0.0);

bool hasEnoughDistance(
  const LaneChangePath & path, const lanelet::ConstLanelets & current_lanes,
  const lanelet::ConstLanelets & target_lanes, const Pose & current_pose,
  const bool isInGoalRouteSection, const Pose & goal_pose,
  const lanelet::routing::RoutingGraphContainer & overall_graphs);

ShiftPoint getLaneChangeShiftPoint(
  const PathWithLaneId & path1, const PathWithLaneId & path2,
  const lanelet::ConstLanelets & target_lanes, const PathWithLaneId & reference_path);

PathWithLaneId getReferencePathFromTargetLane(
  const RouteHandler & route_handler, const lanelet::ConstLanelets & target_lanes,
  const Pose & lane_changing_start_pose, const double & prepare_distance,
  const double & lane_changing_distance, const double & forward_path_length);

PathWithLaneId getReferencePathFromTargetLane(
  const RouteHandler & route_handler, const lanelet::ConstLanelets & target_lanes,
  const Pose & in_target_front_pose, const Pose & in_target_end_pose);

PathWithLaneId getLaneChangePathPrepareSegment(
  const RouteHandler & route_handler, const lanelet::ConstLanelets & original_lanelets,
  const Pose & current_pose, const double & backward_path_length, const double & prepare_distance,
  const double & prepare_duration, const double & minimum_lane_change_velocity);

PathWithLaneId getLaneChangePathLaneChangingSegment(
  const RouteHandler & route_handler, const lanelet::ConstLanelets & target_lanelets,
  const Pose & current_pose, const double & forward_path_length, const double & prepare_distance,
  const double & lane_change_distance, const double & minimum_lane_change_length,
  const double & lane_change_distance_buffer, const double & lane_changing_duration,
  const double & minimum_lane_change_velocity);

<<<<<<< HEAD
TurnSignalInfo calc_turn_signal_info(
  const PathWithLaneId & prepare_path, const double prepare_velocity,
  const double min_prepare_distance, const double prepare_duration, const ShiftPoint & shift_points,
  const ShiftedPath & lane_changing_path);

void get_turn_signal_info(
  const LaneChangePath & lane_change_path, TurnSignalInfo * turn_signal_info);
=======
>>>>>>> 10c60429
}  // namespace behavior_path_planner::lane_change_utils

#endif  // BEHAVIOR_PATH_PLANNER__SCENE_MODULE__LANE_CHANGE__UTIL_HPP_<|MERGE_RESOLUTION|>--- conflicted
+++ resolved
@@ -61,15 +61,8 @@
   const PathWithLaneId & prepare_segment, const PathWithLaneId & lane_changing_segment,
   const PathWithLaneId & target_lane_reference_path, const ShiftPoint & shift_point,
   const lanelet::ConstLanelets & original_lanelets, const lanelet::ConstLanelets & target_lanelets,
-<<<<<<< HEAD
-  const double & acceleration, const double & prepare_distance, const double & prepare_duration,
-  const double & prepare_speed, const double & minimum_prepare_distance,
-  const double & lane_change_distance, const double & lane_changing_duration,
-  const double & minimum_lane_change_velocity);
-=======
   const double & acceleration, const double & prepare_distance, const double & lane_change_distance,
   const double & lane_changing_duration, const double & minimum_lane_change_velocity);
->>>>>>> 10c60429
 
 LaneChangePaths getLaneChangePaths(
   const RouteHandler & route_handler, const lanelet::ConstLanelets & original_lanelets,
@@ -133,16 +126,6 @@
   const double & lane_change_distance_buffer, const double & lane_changing_duration,
   const double & minimum_lane_change_velocity);
 
-<<<<<<< HEAD
-TurnSignalInfo calc_turn_signal_info(
-  const PathWithLaneId & prepare_path, const double prepare_velocity,
-  const double min_prepare_distance, const double prepare_duration, const ShiftPoint & shift_points,
-  const ShiftedPath & lane_changing_path);
-
-void get_turn_signal_info(
-  const LaneChangePath & lane_change_path, TurnSignalInfo * turn_signal_info);
-=======
->>>>>>> 10c60429
 }  // namespace behavior_path_planner::lane_change_utils
 
 #endif  // BEHAVIOR_PATH_PLANNER__SCENE_MODULE__LANE_CHANGE__UTIL_HPP_