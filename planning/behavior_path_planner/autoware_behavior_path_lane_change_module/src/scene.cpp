// Copyright 2023 TIER IV, Inc.
//
// Licensed under the Apache License, Version 2.0 (the "License");
// you may not use this file except in compliance with the License.
// You may obtain a copy of the License at
//
//     http://www.apache.org/licenses/LICENSE-2.0
//
// Unless required by applicable law or agreed to in writing, software
// distributed under the License is distributed on an "AS IS" BASIS,
// WITHOUT WARRANTIES OR CONDITIONS OF ANY KIND, either express or implied.
// See the License for the specific language governing permissions and
// limitations under the License.

#include "autoware/behavior_path_lane_change_module/scene.hpp"

#include "autoware/behavior_path_lane_change_module/utils/calculation.hpp"
#include "autoware/behavior_path_lane_change_module/utils/path.hpp"
#include "autoware/behavior_path_lane_change_module/utils/utils.hpp"
#include "autoware/behavior_path_planner_common/utils/drivable_area_expansion/static_drivable_area.hpp"
#include "autoware/behavior_path_planner_common/utils/path_safety_checker/objects_filtering.hpp"
#include "autoware/behavior_path_planner_common/utils/path_safety_checker/safety_check.hpp"
#include "autoware/behavior_path_planner_common/utils/path_utils.hpp"
#include "autoware/behavior_path_planner_common/utils/traffic_light_utils.hpp"
#include "autoware/behavior_path_planner_common/utils/utils.hpp"

#include <autoware/motion_utils/trajectory/path_shift.hpp>
#include <autoware/motion_utils/trajectory/trajectory.hpp>
#include <autoware/universe_utils/geometry/boost_polygon_utils.hpp>
#include <autoware/universe_utils/math/unit_conversion.hpp>
#include <autoware/universe_utils/system/time_keeper.hpp>
#include <autoware_lanelet2_extension/utility/message_conversion.hpp>
#include <autoware_lanelet2_extension/utility/utilities.hpp>
#include <range/v3/action/insert.hpp>
#include <range/v3/algorithm.hpp>
#include <range/v3/numeric/accumulate.hpp>
#include <range/v3/view.hpp>

#include <lanelet2_core/geometry/Point.h>
#include <lanelet2_core/geometry/Polygon.h>

#include <algorithm>
#include <cmath>
#include <limits>
#include <memory>
#include <string>
#include <utility>
#include <vector>

namespace autoware::behavior_path_planner
{
using autoware::motion_utils::calcSignedArcLength;
using utils::lane_change::create_lanes_polygon;
namespace calculation = utils::lane_change::calculation;
using utils::path_safety_checker::filter::velocity_filter;

NormalLaneChange::NormalLaneChange(
  const std::shared_ptr<LaneChangeParameters> & parameters, LaneChangeModuleType type,
  Direction direction)
: LaneChangeBase(parameters, type, direction)
{
  stop_watch_.tic(getModuleTypeStr());
  stop_watch_.tic("stop_time");
}

void NormalLaneChange::update_lanes(const bool is_approved)
{
  if (is_approved) {
    return;
  }

  const auto current_lanes =
    utils::getCurrentLanesFromPath(prev_module_output_.path, planner_data_);

  if (current_lanes.empty()) {
    return;
  }

  const auto target_lanes = get_lane_change_lanes(current_lanes);
  if (target_lanes.empty()) {
    return;
  }

  lanelet::ConstLanelet current_lane;
  if (!common_data_ptr_->route_handler_ptr->getClosestLaneletWithinRoute(
        common_data_ptr_->get_ego_pose(), &current_lane)) {
    return;
  }

  common_data_ptr_->lanes_ptr->ego_lane = current_lane;
  const auto is_same_lanes_with_prev_iteration =
    utils::lane_change::is_same_lane_with_prev_iteration(
      common_data_ptr_, current_lanes, target_lanes);

  if (is_same_lanes_with_prev_iteration) {
    return;
  }

  common_data_ptr_->lanes_ptr->current = current_lanes;
  common_data_ptr_->lanes_ptr->target = target_lanes;

  const auto & route_handler_ptr = common_data_ptr_->route_handler_ptr;
  common_data_ptr_->current_lanes_path =
    route_handler_ptr->getCenterLinePath(current_lanes, 0.0, std::numeric_limits<double>::max());

  common_data_ptr_->lanes_ptr->target_neighbor = utils::lane_change::get_target_neighbor_lanes(
    *route_handler_ptr, current_lanes, common_data_ptr_->lc_type);

  common_data_ptr_->current_lanes_path =
    route_handler_ptr->getCenterLinePath(current_lanes, 0.0, std::numeric_limits<double>::max());
  common_data_ptr_->lanes_ptr->current_lane_in_goal_section =
    route_handler_ptr->isInGoalRouteSection(current_lanes.back());
  common_data_ptr_->lanes_ptr->target_lane_in_goal_section =
    route_handler_ptr->isInGoalRouteSection(target_lanes.back());

  common_data_ptr_->lanes_ptr->preceding_target =
    utils::lane_change::get_preceding_lanes(common_data_ptr_);

  lane_change_debug_.current_lanes = common_data_ptr_->lanes_ptr->current;
  lane_change_debug_.target_lanes = common_data_ptr_->lanes_ptr->target;

  lane_change_debug_.target_backward_lanes.clear();
  ranges::for_each(
    common_data_ptr_->lanes_ptr->preceding_target,
    [&](const lanelet::ConstLanelets & preceding_lanes) {
      ranges::insert(
        lane_change_debug_.target_backward_lanes, lane_change_debug_.target_backward_lanes.end(),
        preceding_lanes);
    });

  *common_data_ptr_->lanes_polygon_ptr = create_lanes_polygon(common_data_ptr_);
}

void NormalLaneChange::update_transient_data(const bool is_approved)
{
  if (
    !common_data_ptr_ || !common_data_ptr_->is_data_available() ||
    !common_data_ptr_->is_lanes_available()) {
    return;
  }

  auto & transient_data = common_data_ptr_->transient_data;

  const auto & p = *common_data_ptr_->bpp_param_ptr;
  const auto nearest_seg_idx =
    autoware::motion_utils::findFirstNearestSegmentIndexWithSoftConstraints(
      prev_module_output_.path.points, common_data_ptr_->get_ego_pose(),
      p.ego_nearest_dist_threshold, p.ego_nearest_yaw_threshold);
  transient_data.current_path_velocity =
    prev_module_output_.path.points.at(nearest_seg_idx).point.longitudinal_velocity_mps;
  transient_data.current_path_seg_idx = nearest_seg_idx;

  const auto active_signal_duration =
    signal_activation_time_ ? (clock_.now() - signal_activation_time_.value()).seconds() : 0.0;
  transient_data.lane_change_prepare_duration =
    is_approved ? status_.lane_change_path.info.duration.prepare
                : calculation::calc_actual_prepare_duration(
                    common_data_ptr_, common_data_ptr_->get_ego_speed(), active_signal_duration);

  std::tie(transient_data.lane_changing_length, transient_data.current_dist_buffer) =
    calculation::calc_lc_length_and_dist_buffer(common_data_ptr_, get_current_lanes());

  transient_data.next_dist_buffer.min =
    transient_data.current_dist_buffer.min - transient_data.lane_changing_length.min -
    common_data_ptr_->lc_param_ptr->lane_change_finish_judge_buffer;

  transient_data.dist_to_terminal_end = calculation::calc_dist_from_pose_to_terminal_end(
    common_data_ptr_, common_data_ptr_->lanes_ptr->current, common_data_ptr_->get_ego_pose());
  transient_data.dist_to_terminal_start =
    transient_data.dist_to_terminal_end - transient_data.current_dist_buffer.min;

  transient_data.max_prepare_length = calculation::calc_maximum_prepare_length(common_data_ptr_);

  transient_data.target_lane_length =
    lanelet::utils::getLaneletLength2d(common_data_ptr_->lanes_ptr->target);

  transient_data.current_lanes_ego_arc = lanelet::utils::getArcCoordinates(
    common_data_ptr_->lanes_ptr->current, common_data_ptr_->get_ego_pose());

  transient_data.target_lanes_ego_arc = lanelet::utils::getArcCoordinates(
    common_data_ptr_->lanes_ptr->target, common_data_ptr_->get_ego_pose());

  transient_data.is_ego_near_current_terminal_start =
    transient_data.dist_to_terminal_start < transient_data.max_prepare_length;

  transient_data.current_footprint = utils::lane_change::get_ego_footprint(
    common_data_ptr_->get_ego_pose(), common_data_ptr_->bpp_param_ptr->vehicle_info);

  const auto & ego_lane = common_data_ptr_->lanes_ptr->ego_lane;
  const auto & route_handler_ptr = common_data_ptr_->route_handler_ptr;
  transient_data.in_intersection = utils::lane_change::is_within_intersection(
    route_handler_ptr, ego_lane, transient_data.current_footprint);
  transient_data.in_turn_direction_lane =
    utils::lane_change::is_within_turn_direction_lanes(ego_lane, transient_data.current_footprint);

  update_dist_from_intersection();

  updateStopTime();
  transient_data.is_ego_stuck = is_ego_stuck();

  RCLCPP_DEBUG(
    logger_, "lane_changing_length - min: %.4f, max: %.4f", transient_data.lane_changing_length.min,
    transient_data.lane_changing_length.max);
  RCLCPP_DEBUG(
    logger_, "current_dist_buffer - min: %.4f, max: %.4f", transient_data.current_dist_buffer.min,
    transient_data.current_dist_buffer.max);
  RCLCPP_DEBUG(
    logger_, "next_dist_buffer - min: %.4f, max: %.4f", transient_data.next_dist_buffer.min,
    transient_data.next_dist_buffer.max);
  RCLCPP_DEBUG(logger_, "dist_to_terminal_start: %.4f", transient_data.dist_to_terminal_start);
  RCLCPP_DEBUG(logger_, "dist_to_terminal_end: %.4f", transient_data.dist_to_terminal_end);
  RCLCPP_DEBUG(logger_, "max_prepare_length: %.4f", transient_data.max_prepare_length);
  RCLCPP_DEBUG(
    logger_, "is_ego_near_current_terminal_start: %s",
    (transient_data.is_ego_near_current_terminal_start ? "true" : "false"));
}

void NormalLaneChange::update_filtered_objects()
{
  filtered_objects_ = filter_objects();
}

void NormalLaneChange::updateLaneChangeStatus()
{
  universe_utils::ScopedTimeTrack st(__func__, *time_keeper_);
  const auto [found_valid_path, found_safe_path] = getSafePath(status_.lane_change_path);

  // Update status
  status_.is_valid_path = found_valid_path;
  status_.is_safe = found_safe_path;

  status_.start_distance = common_data_ptr_->transient_data.target_lanes_ego_arc.length;
  status_.lane_change_path.path.header = getRouteHeader();
}

std::pair<bool, bool> NormalLaneChange::getSafePath(LaneChangePath & safe_path) const
{
  const auto & current_lanes = get_current_lanes();
  const auto & target_lanes = get_target_lanes();

  if (current_lanes.empty() || target_lanes.empty()) {
    return {false, false};
  }

  LaneChangePaths valid_paths{};
  bool found_safe_path = get_lane_change_paths(valid_paths);
  // if no safe path is found and ego is stuck, try to find a path with a small margin

  lane_change_debug_.valid_paths = valid_paths;

  if (valid_paths.empty()) {
    return {false, false};
  }

  if (found_safe_path) {
    safe_path = valid_paths.back();
  } else {
    // force candidate
    safe_path = valid_paths.front();
  }

  return {true, found_safe_path};
}

bool NormalLaneChange::isLaneChangeRequired()
{
  universe_utils::ScopedTimeTrack st(__func__, *time_keeper_);

  if (
    !common_data_ptr_ || !common_data_ptr_->is_data_available() ||
    !common_data_ptr_->is_lanes_available()) {
    return false;
  }

  const auto & current_lanes = common_data_ptr_->lanes_ptr->current;
  const auto & target_lanes = common_data_ptr_->lanes_ptr->target;

  const auto ego_dist_to_target_start =
    calculation::calc_ego_dist_to_lanes_start(common_data_ptr_, current_lanes, target_lanes);
  const auto max_prepare_length = calculation::calc_maximum_prepare_length(common_data_ptr_);

  if (ego_dist_to_target_start > max_prepare_length) {
    return false;
  }

  if (is_near_regulatory_element()) {
    RCLCPP_DEBUG(logger_, "Ego is close to regulatory element, don't run LC module");
    return false;
  }

  return true;
}

bool NormalLaneChange::is_near_regulatory_element() const
{
  if (!common_data_ptr_ || !common_data_ptr_->is_data_available()) return false;

  if (common_data_ptr_->transient_data.is_ego_near_current_terminal_start) return false;

  const bool only_tl = getStopTime() >= lane_change_parameters_->th_stop_time;

  if (only_tl) {
    RCLCPP_DEBUG(logger_, "Stop time is over threshold. Ignore crosswalk and intersection checks.");
  }

  return common_data_ptr_->transient_data.max_prepare_length >
         utils::lane_change::get_distance_to_next_regulatory_element(
           common_data_ptr_, only_tl, only_tl);
}

bool NormalLaneChange::isStoppedAtRedTrafficLight() const
{
  return utils::traffic_light::isStoppedAtRedTrafficLightWithinDistance(
    get_current_lanes(), status_.lane_change_path.path, planner_data_,
    status_.lane_change_path.info.length.sum());
}

TurnSignalInfo NormalLaneChange::get_current_turn_signal_info() const
{
  const auto original_turn_signal_info = prev_module_output_.turn_signal_info;

  if (getModuleType() != LaneChangeModuleType::NORMAL || get_current_lanes().empty()) {
    return original_turn_signal_info;
  }

  if (direction_ != Direction::LEFT && direction_ != Direction::RIGHT) {
    return original_turn_signal_info;
  }

  const auto & path = prev_module_output_.path;
  const auto & original_command = original_turn_signal_info.turn_signal.command;
  if (
    !path.points.empty() && original_command != TurnIndicatorsCommand::DISABLE &&
    original_command != TurnIndicatorsCommand::NO_COMMAND) {
    return get_terminal_turn_signal_info();
  }

  set_signal_activation_time();

  return get_turn_signal(getEgoPose(), getLaneChangePath().info.lane_changing_end);
}

TurnSignalInfo NormalLaneChange::get_terminal_turn_signal_info() const
{
  const auto & lane_change_param = getLaneChangeParam();
  const auto & common_param = getCommonParam();
  const auto & current_pose = getEgoPose();
  const auto & path = prev_module_output_.path;

  const auto original_turn_signal_info = prev_module_output_.turn_signal_info;

  const auto buffer = common_data_ptr_->transient_data.current_dist_buffer.min +
                      lane_change_param.min_length_for_turn_signal_activation +
                      common_param.base_link2front;
  const double path_length = autoware::motion_utils::calcArcLength(path.points);
  const auto start_pose = autoware::motion_utils::calcLongitudinalOffsetPose(
    path.points, 0, std::max(path_length - buffer, 0.0));

  if (!start_pose) return original_turn_signal_info;

  const auto terminal_turn_signal_info =
    get_turn_signal(*start_pose, getLaneChangePath().info.lane_changing_end);

  const auto nearest_dist_threshold = common_param.ego_nearest_dist_threshold;
  const auto nearest_yaw_threshold = common_param.ego_nearest_yaw_threshold;
  const auto current_nearest_seg_idx = common_data_ptr_->transient_data.current_path_seg_idx;

  const auto turn_signal_info = getTurnSignalDecider().overwrite_turn_signal(
    path, current_pose, current_nearest_seg_idx, original_turn_signal_info,
    terminal_turn_signal_info, nearest_dist_threshold, nearest_yaw_threshold);

  set_signal_activation_time(
    turn_signal_info.turn_signal.command != terminal_turn_signal_info.turn_signal.command);

  return turn_signal_info;
}

LaneChangePath NormalLaneChange::getLaneChangePath() const
{
  return status_.lane_change_path;
}

BehaviorModuleOutput NormalLaneChange::generateOutput()
{
  universe_utils::ScopedTimeTrack st(__func__, *time_keeper_);
  if (!status_.is_valid_path) {
    RCLCPP_DEBUG(logger_, "No valid path found. Returning previous module's path as output.");
    insert_stop_point(get_current_lanes(), prev_module_output_.path);
    return prev_module_output_;
  }

  auto output = prev_module_output_;
  if (isAbortState() && abort_path_) {
    output.path = abort_path_->path;
    insert_stop_point(get_current_lanes(), output.path);
  } else {
    output.path = status_.lane_change_path.path;

    const auto found_extended_path = extendPath();
    if (found_extended_path) {
      output.path = utils::combinePath(output.path, *found_extended_path);
    }
    output.reference_path = getReferencePath();

    if (isStopState()) {
      const auto current_velocity = getEgoVelocity();
      const auto current_dist = calcSignedArcLength(
        output.path.points, output.path.points.front().point.pose.position, getEgoPosition());
      const auto stop_dist =
        -(current_velocity * current_velocity / (2.0 * planner_data_->parameters.min_acc));
      set_stop_pose(stop_dist + current_dist, output.path, "incoming rear object");
    } else {
      insert_stop_point(get_target_lanes(), output.path);
    }
  }

  extendOutputDrivableArea(output);

  const auto turn_signal_info =
    get_turn_signal(getEgoPose(), status_.lane_change_path.info.lane_changing_end);
  const auto current_seg_idx = planner_data_->findEgoSegmentIndex(output.path.points);
  output.turn_signal_info = planner_data_->turn_signal_decider.overwrite_turn_signal(
    output.path, getEgoPose(), current_seg_idx, prev_module_output_.turn_signal_info,
    turn_signal_info, planner_data_->parameters.ego_nearest_dist_threshold,
    planner_data_->parameters.ego_nearest_yaw_threshold);

  set_signal_activation_time(
    output.turn_signal_info.turn_signal.command != turn_signal_info.turn_signal.command);

  return output;
}

void NormalLaneChange::extendOutputDrivableArea(BehaviorModuleOutput & output) const
{
  universe_utils::ScopedTimeTrack st(__func__, *time_keeper_);
  const auto & dp = planner_data_->drivable_area_expansion_parameters;

  const auto drivable_lanes = utils::lane_change::generateDrivableLanes(
    *getRouteHandler(), get_current_lanes(), get_target_lanes());
  const auto shorten_lanes = utils::cutOverlappedLanes(output.path, drivable_lanes);
  const auto expanded_lanes = utils::expandLanelets(
    shorten_lanes, dp.drivable_area_left_bound_offset, dp.drivable_area_right_bound_offset,
    dp.drivable_area_types_to_skip);

  // for new architecture
  DrivableAreaInfo current_drivable_area_info;
  current_drivable_area_info.drivable_lanes = expanded_lanes;
  output.drivable_area_info = utils::combineDrivableAreaInfo(
    current_drivable_area_info, prev_module_output_.drivable_area_info);
}

void NormalLaneChange::insert_stop_point(
  const lanelet::ConstLanelets & lanelets, PathWithLaneId & path)
{
  universe_utils::ScopedTimeTrack st(__func__, *time_keeper_);
  if (lanelets.empty()) {
    return;
  }

  const auto & route_handler = getRouteHandler();

  if (route_handler->getNumLaneToPreferredLane(lanelets.back()) == 0) {
    return;
  }

  const auto & current_lanes = get_current_lanes();
  const auto is_current_lane = lanelets.front().id() == current_lanes.front().id() &&
                               lanelets.back().id() == current_lanes.back().id();

  // if input is not current lane, we can just insert the points at terminal.
  if (!is_current_lane) {
    const auto arc_length_to_stop_pose = motion_utils::calcArcLength(path.points) -
                                         common_data_ptr_->transient_data.next_dist_buffer.min;
    set_stop_pose(arc_length_to_stop_pose, path, "next lc terminal");
    return;
  }

  insert_stop_point_on_current_lanes(path);
}

void NormalLaneChange::insert_stop_point_on_current_lanes(PathWithLaneId & path)
{
  const auto & path_front_pose = path.points.front().point.pose;
  const auto & center_line = common_data_ptr_->current_lanes_path.points;
  const auto get_arc_length_along_lanelet = [&](const geometry_msgs::msg::Pose & target) {
    return motion_utils::calcSignedArcLength(
      center_line, path_front_pose.position, target.position);
  };

  const auto & transient_data = common_data_ptr_->transient_data;
  const auto & lanes_ptr = common_data_ptr_->lanes_ptr;
  const auto & lc_param_ptr = common_data_ptr_->lc_param_ptr;

  const auto dist_to_terminal = std::invoke([&]() -> double {
    const auto target_pose = (lanes_ptr->current_lane_in_goal_section)
                               ? common_data_ptr_->route_handler_ptr->getGoalPose()
                               : center_line.back().point.pose;
    return get_arc_length_along_lanelet(target_pose);
  });

  const auto & bpp_param_ptr = common_data_ptr_->bpp_param_ptr;
  const auto min_dist_buffer = transient_data.current_dist_buffer.min;
  const auto dist_to_terminal_start =
    dist_to_terminal - min_dist_buffer - calculation::calc_stopping_distance(lc_param_ptr);

  const auto distance_to_last_fit_width = std::invoke([&]() -> double {
    const auto & curr_lanes_poly = common_data_ptr_->lanes_polygon_ptr->current;
    if (utils::isEgoWithinOriginalLane(curr_lanes_poly, getEgoPose(), *bpp_param_ptr)) {
      return utils::lane_change::calculation::calc_dist_to_last_fit_width(
        lanes_ptr->current, path.points.front().point.pose, *bpp_param_ptr);
    }
    return std::numeric_limits<double>::max();
  });

  const auto dist_to_terminal_stop = std::min(dist_to_terminal_start, distance_to_last_fit_width);

<<<<<<< HEAD
  if (
    filtered_objects_.current_lane.empty() ||
    !lane_change_parameters_->enable_stopped_vehicle_buffer) {
    set_stop_pose(dist_to_terminal_stop, path);
=======
  const auto terminal_stop_reason = status_.is_valid_path ? "no safe path" : "no valid path";
  if (filtered_objects_.current_lane.empty()) {
    set_stop_pose(dist_to_terminal_stop, path, terminal_stop_reason);
>>>>>>> d4ced2a8
    return;
  }

  const auto dist_to_target_lane_start = std::invoke([&]() -> double {
    const auto & front_lane = lanes_ptr->target_neighbor.front();
    const auto target_front =
      utils::to_geom_msg_pose(front_lane.centerline2d().front(), front_lane);
    return get_arc_length_along_lanelet(target_front);
  });

  const auto arc_length_to_current_obj = utils::lane_change::get_min_dist_to_current_lanes_obj(
    common_data_ptr_, filtered_objects_, dist_to_target_lane_start, path);

  // margin with leading vehicle
  // consider rss distance when the LC need to avoid obstacles
  const auto rss_dist = calcRssDistance(
    0.0, lc_param_ptr->trajectory.min_lane_changing_velocity,
    lc_param_ptr->safety.rss_params_for_parked);

  const auto stop_margin = transient_data.lane_changing_length.min +
                           lc_param_ptr->backward_length_buffer_for_blocking_object + rss_dist +
                           bpp_param_ptr->base_link2front;
  const auto stop_arc_length_behind_obj = arc_length_to_current_obj - stop_margin;

  if (stop_arc_length_behind_obj < dist_to_target_lane_start) {
    set_stop_pose(dist_to_target_lane_start, path, "maintain distance to front object");
    return;
  }

  if (stop_arc_length_behind_obj > dist_to_terminal_stop) {
    set_stop_pose(dist_to_terminal_stop, path, terminal_stop_reason);
    return;
  }

  //  If the target lane in the lane change section is blocked by a stationary obstacle, there
  //  is no reason for stopping with a lane change margin. Instead, stop right behind the
  //  obstacle.
  //  ----------------------------------------------------------
  //                            [obj]>
  //  ----------------------------------------------------------
  //    [ego]>          | <--- stop margin --->  [obj]>
  //  ----------------------------------------------------------
  const auto has_blocking_target_lane_obj = utils::lane_change::has_blocking_target_object(
    filtered_objects_.target_lane_leading, stop_arc_length_behind_obj, path);

  if (has_blocking_target_lane_obj || stop_arc_length_behind_obj <= 0.0) {
    set_stop_pose(dist_to_terminal_stop, path, terminal_stop_reason);
    return;
  }

  set_stop_pose(stop_arc_length_behind_obj, path, "maintain distance to front object");
}

PathWithLaneId NormalLaneChange::getReferencePath() const
{
  universe_utils::ScopedTimeTrack st(__func__, *time_keeper_);
  lanelet::ConstLanelet closest_lanelet;
  if (!lanelet::utils::query::getClosestLanelet(
        get_target_lanes(), getEgoPose(), &closest_lanelet)) {
    return prev_module_output_.reference_path;
  }
  auto reference_path = utils::getCenterLinePathFromLanelet(closest_lanelet, planner_data_);
  if (reference_path.points.empty()) {
    return prev_module_output_.reference_path;
  }
  return reference_path;
}

std::optional<PathWithLaneId> NormalLaneChange::extendPath()
{
  universe_utils::ScopedTimeTrack st(__func__, *time_keeper_);
  const auto path = status_.lane_change_path.path;

  auto & target_lanes = common_data_ptr_->lanes_ptr->target;
  const auto & transient_data = common_data_ptr_->transient_data;

  const auto forward_path_length = getCommonParam().forward_path_length;

  if (
    (transient_data.target_lane_length - transient_data.target_lanes_ego_arc.length) >
    forward_path_length) {
    return std::nullopt;
  }
  const auto dist_to_end_of_path =
    lanelet::utils::getArcCoordinates(target_lanes, path.points.back().point.pose).length;

  if (common_data_ptr_->lanes_ptr->target_lane_in_goal_section) {
    const auto goal_pose = getRouteHandler()->getGoalPose();

    const auto dist_to_goal = lanelet::utils::getArcCoordinates(target_lanes, goal_pose).length;

    return getRouteHandler()->getCenterLinePath(target_lanes, dist_to_end_of_path, dist_to_goal);
  }

  lanelet::ConstLanelet next_lane;
  if (!getRouteHandler()->getNextLaneletWithinRoute(target_lanes.back(), &next_lane)) {
    return getRouteHandler()->getCenterLinePath(
      target_lanes, dist_to_end_of_path, transient_data.target_lane_length);
  }

  target_lanes.push_back(next_lane);

  const auto target_pose = std::invoke([&]() {
    const auto is_goal_in_next_lane = getRouteHandler()->isInGoalRouteSection(next_lane);
    if (is_goal_in_next_lane) {
      return getRouteHandler()->getGoalPose();
    }

    return utils::to_geom_msg_pose(next_lane.centerline2d().back(), next_lane);
  });

  const auto dist_to_target_pose =
    lanelet::utils::getArcCoordinates(target_lanes, target_pose).length;

  return getRouteHandler()->getCenterLinePath(
    target_lanes, dist_to_end_of_path, dist_to_target_pose);
}

void NormalLaneChange::resetParameters()
{
  is_abort_path_approved_ = false;
  is_abort_approval_requested_ = false;
  current_lane_change_state_ = LaneChangeStates::Normal;
  abort_path_ = nullptr;
  status_ = LaneChangeStatus();
  unsafe_hysteresis_count_ = 0;
  lane_change_debug_.reset();

  RCLCPP_DEBUG(logger_, "reset all flags and debug information.");
}

TurnSignalInfo NormalLaneChange::updateOutputTurnSignal() const
{
  universe_utils::ScopedTimeTrack st(__func__, *time_keeper_);
  const auto & current_lanes = get_current_lanes();
  const auto & shift_line = status_.lane_change_path.info.shift_line;
  const auto & shift_path = status_.lane_change_path.shifted_path;
  const auto current_shift_length = common_data_ptr_->transient_data.current_lanes_ego_arc.distance;
  constexpr bool is_driving_forward = true;
  // The getBehaviorTurnSignalInfo method expects the shifted line to be generated off of the ego's
  // current lane, lane change is different, so we set this flag to false.
  constexpr bool egos_lane_is_shifted = false;
  constexpr bool is_pull_out = false;
  constexpr bool is_lane_change = true;

  const auto [new_signal, is_ignore] = planner_data_->getBehaviorTurnSignalInfo(
    shift_path, shift_line, current_lanes, current_shift_length, is_driving_forward,
    egos_lane_is_shifted, is_pull_out, is_lane_change);
  return new_signal;
}

lanelet::ConstLanelets NormalLaneChange::get_lane_change_lanes(
  const lanelet::ConstLanelets & current_lanes) const
{
  universe_utils::ScopedTimeTrack st(__func__, *time_keeper_);
  if (current_lanes.empty()) {
    return {};
  }
  // Get lane change lanes
  const auto & route_handler = getRouteHandler();

  const auto lane_change_lane =
    utils::lane_change::get_lane_change_target_lane(common_data_ptr_, current_lanes);

  if (!lane_change_lane) {
    return {};
  }

  const auto forward_length = std::invoke([&]() {
    const auto front_pose =
      utils::to_geom_msg_pose(lane_change_lane->centerline().front(), *lane_change_lane);
    const auto signed_distance = utils::getSignedDistance(front_pose, getEgoPose(), current_lanes);
    const auto forward_path_length = planner_data_->parameters.forward_path_length;
    return forward_path_length + std::max(signed_distance, 0.0);
  });

  const auto backward_length = lane_change_parameters_->backward_lane_length;

  return route_handler->getLaneletSequence(
    lane_change_lane.value(), getEgoPose(), backward_length, forward_length);
}

bool NormalLaneChange::hasFinishedLaneChange() const
{
  const auto & current_pose = getEgoPose();
  const auto & lane_change_end = status_.lane_change_path.info.shift_line.end;
  const auto & target_lanes = get_target_lanes();
  const double dist_to_lane_change_end =
    utils::getSignedDistance(current_pose, lane_change_end, target_lanes);

  const auto finish_judge_buffer = std::invoke([&]() {
    const double ego_velocity = getEgoVelocity();
    // If ego velocity is low, relax finish judge buffer
    if (std::abs(ego_velocity) < 1.0) {
      return 0.0;
    }
    return lane_change_parameters_->lane_change_finish_judge_buffer;
  });

  const auto has_passed_end_pose = dist_to_lane_change_end + finish_judge_buffer < 0.0;

  lane_change_debug_.distance_to_lane_change_finished =
    dist_to_lane_change_end + finish_judge_buffer;

  if (has_passed_end_pose) {
    const auto & lanes_polygon = common_data_ptr_->lanes_polygon_ptr->target;
    return !boost::geometry::disjoint(
      lanes_polygon,
      lanelet::utils::to2D(lanelet::utils::conversion::toLaneletPoint(current_pose.position)));
  }

  const auto yaw_deviation_to_centerline =
    utils::lane_change::calc_angle_to_lanelet_segment(target_lanes, current_pose);

  if (yaw_deviation_to_centerline > lane_change_parameters_->th_finish_judge_yaw_diff) {
    return false;
  }

  const auto & arc_length = common_data_ptr_->transient_data.target_lanes_ego_arc;
  const auto reach_target_lane =
    std::abs(arc_length.distance) < lane_change_parameters_->th_finish_judge_lateral_diff;

  lane_change_debug_.distance_to_lane_change_finished = arc_length.distance;

  return reach_target_lane;
}

bool NormalLaneChange::isAbleToReturnCurrentLane() const
{
  if (status_.lane_change_path.path.points.size() < 2) {
    lane_change_debug_.is_able_to_return_to_current_lane = false;
    return false;
  }

  const auto & curr_lanes_poly = common_data_ptr_->lanes_polygon_ptr->current;
  if (!utils::isEgoWithinOriginalLane(
        curr_lanes_poly, getEgoPose(), planner_data_->parameters,
        lane_change_parameters_->cancel.overhang_tolerance)) {
    lane_change_debug_.is_able_to_return_to_current_lane = false;
    return false;
  }

  if (common_data_ptr_->transient_data.in_turn_direction_lane) {
    return true;
  }

  const auto nearest_idx = autoware::motion_utils::findFirstNearestSegmentIndexWithSoftConstraints(
    status_.lane_change_path.path.points, getEgoPose(),
    planner_data_->parameters.ego_nearest_dist_threshold,
    planner_data_->parameters.ego_nearest_yaw_threshold);

  const double ego_velocity =
    std::max(getEgoVelocity(), lane_change_parameters_->trajectory.min_lane_changing_velocity);
  const double estimated_travel_dist = ego_velocity * lane_change_parameters_->cancel.delta_time;

  double dist = 0.0;
  for (size_t idx = nearest_idx; idx < status_.lane_change_path.path.points.size() - 1; ++idx) {
    dist += calcSignedArcLength(status_.lane_change_path.path.points, idx, idx + 1);
    if (dist > estimated_travel_dist) {
      const auto & estimated_pose = status_.lane_change_path.path.points.at(idx + 1).point.pose;
      auto is_ego_within_original_lane = utils::isEgoWithinOriginalLane(
        curr_lanes_poly, estimated_pose, planner_data_->parameters,
        lane_change_parameters_->cancel.overhang_tolerance);
      lane_change_debug_.is_able_to_return_to_current_lane = is_ego_within_original_lane;
      return is_ego_within_original_lane;
    }
  }

  lane_change_debug_.is_able_to_return_to_current_lane = true;
  return true;
}

bool NormalLaneChange::is_near_terminal() const
{
  if (!common_data_ptr_ || !common_data_ptr_->is_data_available()) {
    return true;
  }

  // TODO(Azu) fully change to transient data
  const auto & lc_param_ptr = common_data_ptr_->lc_param_ptr;
  const auto backward_buffer = calculation::calc_stopping_distance(lc_param_ptr);

  const auto current_min_dist_buffer = common_data_ptr_->transient_data.current_dist_buffer.min;
  const auto min_lc_dist_with_buffer = backward_buffer + current_min_dist_buffer;

  return common_data_ptr_->transient_data.dist_to_terminal_end < min_lc_dist_with_buffer;
}

bool NormalLaneChange::isEgoOnPreparePhase() const
{
  const auto & start_position = status_.lane_change_path.info.shift_line.start.position;
  const auto & path_points = status_.lane_change_path.path.points;
  return calcSignedArcLength(path_points, start_position, getEgoPosition()) < 0.0;
}

bool NormalLaneChange::isAbleToStopSafely() const
{
  if (status_.lane_change_path.path.points.size() < 2) {
    return false;
  }

  const auto nearest_idx = autoware::motion_utils::findFirstNearestSegmentIndexWithSoftConstraints(
    status_.lane_change_path.path.points, getEgoPose(),
    planner_data_->parameters.ego_nearest_dist_threshold,
    planner_data_->parameters.ego_nearest_yaw_threshold);

  const auto current_velocity = getEgoVelocity();
  const auto stop_dist =
    -(current_velocity * current_velocity / (2.0 * planner_data_->parameters.min_acc));

  const auto & curr_lanes_poly = common_data_ptr_->lanes_polygon_ptr->current;
  double dist = 0.0;
  for (size_t idx = nearest_idx; idx < status_.lane_change_path.path.points.size() - 1; ++idx) {
    dist += calcSignedArcLength(status_.lane_change_path.path.points, idx, idx + 1);
    if (dist > stop_dist) {
      const auto & estimated_pose = status_.lane_change_path.path.points.at(idx + 1).point.pose;
      return utils::isEgoWithinOriginalLane(
        curr_lanes_poly, estimated_pose, planner_data_->parameters);
    }
  }
  return true;
}

bool NormalLaneChange::hasFinishedAbort() const
{
  if (!abort_path_) {
    lane_change_debug_.is_abort = true;
    return true;
  }

  const auto distance_to_finish = calcSignedArcLength(
    abort_path_->path.points, getEgoPosition(), abort_path_->info.shift_line.end.position);
  lane_change_debug_.distance_to_abort_finished = distance_to_finish;

  const auto has_finished_abort = distance_to_finish < 0.0;
  lane_change_debug_.is_abort = has_finished_abort;

  return has_finished_abort;
}

bool NormalLaneChange::isAbortState() const
{
  if (!lane_change_parameters_->cancel.enable_on_lane_changing_phase) {
    return false;
  }

  if (current_lane_change_state_ != LaneChangeStates::Abort) {
    return false;
  }

  if (!abort_path_) {
    return false;
  }

  lane_change_debug_.is_abort = true;
  return true;
}

int NormalLaneChange::getNumToPreferredLane(const lanelet::ConstLanelet & lane) const
{
  const auto get_opposite_direction =
    (direction_ == Direction::RIGHT) ? Direction::LEFT : Direction::RIGHT;
  return std::abs(getRouteHandler()->getNumLaneToPreferredLane(lane, get_opposite_direction));
}

lane_change::TargetObjects NormalLaneChange::get_target_objects(
  const FilteredLanesObjects & filtered_objects,
  [[maybe_unused]] const lanelet::ConstLanelets & current_lanes) const
{
  ExtendedPredictedObjects leading_objects = filtered_objects.target_lane_leading.moving;
  auto insert_leading_objects = [&](const auto & objects) {
    ranges::actions::insert(leading_objects, leading_objects.end(), objects);
  };

  insert_leading_objects(filtered_objects.target_lane_leading.stopped);
  insert_leading_objects(filtered_objects.target_lane_leading.stopped_at_bound);
  const auto chk_obj_in_curr_lanes =
    lane_change_parameters_->safety.collision_check.check_current_lane;
  if (chk_obj_in_curr_lanes || common_data_ptr_->transient_data.is_ego_stuck) {
    insert_leading_objects(filtered_objects.current_lane);
  }

  const auto chk_obj_in_other_lanes =
    lane_change_parameters_->safety.collision_check.check_other_lanes;
  if (chk_obj_in_other_lanes) {
    insert_leading_objects(filtered_objects.others);
  }

  return {leading_objects, filtered_objects.target_lane_trailing};
}

FilteredLanesObjects NormalLaneChange::filter_objects() const
{
  universe_utils::ScopedTimeTrack st(__func__, *time_keeper_);
  auto objects = *planner_data_->dynamic_object;
  utils::path_safety_checker::filterObjectsByClass(
    objects, lane_change_parameters_->safety.target_object_types);

  if (objects.objects.empty()) {
    return {};
  }

  filterOncomingObjects(objects);

  if (objects.objects.empty()) {
    return {};
  }

  if (!common_data_ptr_->is_lanes_available()) {
    return {};
  }

  const auto & current_pose = common_data_ptr_->get_ego_pose();
  const auto & current_lanes = common_data_ptr_->lanes_ptr->current;

  const auto & current_lanes_ref_path = common_data_ptr_->current_lanes_path;

  const auto & lanes_polygon = *common_data_ptr_->lanes_polygon_ptr;
  const auto dist_ego_to_current_lanes_center =
    lanelet::utils::getLateralDistanceToClosestLanelet(current_lanes, current_pose);

  FilteredLanesObjects filtered_objects;
  const auto reserve_size = objects.objects.size();
  filtered_objects.current_lane.reserve(reserve_size);
  auto & target_lane_leading = filtered_objects.target_lane_leading;
  target_lane_leading.stopped.reserve(reserve_size);
  target_lane_leading.moving.reserve(reserve_size);
  target_lane_leading.stopped_at_bound.reserve(reserve_size);
  filtered_objects.target_lane_trailing.reserve(reserve_size);
  filtered_objects.others.reserve(reserve_size);

  for (const auto & object : objects.objects) {
    auto ext_object = utils::lane_change::transform(object, *lane_change_parameters_);
    const auto & ext_obj_pose = ext_object.initial_pose;
    ext_object.dist_from_ego = autoware::motion_utils::calcSignedArcLength(
      current_lanes_ref_path.points, current_pose.position, ext_obj_pose.position);

    const auto is_before_terminal =
      utils::lane_change::is_before_terminal(common_data_ptr_, current_lanes_ref_path, ext_object);

    const auto ahead_of_ego =
      utils::lane_change::is_ahead_of_ego(common_data_ptr_, current_lanes_ref_path, ext_object);

    if (utils::lane_change::filter_target_lane_objects(
          common_data_ptr_, ext_object, dist_ego_to_current_lanes_center, ahead_of_ego,
          is_before_terminal, target_lane_leading, filtered_objects.target_lane_trailing)) {
      continue;
    }

    if (
      ahead_of_ego && is_before_terminal &&
      !boost::geometry::disjoint(ext_object.initial_polygon, lanes_polygon.current)) {
      // check only the objects that are in front of the ego vehicle
      filtered_objects.current_lane.push_back(ext_object);
      continue;
    }

    filtered_objects.others.push_back(ext_object);
  }

  const auto dist_comparator = [](const auto & obj1, const auto & obj2) {
    return obj1.dist_from_ego < obj2.dist_from_ego;
  };

  // There are no use cases for other lane objects yet, so to save some computation time, we dont
  // have to sort them.
  ranges::sort(filtered_objects.current_lane, dist_comparator);
  ranges::sort(target_lane_leading.stopped_at_bound, dist_comparator);
  ranges::sort(target_lane_leading.stopped, dist_comparator);
  ranges::sort(target_lane_leading.moving, dist_comparator);
  ranges::sort(filtered_objects.target_lane_trailing, [&](const auto & obj1, const auto & obj2) {
    return !dist_comparator(obj1, obj2);
  });

  lane_change_debug_.filtered_objects = filtered_objects;

  return filtered_objects;
}

void NormalLaneChange::filterOncomingObjects(PredictedObjects & objects) const
{
  const auto & current_pose = getEgoPose();

  const auto is_same_direction = [&](const PredictedObject & object) {
    const auto & object_pose = object.kinematics.initial_pose_with_covariance.pose;
    return !utils::path_safety_checker::isTargetObjectOncoming(current_pose, object_pose);
  };

  //  Perception noise could make stationary objects seem opposite the ego vehicle; check the
  //  velocity to prevent this.
  const auto is_stopped_object = [](const auto & object) -> bool {
    constexpr double min_vel_th = -0.5;
    constexpr double max_vel_th = 0.5;
    return velocity_filter(
      object.kinematics.initial_twist_with_covariance.twist, min_vel_th, max_vel_th);
  };

  utils::path_safety_checker::filterObjects(objects, [&](const PredictedObject & object) {
    const auto same_direction = is_same_direction(object);
    if (same_direction) {
      return true;
    }

    return is_stopped_object(object);
  });
}

std::vector<LaneChangePhaseMetrics> NormalLaneChange::get_prepare_metrics() const
{
  const auto & current_lanes = common_data_ptr_->lanes_ptr->current;
  const auto & target_lanes = common_data_ptr_->lanes_ptr->target;
  const auto current_velocity = getEgoVelocity();
  // set speed limit to be current path velocity;
  const auto max_path_velocity = common_data_ptr_->transient_data.current_path_velocity;

  const auto dist_to_target_start =
    calculation::calc_ego_dist_to_lanes_start(common_data_ptr_, current_lanes, target_lanes);
  return calculation::calc_prepare_phase_metrics(
    common_data_ptr_, current_velocity, max_path_velocity, dist_to_target_start,
    common_data_ptr_->transient_data.dist_to_terminal_start);
}

std::vector<LaneChangePhaseMetrics> NormalLaneChange::get_lane_changing_metrics(
  const PathWithLaneId & prep_segment, const LaneChangePhaseMetrics & prep_metric,
  const double shift_length, const double dist_to_reg_element) const
{
  const auto & transient_data = common_data_ptr_->transient_data;
  const auto dist_lc_start_to_end_of_lanes = calculation::calc_dist_from_pose_to_terminal_end(
    common_data_ptr_, common_data_ptr_->lanes_ptr->target_neighbor,
    prep_segment.points.back().point.pose);

  const auto max_lane_changing_length = std::invoke([&]() {
    double max_length =
      transient_data.is_ego_near_current_terminal_start
        ? transient_data.dist_to_terminal_end - prep_metric.length
        : std::min(transient_data.dist_to_terminal_end, dist_to_reg_element) - prep_metric.length;
    max_length =
      std::min(max_length, dist_lc_start_to_end_of_lanes - transient_data.next_dist_buffer.min);
    return max_length;
  });

  const auto max_path_velocity = prep_segment.points.back().point.longitudinal_velocity_mps;
  return calculation::calc_shift_phase_metrics(
    common_data_ptr_, shift_length, prep_metric.velocity, max_path_velocity,
    prep_metric.sampled_lon_accel, max_lane_changing_length);
}

bool NormalLaneChange::get_lane_change_paths(LaneChangePaths & candidate_paths) const
{
  lane_change_debug_.collision_check_objects.clear();

  if (!common_data_ptr_->is_lanes_available()) {
    RCLCPP_WARN(logger_, "lanes are not available. Not expected.");
    return false;
  }

  if (common_data_ptr_->lanes_polygon_ptr->target_neighbor.empty()) {
    RCLCPP_WARN(logger_, "target_lane_neighbors_polygon_2d is empty. Not expected.");
    return false;
  }

  const auto & current_lanes = get_current_lanes();
  const auto & target_lanes = get_target_lanes();

  const auto sorted_lane_ids = utils::lane_change::get_sorted_lane_ids(common_data_ptr_);
  const auto target_objects = get_target_objects(filtered_objects_, current_lanes);

  const auto prepare_phase_metrics = get_prepare_metrics();

  candidate_paths.reserve(
    prepare_phase_metrics.size() * lane_change_parameters_->trajectory.lat_acc_sampling_num);

  const bool only_tl = getStopTime() >= lane_change_parameters_->th_stop_time;
  const auto dist_to_next_regulatory_element =
    utils::lane_change::get_distance_to_next_regulatory_element(common_data_ptr_, only_tl, only_tl);

  auto check_length_diff =
    [&](const double prep_length, const double lc_length, const bool check_lc) {
      if (candidate_paths.empty()) return true;

      const auto prep_diff = std::abs(candidate_paths.back().info.length.prepare - prep_length);
      if (prep_diff > lane_change_parameters_->trajectory.th_prepare_length_diff) return true;

      if (!check_lc) return false;

      const auto lc_diff = std::abs(candidate_paths.back().info.length.lane_changing - lc_length);
      return lc_diff > lane_change_parameters_->trajectory.th_lane_changing_length_diff;
    };

  for (const auto & prep_metric : prepare_phase_metrics) {
    const auto debug_print = [&](const std::string & s) {
      RCLCPP_DEBUG(
        logger_, "%s | prep_time: %.5f | lon_acc: %.5f | prep_len: %.5f", s.c_str(),
        prep_metric.duration, prep_metric.actual_lon_accel, prep_metric.length);
    };

    if (!check_length_diff(prep_metric.length, 0.0, false)) {
      RCLCPP_DEBUG(logger_, "Skip: Change in prepare length is less than threshold.");
      continue;
    }

    PathWithLaneId prepare_segment;
    try {
      if (!utils::lane_change::get_prepare_segment(
            common_data_ptr_, prev_module_output_.path, prep_metric, prepare_segment)) {
        debug_print("Reject: failed to get valid prepare segment!");
        continue;
      }
    } catch (const std::exception & e) {
      debug_print(e.what());
      break;
    }

    debug_print("Prepare path satisfy constraints");

    const auto & lane_changing_start_pose = prepare_segment.points.back().point.pose;

    const auto shift_length =
      lanelet::utils::getLateralDistanceToClosestLanelet(target_lanes, lane_changing_start_pose);

    const auto lane_changing_metrics = get_lane_changing_metrics(
      prepare_segment, prep_metric, shift_length, dist_to_next_regulatory_element);

    // set_prepare_velocity must only be called after computing lane change metrics, as lane change
    // metrics rely on the prepare segment's original velocity as max_path_velocity.
    utils::lane_change::set_prepare_velocity(
      prepare_segment, common_data_ptr_->get_ego_speed(), prep_metric.velocity);

    for (const auto & lc_metric : lane_changing_metrics) {
      const auto debug_print_lat = [&](const std::string & s) {
        RCLCPP_DEBUG(
          logger_, "%s | lc_time: %.5f | lon_acc: %.5f | lat_acc: %.5f | lc_len: %.5f", s.c_str(),
          lc_metric.duration, lc_metric.actual_lon_accel, lc_metric.lat_accel, lc_metric.length);
      };

      if (!check_length_diff(prep_metric.length, lc_metric.length, true)) {
        RCLCPP_DEBUG(logger_, "Skip: Change in lane changing length is less than threshold.");
        continue;
      }

      LaneChangePath candidate_path;
      try {
        candidate_path = utils::lane_change::get_candidate_path(
          common_data_ptr_, prep_metric, lc_metric, prepare_segment, sorted_lane_ids, shift_length);
      } catch (const std::exception & e) {
        debug_print_lat(std::string("Reject: ") + e.what());
        continue;
      }

      candidate_paths.push_back(candidate_path);

      try {
        if (check_candidate_path_safety(candidate_path, target_objects)) {
          debug_print_lat("ACCEPT!!!: it is valid and safe!");
          return true;
        }
      } catch (const std::exception & e) {
        debug_print_lat(std::string("Reject: ") + e.what());
        return false;
      }

      debug_print_lat("Reject: sampled path is not safe.");
    }
  }

  RCLCPP_DEBUG(logger_, "No safety path found.");
  return false;
}

bool NormalLaneChange::check_candidate_path_safety(
  const LaneChangePath & candidate_path, const lane_change::TargetObjects & target_objects) const
{
  const auto is_stuck = common_data_ptr_->transient_data.is_ego_stuck;
  if (utils::lane_change::has_overtaking_turn_lane_object(
        common_data_ptr_, filtered_objects_.target_lane_trailing)) {
    throw std::logic_error("Ego is nearby intersection, and there might be overtaking vehicle.");
  }

  if (
    !is_stuck && utils::lane_change::is_delay_lane_change(
                   common_data_ptr_, candidate_path, filtered_objects_.target_lane_leading.stopped,
                   lane_change_debug_.collision_check_objects)) {
    throw std::logic_error(
      "Ego is not stuck and parked vehicle exists in the target lane. Skip lane change.");
  }

  const auto lc_start_velocity = candidate_path.info.velocity.prepare;
  const auto min_lc_velocity = lane_change_parameters_->trajectory.min_lane_changing_velocity;
  constexpr double margin = 0.1;
  // path is unsafe if it exceeds target lane boundary with a high velocity
  if (
    lane_change_parameters_->safety.enable_target_lane_bound_check &&
    lc_start_velocity > min_lc_velocity + margin &&
    utils::lane_change::path_footprint_exceeds_target_lane_bound(
      common_data_ptr_, candidate_path.shifted_path.path, planner_data_->parameters.vehicle_info)) {
    throw std::logic_error("Path footprint exceeds target lane boundary. Skip lane change.");
  }

  if ((target_objects.empty()) || candidate_path.path.points.empty()) {
    RCLCPP_DEBUG(logger_, "There is nothing to check.");
    return true;
  }

  constexpr size_t decel_sampling_num = 1;
  const auto ego_predicted_paths = utils::lane_change::convert_to_predicted_paths(
    common_data_ptr_, candidate_path, decel_sampling_num);

  const auto safety_check_with_normal_rss = isLaneChangePathSafe(
    candidate_path, ego_predicted_paths, target_objects,
    common_data_ptr_->lc_param_ptr->safety.rss_params, lane_change_debug_.collision_check_objects);

  if (!safety_check_with_normal_rss.is_safe && is_stuck) {
    const auto safety_check_with_stuck_rss = isLaneChangePathSafe(
      candidate_path, ego_predicted_paths, target_objects,
      common_data_ptr_->lc_param_ptr->safety.rss_params_for_stuck,
      lane_change_debug_.collision_check_objects);
    return safety_check_with_stuck_rss.is_safe;
  }

  return safety_check_with_normal_rss.is_safe;
}

PathSafetyStatus NormalLaneChange::isApprovedPathSafe() const
{
  const auto & path = status_.lane_change_path;
  const auto & current_lanes = get_current_lanes();
  const auto & target_lanes = get_target_lanes();

  if (current_lanes.empty() || target_lanes.empty()) {
    return {true, true};
  }

  const auto target_objects = get_target_objects(filtered_objects_, current_lanes);

  CollisionCheckDebugMap debug_data;

  const auto has_overtaking_object = utils::lane_change::has_overtaking_turn_lane_object(
    common_data_ptr_, filtered_objects_.target_lane_trailing);

  if (has_overtaking_object) {
    return {false, true};
  }

  if (utils::lane_change::is_delay_lane_change(
        common_data_ptr_, path, filtered_objects_.target_lane_leading.stopped, debug_data)) {
    RCLCPP_DEBUG(logger_, "Lane change has been delayed.");
    return {false, false};
  }

  const auto decel_sampling_num =
    static_cast<size_t>(lane_change_parameters_->cancel.deceleration_sampling_num);
  const auto ego_predicted_paths =
    utils::lane_change::convert_to_predicted_paths(common_data_ptr_, path, decel_sampling_num);
  const auto safety_status = isLaneChangePathSafe(
    path, ego_predicted_paths, target_objects, lane_change_parameters_->safety.rss_params_for_abort,
    debug_data);
  {
    // only for debug purpose
    lane_change_debug_.collision_check_objects.clear();
    lane_change_debug_.collision_check_object_debug_lifetime +=
      (stop_watch_.toc(getModuleTypeStr()) / 1000);
    if (lane_change_debug_.collision_check_object_debug_lifetime > 2.0) {
      stop_watch_.toc(getModuleTypeStr(), true);
      lane_change_debug_.collision_check_object_debug_lifetime = 0.0;
      lane_change_debug_.collision_check_objects_after_approval.clear();
    }

    if (!safety_status.is_safe) {
      lane_change_debug_.collision_check_objects_after_approval = debug_data;
    }
  }

  return safety_status;
}

PathSafetyStatus NormalLaneChange::evaluateApprovedPathWithUnsafeHysteresis(
  PathSafetyStatus approved_path_safety_status)
{
  if (!approved_path_safety_status.is_safe) {
    ++unsafe_hysteresis_count_;
    RCLCPP_DEBUG(
      logger_, "%s: Increasing hysteresis count to %d.", __func__, unsafe_hysteresis_count_);
  } else {
    if (unsafe_hysteresis_count_ > 0) {
      RCLCPP_DEBUG(logger_, "%s: Lane change is now SAFE. Resetting hysteresis count.", __func__);
    }
    unsafe_hysteresis_count_ = 0;
  }
  if (unsafe_hysteresis_count_ > lane_change_parameters_->cancel.th_unsafe_hysteresis) {
    RCLCPP_DEBUG(
      logger_, "%s: hysteresis count exceed threshold. lane change is now %s", __func__,
      (approved_path_safety_status.is_safe ? "safe" : "UNSAFE"));
    return approved_path_safety_status;
  }
  return {};
}

bool NormalLaneChange::isValidPath(const PathWithLaneId & path) const
{
  universe_utils::ScopedTimeTrack st(__func__, *time_keeper_);
  const auto & route_handler = planner_data_->route_handler;
  const auto & dp = planner_data_->drivable_area_expansion_parameters;

  // check lane departure
  const auto drivable_lanes = utils::lane_change::generateDrivableLanes(
    *route_handler, utils::extendLanes(route_handler, get_current_lanes()),
    utils::extendLanes(route_handler, get_target_lanes()));
  const auto expanded_lanes = utils::expandLanelets(
    drivable_lanes, dp.drivable_area_left_bound_offset, dp.drivable_area_right_bound_offset,
    dp.drivable_area_types_to_skip);

  const auto lanelets = utils::transformToLanelets(expanded_lanes);

  // check path points are in any lanelets
  for (const auto & point : path.points) {
    bool is_in_lanelet = false;
    for (const auto & lanelet : lanelets) {
      if (lanelet::utils::isInLanelet(point.point.pose, lanelet)) {
        is_in_lanelet = true;
        break;
      }
    }
    if (!is_in_lanelet) {
      return false;
    }
  }

  // check relative angle
  return utils::checkPathRelativeAngle(path, M_PI);
}

bool NormalLaneChange::isRequiredStop(const bool is_trailing_object)
{
  universe_utils::ScopedTimeTrack st(__func__, *time_keeper_);
  if (
    common_data_ptr_->transient_data.is_ego_near_current_terminal_start && isAbleToStopSafely() &&
    is_trailing_object) {
    current_lane_change_state_ = LaneChangeStates::Stop;
    return true;
  }
  current_lane_change_state_ = LaneChangeStates::Normal;
  return false;
}

bool NormalLaneChange::calcAbortPath()
{
  universe_utils::ScopedTimeTrack st(__func__, *time_keeper_);
  const auto & route_handler = getRouteHandler();
  const auto & common_param = getCommonParam();
  const auto current_velocity =
    std::max(lane_change_parameters_->trajectory.min_lane_changing_velocity, getEgoVelocity());
  const auto current_pose = getEgoPose();
  const auto & selected_path = status_.lane_change_path;

  const auto ego_nearest_dist_threshold = common_param.ego_nearest_dist_threshold;
  const auto ego_nearest_yaw_threshold = common_param.ego_nearest_yaw_threshold;

  const auto current_min_dist_buffer = common_data_ptr_->transient_data.current_dist_buffer.min;

  const auto & lane_changing_path = selected_path.path;
  const auto & reference_lanelets = get_current_lanes();
  const auto lane_changing_end_pose_idx = std::invoke([&]() {
    constexpr double s_start = 0.0;
    const double s_end = std::max(
      lanelet::utils::getLaneletLength2d(reference_lanelets) - current_min_dist_buffer, 0.0);

    const auto ref = route_handler->getCenterLinePath(reference_lanelets, s_start, s_end);
    return autoware::motion_utils::findFirstNearestIndexWithSoftConstraints(
      lane_changing_path.points, ref.points.back().point.pose, ego_nearest_dist_threshold,
      ego_nearest_yaw_threshold);
  });

  const auto ego_pose_idx = autoware::motion_utils::findFirstNearestIndexWithSoftConstraints(
    lane_changing_path.points, current_pose, ego_nearest_dist_threshold, ego_nearest_yaw_threshold);

  const auto get_abort_idx_and_distance = [&](const double param_time) {
    if (ego_pose_idx > lane_changing_end_pose_idx) {
      return std::make_pair(ego_pose_idx, 0.0);
    }

    const auto desired_distance = current_velocity * param_time;
    const auto & points = lane_changing_path.points;

    for (size_t idx = ego_pose_idx; idx < lane_changing_end_pose_idx; ++idx) {
      const double distance =
        utils::getSignedDistance(current_pose, points.at(idx).point.pose, reference_lanelets);
      if (distance > desired_distance) {
        return std::make_pair(idx, distance);
      }
    }

    return std::make_pair(ego_pose_idx, 0.0);
  };

  const auto [abort_start_idx, abort_start_dist] =
    get_abort_idx_and_distance(lane_change_parameters_->cancel.delta_time);
  const auto [abort_return_idx, abort_return_dist] = get_abort_idx_and_distance(
    lane_change_parameters_->cancel.delta_time + lane_change_parameters_->cancel.duration);

  if (abort_start_idx >= abort_return_idx) {
    RCLCPP_ERROR(logger_, "abort start idx and return idx is equal. can't compute abort path.");
    return false;
  }

  const auto enough_abort_dist =
    abort_start_dist + abort_return_dist +
      calculation::calc_stopping_distance(common_data_ptr_->lc_param_ptr) <=
    common_data_ptr_->transient_data.dist_to_terminal_start;

  if (!enough_abort_dist) {
    RCLCPP_ERROR(logger_, "insufficient distance to abort.");
    return false;
  }

  const auto abort_start_pose = lane_changing_path.points.at(abort_start_idx).point.pose;
  const auto abort_return_pose = lane_changing_path.points.at(abort_return_idx).point.pose;
  const auto shift_length =
    lanelet::utils::getArcCoordinates(reference_lanelets, abort_return_pose).distance;

  ShiftLine shift_line;
  shift_line.start = abort_start_pose;
  shift_line.end = abort_return_pose;
  shift_line.end_shift_length = -shift_length;
  shift_line.start_idx = abort_start_idx;
  shift_line.end_idx = abort_return_idx;

  PathShifter path_shifter;
  path_shifter.setPath(lane_changing_path);
  path_shifter.addShiftLine(shift_line);
  const auto lateral_jerk = autoware::motion_utils::calc_jerk_from_lat_lon_distance(
    shift_line.end_shift_length, abort_start_dist, current_velocity);
  path_shifter.setVelocity(current_velocity);
  const auto lateral_acc_range =
    lane_change_parameters_->trajectory.lat_acc_map.find(current_velocity);
  const double & max_lateral_acc = lateral_acc_range.second;
  path_shifter.setLateralAccelerationLimit(max_lateral_acc);

  if (lateral_jerk > lane_change_parameters_->cancel.max_lateral_jerk) {
    RCLCPP_ERROR(logger_, "Aborting jerk is too strong. lateral_jerk = %f", lateral_jerk);
    return false;
  }

  ShiftedPath shifted_path;
  // offset front side
  if (!path_shifter.generate(&shifted_path)) {
    RCLCPP_ERROR(logger_, "failed to generate abort shifted path.");
  }

  auto reference_lane_segment = prev_module_output_.path;
  {
    // const auto terminal_path =
    //   calcTerminalLaneChangePath(reference_lanelets, get_target_lanes());
    // if (terminal_path) {
    //   reference_lane_segment = terminal_path->path;
    // }
    const auto return_pose = shifted_path.path.points.at(abort_return_idx).point.pose;
    const auto seg_idx = autoware::motion_utils::findFirstNearestSegmentIndexWithSoftConstraints(
      reference_lane_segment.points, return_pose, common_param.ego_nearest_dist_threshold,
      common_param.ego_nearest_yaw_threshold);
    reference_lane_segment.points = autoware::motion_utils::cropPoints(
      reference_lane_segment.points, return_pose.position, seg_idx,
      common_param.forward_path_length, 0.0);
  }

  auto abort_path = selected_path;
  abort_path.shifted_path = shifted_path;
  abort_path.info.shift_line = shift_line;

  {
    PathWithLaneId aborting_path;
    aborting_path.points.insert(
      aborting_path.points.begin(), shifted_path.path.points.begin(),
      shifted_path.path.points.begin() + static_cast<int>(abort_return_idx));

    if (!reference_lane_segment.points.empty()) {
      abort_path.path = utils::combinePath(aborting_path, reference_lane_segment);
    } else {
      abort_path.path = aborting_path;
    }
  }

  abort_path_ = std::make_shared<LaneChangePath>(abort_path);
  return true;
}

PathSafetyStatus NormalLaneChange::isLaneChangePathSafe(
  const LaneChangePath & lane_change_path,
  const std::vector<std::vector<PoseWithVelocityStamped>> & ego_predicted_paths,
  const lane_change::TargetObjects & collision_check_objects,
  const utils::path_safety_checker::RSSparams & rss_params,
  CollisionCheckDebugMap & debug_data) const
{
  universe_utils::ScopedTimeTrack st(__func__, *time_keeper_);
  constexpr auto is_safe = true;
  constexpr auto is_object_behind_ego = true;

  const auto is_check_prepare_phase = check_prepare_phase();

  const auto all_paths_collide = [&](const auto & objects) {
    const auto stopped_obj_vel_th = lane_change_parameters_->safety.th_stopped_object_velocity;
    return ranges::all_of(ego_predicted_paths, [&](const auto & ego_predicted_path) {
      const auto check_for_collision = [&](const auto & object) {
        const auto selected_rss_param = (object.initial_twist.linear.x <= stopped_obj_vel_th)
                                          ? lane_change_parameters_->safety.rss_params_for_parked
                                          : rss_params;
        return is_colliding(
          lane_change_path, object, ego_predicted_path, selected_rss_param, is_check_prepare_phase,
          debug_data);
      };
      return ranges::any_of(objects, check_for_collision);
    });
  };

  if (all_paths_collide(collision_check_objects.trailing)) {
    return {!is_safe, is_object_behind_ego};
  }

  if (all_paths_collide(collision_check_objects.leading)) {
    return {!is_safe, !is_object_behind_ego};
  }

  return {is_safe, !is_object_behind_ego};
}

bool NormalLaneChange::is_colliding(
  const LaneChangePath & lane_change_path, const ExtendedPredictedObject & obj,
  const std::vector<PoseWithVelocityStamped> & ego_predicted_path,
  const RSSparams & selected_rss_param, const bool check_prepare_phase,
  CollisionCheckDebugMap & debug_data) const
{
  constexpr auto is_colliding{true};

  if (lane_change_path.path.points.empty()) {
    return !is_colliding;
  }

  if (ego_predicted_path.empty()) {
    return !is_colliding;
  }

  const auto & lanes_polygon_ptr = common_data_ptr_->lanes_polygon_ptr;
  const auto & current_polygon = lanes_polygon_ptr->current;
  const auto & expanded_target_polygon = lanes_polygon_ptr->target;

  if (current_polygon.empty() || expanded_target_polygon.empty()) {
    return !is_colliding;
  }

  constexpr auto is_safe{true};
  auto current_debug_data = utils::path_safety_checker::createObjectDebug(obj);
  constexpr auto collision_check_yaw_diff_threshold{M_PI};
  constexpr auto hysteresis_factor{1.0};
  const auto obj_predicted_paths = utils::path_safety_checker::getPredictedPathFromObj(
    obj, lane_change_parameters_->safety.collision_check.use_all_predicted_paths);
  const auto safety_check_max_vel = get_max_velocity_for_safety_check();
  const auto & bpp_param = *common_data_ptr_->bpp_param_ptr;

  const double velocity_threshold = lane_change_parameters_->safety.th_stopped_object_velocity;
  const double prepare_duration = lane_change_path.info.duration.prepare;
  const double start_time = check_prepare_phase ? 0.0 : prepare_duration;

  for (const auto & obj_path : obj_predicted_paths) {
    utils::path_safety_checker::PredictedPathWithPolygon predicted_obj_path;
    predicted_obj_path.confidence = obj_path.confidence;
    std::copy_if(
      obj_path.path.begin(), obj_path.path.end(), std::back_inserter(predicted_obj_path.path),
      [&](const auto & entry) {
        return !(
          entry.time < start_time ||
          (entry.time < prepare_duration && entry.velocity < velocity_threshold));
      });

    const auto collided_polygons = utils::path_safety_checker::get_collided_polygons(
      lane_change_path.path, ego_predicted_path, obj, predicted_obj_path, bpp_param.vehicle_info,
      selected_rss_param, hysteresis_factor, safety_check_max_vel,
      collision_check_yaw_diff_threshold, current_debug_data.second);

    if (collided_polygons.empty()) {
      utils::path_safety_checker::updateCollisionCheckDebugMap(
        debug_data, current_debug_data, is_safe);
      continue;
    }

    const auto collision_in_current_lanes =
      utils::lane_change::is_collided_polygons_in_lanelet(collided_polygons, current_polygon);
    const auto collision_in_target_lanes = utils::lane_change::is_collided_polygons_in_lanelet(
      collided_polygons, expanded_target_polygon);

    if (!collision_in_current_lanes && !collision_in_target_lanes) {
      utils::path_safety_checker::updateCollisionCheckDebugMap(
        debug_data, current_debug_data, is_safe);
      continue;
    }

    utils::path_safety_checker::updateCollisionCheckDebugMap(
      debug_data, current_debug_data, !is_safe);
    return is_colliding;
  }
  utils::path_safety_checker::updateCollisionCheckDebugMap(debug_data, current_debug_data, is_safe);
  return !is_colliding;
}

double NormalLaneChange::get_max_velocity_for_safety_check() const
{
  universe_utils::ScopedTimeTrack st(__func__, *time_keeper_);
  const auto external_velocity_limit_ptr = planner_data_->external_limit_max_velocity;
  if (external_velocity_limit_ptr) {
    return std::min(
      static_cast<double>(external_velocity_limit_ptr->max_velocity), getCommonParam().max_vel);
  }

  return getCommonParam().max_vel;
}

bool NormalLaneChange::is_ego_stuck() const
{
  universe_utils::ScopedTimeTrack st(__func__, *time_keeper_);
  const auto & lc_param_ptr = common_data_ptr_->lc_param_ptr;

  if (std::abs(common_data_ptr_->get_ego_speed()) > lc_param_ptr->th_stop_velocity) {
    RCLCPP_DEBUG(logger_, "Ego is still moving, not in stuck");
    return false;
  }

  // Ego is just stopped, not sure it is in stuck yet.
  if (getStopTime() < lc_param_ptr->th_stop_time) {
    RCLCPP_DEBUG(logger_, "Ego is just stopped, counting for stuck judge... (%f)", getStopTime());
    return false;
  }

  // Check if any stationary object exist in obstacle_check_distance
  const auto & current_lanes_path = common_data_ptr_->current_lanes_path;
  const auto & ego_pose = common_data_ptr_->get_ego_pose();
  const auto rss_dist = calcRssDistance(
    0.0, lc_param_ptr->trajectory.min_lane_changing_velocity, lc_param_ptr->safety.rss_params);

  // It is difficult to define the detection range. If it is too short, the stuck will not be
  // determined, even though you are stuck by an obstacle. If it is too long,
  // the ego will be judged to be stuck by a distant vehicle, even though the ego is only
  // stopped at a traffic light. Essentially, the calculation should be based on the information of
  // the stop reason, but this is outside the scope of one module. I keep it as a TODO.
  constexpr auto detection_distance_margin = 10.0;
  const auto obstacle_check_distance = common_data_ptr_->transient_data.lane_changing_length.max +
                                       rss_dist + common_data_ptr_->bpp_param_ptr->base_link2front +
                                       detection_distance_margin;
  const auto has_object_blocking = std::any_of(
    filtered_objects_.current_lane.begin(), filtered_objects_.current_lane.end(),
    [&](const auto & object) {
      // Note: it needs chattering prevention.
      if (
        std::abs(object.initial_twist.linear.x) >
        lc_param_ptr->safety.th_stopped_object_velocity) {  // check if stationary
        return false;
      }

      const auto ego_to_obj_dist =
        calcSignedArcLength(
          current_lanes_path.points, ego_pose.position, object.initial_pose.position) -
        obstacle_check_distance;
      return ego_to_obj_dist < 0.0;
    });

  lane_change_debug_.is_stuck = has_object_blocking;
  return has_object_blocking;
}

void NormalLaneChange::set_stop_pose(
  const double arc_length_to_stop_pose, PathWithLaneId & path, const std::string & reason)
{
  const auto stop_point = utils::insertStopPoint(arc_length_to_stop_pose, path);
  lane_change_stop_pose_ = PoseWithDetailOpt(PoseWithDetail(stop_point.point.pose, reason));
}

void NormalLaneChange::updateStopTime()
{
  universe_utils::ScopedTimeTrack st(__func__, *time_keeper_);
  const auto current_vel = getEgoVelocity();

  if (std::abs(current_vel) > lane_change_parameters_->th_stop_velocity) {
    stop_time_ = 0.0;
  } else {
    const double duration = stop_watch_.toc("stop_time");
    // clip stop time
    if (stop_time_ + duration * 0.001 > lane_change_parameters_->th_stop_time) {
      constexpr double eps = 0.1;
      stop_time_ = lane_change_parameters_->th_stop_time + eps;
    } else {
      stop_time_ += duration * 0.001;
    }
  }

  stop_watch_.tic("stop_time");
}

bool NormalLaneChange::check_prepare_phase() const
{
  const auto & route_handler = getRouteHandler();

  const auto check_in_general_lanes =
    lane_change_parameters_->safety.collision_check.enable_for_prepare_phase_in_general_lanes;

  lanelet::ConstLanelet current_lane;
  if (!route_handler->getClosestLaneletWithinRoute(getEgoPose(), &current_lane)) {
    RCLCPP_DEBUG(
      logger_, "Unable to get current lane. Default to %s.",
      (check_in_general_lanes ? "true" : "false"));
    return check_in_general_lanes;
  }

  const auto check_in_intersection =
    lane_change_parameters_->safety.collision_check.enable_for_prepare_phase_in_intersection &&
    common_data_ptr_->transient_data.in_intersection;

  const auto check_in_turns =
    lane_change_parameters_->safety.collision_check.enable_for_prepare_phase_in_turns &&
    common_data_ptr_->transient_data.in_turn_direction_lane;

  return check_in_intersection || check_in_turns || check_in_general_lanes;
}

void NormalLaneChange::update_dist_from_intersection()
{
  auto & transient_data = common_data_ptr_->transient_data;
  const auto & route_handler_ptr = common_data_ptr_->route_handler_ptr;

  if (
    transient_data.in_intersection && transient_data.in_turn_direction_lane &&
    path_after_intersection_.empty()) {
    auto path_after_intersection = route_handler_ptr->getCenterLinePath(
      common_data_ptr_->lanes_ptr->target_neighbor, 0.0, std::numeric_limits<double>::max());
    path_after_intersection_ = std::move(path_after_intersection.points);
    transient_data.dist_from_prev_intersection = 0.0;
    return;
  }

  if (
    transient_data.in_intersection || transient_data.in_turn_direction_lane ||
    path_after_intersection_.empty()) {
    return;
  }

  const auto & path_points = path_after_intersection_;
  const auto & front_point = path_points.front().point.pose.position;
  const auto & ego_position = common_data_ptr_->get_ego_pose().position;
  transient_data.dist_from_prev_intersection =
    calcSignedArcLength(path_points, front_point, ego_position);

  if (
    transient_data.dist_from_prev_intersection >= 0.0 &&
    transient_data.dist_from_prev_intersection <=
      common_data_ptr_->lc_param_ptr->backward_length_from_intersection) {
    return;
  }

  path_after_intersection_.clear();
  transient_data.dist_from_prev_intersection = std::numeric_limits<double>::max();
}
}  // namespace autoware::behavior_path_planner<|MERGE_RESOLUTION|>--- conflicted
+++ resolved
@@ -514,16 +514,11 @@
 
   const auto dist_to_terminal_stop = std::min(dist_to_terminal_start, distance_to_last_fit_width);
 
-<<<<<<< HEAD
+  const auto terminal_stop_reason = status_.is_valid_path ? "no safe path" : "no valid path";
   if (
     filtered_objects_.current_lane.empty() ||
     !lane_change_parameters_->enable_stopped_vehicle_buffer) {
-    set_stop_pose(dist_to_terminal_stop, path);
-=======
-  const auto terminal_stop_reason = status_.is_valid_path ? "no safe path" : "no valid path";
-  if (filtered_objects_.current_lane.empty()) {
     set_stop_pose(dist_to_terminal_stop, path, terminal_stop_reason);
->>>>>>> d4ced2a8
     return;
   }
 
