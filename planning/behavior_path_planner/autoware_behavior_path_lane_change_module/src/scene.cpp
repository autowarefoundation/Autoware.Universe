--- conflicted
+++ resolved
@@ -1467,17 +1467,7 @@
   const bool only_tl = getStopTime() >= lane_change_parameters_->stop_time_threshold;
   const auto dist_to_next_regulatory_element =
     utils::lane_change::get_distance_to_next_regulatory_element(common_data_ptr_, only_tl, only_tl);
-<<<<<<< HEAD
-=======
   const auto max_prepare_length = calculation::calc_maximum_prepare_length(common_data_ptr_);
-
-  for (const auto & prepare_duration : prepare_durations) {
-    for (const auto & sampled_longitudinal_acc : longitudinal_acc_sampling_values) {
-      // get path on original lanes
-      const auto prepare_velocity = std::clamp(
-        current_velocity + sampled_longitudinal_acc * prepare_duration,
-        minimum_lane_changing_velocity, getCommonParam().max_vel);
->>>>>>> 3b147dd5
 
   const auto prepare_phase_metrics = calculation::calc_prepare_phase_metrics(
     common_data_ptr_, prepare_durations, longitudinal_acc_sampling_values, current_velocity,
@@ -1529,7 +1519,9 @@
 
     const auto max_lane_changing_length = std::invoke([&]() {
       double max_length =
-        std::min(dist_to_terminal_end, dist_to_next_regulatory_element) - prep_metric.length;
+        ego_dist_to_terminal_start > max_prepare_length
+          ? std::min(dist_to_terminal_end, dist_to_next_regulatory_element) - prep_metric.length
+          : dist_to_terminal_end - prep_metric.length;
       auto target_lane_buffer =
         lane_change_parameters_->lane_change_finish_judge_buffer + next_lane_change_buffer;
       if (std::abs(route_handler.getNumLaneToPreferredLane(target_lanes.back(), direction_)) > 0) {
@@ -1577,37 +1569,9 @@
         return true;
       }
 
-<<<<<<< HEAD
       debug_print_lat("Reject: sampled path is not safe.");
     }
   }
-=======
-        if (
-          ego_dist_to_terminal_start > max_prepare_length &&
-          lane_changing_length + prepare_length > dist_to_next_regulatory_element) {
-          debug_print_lat(
-            "Reject: length of lane changing path is longer than length to regulatory element!!");
-          continue;
-        }
-
-        // if multiple lane change is necessary, does the remaining distance is sufficient
-        const auto remaining_dist_in_target = std::invoke([&]() {
-          const auto finish_judge_buffer = lane_change_parameters_->lane_change_finish_judge_buffer;
-          const auto num_to_preferred_lane_from_target_lane =
-            std::abs(route_handler.getNumLaneToPreferredLane(target_lanes.back(), direction));
-          const auto backward_len_buffer =
-            lane_change_parameters_->backward_length_buffer_for_end_of_lane;
-          const auto backward_buffer_to_target_lane =
-            num_to_preferred_lane_from_target_lane == 0 ? 0.0 : backward_len_buffer;
-          return lane_changing_length + finish_judge_buffer + backward_buffer_to_target_lane +
-                 next_lane_change_buffer;
-        });
-
-        if (remaining_dist_in_target > dist_lc_start_to_end_of_lanes) {
-          debug_print_lat("Reject: length of lane changing path is longer than length to goal!!");
-          continue;
-        }
->>>>>>> 3b147dd5
 
   RCLCPP_DEBUG(logger_, "No safety path found.");
   return false;
@@ -1649,7 +1613,6 @@
   const auto candidate_path = utils::lane_change::constructCandidatePath(
     common_data_ptr_, lane_change_info, prep_segment, target_lane_reference_path, sorted_lane_ids);
 
-<<<<<<< HEAD
   if (!candidate_path) {
     throw std::logic_error("failed to generate candidate path!");
   }
@@ -1672,19 +1635,6 @@
     throw std::logic_error(
       "Ego is not stuck and parked vehicle exists in the target lane. Skip lane change.");
   }
-=======
-        candidate_paths->push_back(*candidate_path);
-
-        if (
-          !is_stuck && !utils::lane_change::passed_parked_objects(
-                         common_data_ptr_, *candidate_path, filtered_objects_.target_lane_leading,
-                         lane_change_buffer, lane_change_debug_.collision_check_objects)) {
-          debug_print_lat(
-            "Reject: parking vehicle exists in the target lane, and the ego is not in stuck. Skip "
-            "lane change.");
-          return false;
-        }
->>>>>>> 3b147dd5
 
   constexpr size_t decel_sampling_num = 1;
   const auto safety_check_with_normal_rss = isLaneChangePathSafe(
