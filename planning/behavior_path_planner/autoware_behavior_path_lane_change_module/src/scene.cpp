// Copyright 2023 TIER IV, Inc.
//
// Licensed under the Apache License, Version 2.0 (the "License");
// you may not use this file except in compliance with the License.
// You may obtain a copy of the License at
//
//     http://www.apache.org/licenses/LICENSE-2.0
//
// Unless required by applicable law or agreed to in writing, software
// distributed under the License is distributed on an "AS IS" BASIS,
// WITHOUT WARRANTIES OR CONDITIONS OF ANY KIND, either express or implied.
// See the License for the specific language governing permissions and
// limitations under the License.

#include "autoware/behavior_path_lane_change_module/scene.hpp"

#include "autoware/behavior_path_lane_change_module/utils/calculation.hpp"
#include "autoware/behavior_path_lane_change_module/utils/path.hpp"
#include "autoware/behavior_path_lane_change_module/utils/utils.hpp"
#include "autoware/behavior_path_planner_common/utils/drivable_area_expansion/static_drivable_area.hpp"
#include "autoware/behavior_path_planner_common/utils/path_safety_checker/objects_filtering.hpp"
#include "autoware/behavior_path_planner_common/utils/path_safety_checker/safety_check.hpp"
#include "autoware/behavior_path_planner_common/utils/path_utils.hpp"
#include "autoware/behavior_path_planner_common/utils/traffic_light_utils.hpp"
#include "autoware/behavior_path_planner_common/utils/utils.hpp"

#include <autoware/motion_utils/trajectory/path_shift.hpp>
#include <autoware/motion_utils/trajectory/trajectory.hpp>
#include <autoware/universe_utils/geometry/boost_polygon_utils.hpp>
#include <autoware/universe_utils/math/unit_conversion.hpp>
#include <autoware/universe_utils/system/stop_watch.hpp>
#include <autoware/universe_utils/system/time_keeper.hpp>
#include <autoware_frenet_planner/frenet_planner.hpp>
#include <autoware_frenet_planner/structures.hpp>
#include <autoware_lanelet2_extension/utility/message_conversion.hpp>
#include <autoware_lanelet2_extension/utility/utilities.hpp>
#include <range/v3/action/insert.hpp>
#include <range/v3/algorithm.hpp>
#include <range/v3/numeric/accumulate.hpp>
#include <range/v3/view.hpp>

#include <boost/geometry/algorithms/buffer.hpp>

#include <lanelet2_core/geometry/Point.h>
#include <lanelet2_core/geometry/Polygon.h>
#include <lanelet2_core/primitives/LineString.h>

#include <algorithm>
#include <cmath>
#include <limits>
#include <memory>
#include <optional>
#include <string>
#include <utility>
#include <vector>

namespace autoware::behavior_path_planner
{
using autoware::motion_utils::calcSignedArcLength;
using utils::lane_change::create_lanes_polygon;
namespace calculation = utils::lane_change::calculation;
using utils::path_safety_checker::filter::velocity_filter;

NormalLaneChange::NormalLaneChange(
  const std::shared_ptr<LaneChangeParameters> & parameters, LaneChangeModuleType type,
  Direction direction)
: LaneChangeBase(parameters, type, direction)
{
  stop_watch_.tic(getModuleTypeStr());
  stop_watch_.tic("stop_time");
}

void NormalLaneChange::update_lanes(const bool is_approved)
{
  if (is_approved) {
    return;
  }

  const auto current_lanes =
    utils::getCurrentLanesFromPath(prev_module_output_.path, planner_data_);

  if (current_lanes.empty()) {
    return;
  }

  const auto target_lanes = get_lane_change_lanes(current_lanes);
  if (target_lanes.empty()) {
    return;
  }

  lanelet::ConstLanelet current_lane;
  if (!common_data_ptr_->route_handler_ptr->getClosestLaneletWithinRoute(
        common_data_ptr_->get_ego_pose(), &current_lane)) {
    return;
  }

  common_data_ptr_->lanes_ptr->ego_lane = current_lane;
  const auto is_same_lanes_with_prev_iteration =
    utils::lane_change::is_same_lane_with_prev_iteration(
      common_data_ptr_, current_lanes, target_lanes);

  if (is_same_lanes_with_prev_iteration) {
    return;
  }

  common_data_ptr_->lanes_ptr->current = current_lanes;
  common_data_ptr_->lanes_ptr->target = target_lanes;

  const auto & route_handler_ptr = common_data_ptr_->route_handler_ptr;
  common_data_ptr_->current_lanes_path =
    route_handler_ptr->getCenterLinePath(current_lanes, 0.0, std::numeric_limits<double>::max());

  common_data_ptr_->target_lanes_path =
    route_handler_ptr->getCenterLinePath(target_lanes, 0.0, std::numeric_limits<double>::max());

  common_data_ptr_->lanes_ptr->target_neighbor = utils::lane_change::get_target_neighbor_lanes(
    *route_handler_ptr, current_lanes, common_data_ptr_->lc_type);

  common_data_ptr_->current_lanes_path =
    route_handler_ptr->getCenterLinePath(current_lanes, 0.0, std::numeric_limits<double>::max());
  common_data_ptr_->lanes_ptr->current_lane_in_goal_section =
    route_handler_ptr->isInGoalRouteSection(current_lanes.back());
  common_data_ptr_->lanes_ptr->target_lane_in_goal_section =
    route_handler_ptr->isInGoalRouteSection(target_lanes.back());

  common_data_ptr_->lanes_ptr->preceding_target =
    utils::lane_change::get_preceding_lanes(common_data_ptr_);

  lane_change_debug_.current_lanes = common_data_ptr_->lanes_ptr->current;
  lane_change_debug_.target_lanes = common_data_ptr_->lanes_ptr->target;

  lane_change_debug_.target_backward_lanes.clear();
  ranges::for_each(
    common_data_ptr_->lanes_ptr->preceding_target,
    [&](const lanelet::ConstLanelets & preceding_lanes) {
      ranges::insert(
        lane_change_debug_.target_backward_lanes, lane_change_debug_.target_backward_lanes.end(),
        preceding_lanes);
    });

  *common_data_ptr_->lanes_polygon_ptr = create_lanes_polygon(common_data_ptr_);
}

void NormalLaneChange::update_transient_data(const bool is_approved)
{
  if (
    !common_data_ptr_ || !common_data_ptr_->is_data_available() ||
    !common_data_ptr_->is_lanes_available()) {
    return;
  }

  auto & transient_data = common_data_ptr_->transient_data;

  const auto & p = *common_data_ptr_->bpp_param_ptr;
  const auto nearest_seg_idx =
    autoware::motion_utils::findFirstNearestSegmentIndexWithSoftConstraints(
      prev_module_output_.path.points, common_data_ptr_->get_ego_pose(),
      p.ego_nearest_dist_threshold, p.ego_nearest_yaw_threshold);
  transient_data.current_path_velocity =
    prev_module_output_.path.points.at(nearest_seg_idx).point.longitudinal_velocity_mps;
  transient_data.current_path_seg_idx = nearest_seg_idx;

  const auto active_signal_duration =
    signal_activation_time_ ? (clock_.now() - signal_activation_time_.value()).seconds() : 0.0;
  transient_data.lane_change_prepare_duration =
    is_approved ? status_.lane_change_path.info.duration.prepare
                : calculation::calc_actual_prepare_duration(
                    common_data_ptr_, common_data_ptr_->get_ego_speed(), active_signal_duration);

  std::tie(transient_data.lane_changing_length, transient_data.current_dist_buffer) =
    calculation::calc_lc_length_and_dist_buffer(common_data_ptr_, get_current_lanes());

  transient_data.next_dist_buffer.min =
    transient_data.current_dist_buffer.min - transient_data.lane_changing_length.min -
    common_data_ptr_->lc_param_ptr->lane_change_finish_judge_buffer;

  transient_data.dist_to_terminal_end = calculation::calc_dist_from_pose_to_terminal_end(
    common_data_ptr_, common_data_ptr_->lanes_ptr->current, common_data_ptr_->get_ego_pose());
  transient_data.dist_to_terminal_start =
    transient_data.dist_to_terminal_end - transient_data.current_dist_buffer.min;

  transient_data.dist_to_target_end = calculation::calc_dist_from_pose_to_terminal_end(
    common_data_ptr_, common_data_ptr_->lanes_ptr->target, common_data_ptr_->get_ego_pose());

  transient_data.max_prepare_length = calculation::calc_maximum_prepare_length(common_data_ptr_);

  transient_data.target_lane_length =
    lanelet::utils::getLaneletLength2d(common_data_ptr_->lanes_ptr->target);

  transient_data.current_lanes_ego_arc = lanelet::utils::getArcCoordinates(
    common_data_ptr_->lanes_ptr->current, common_data_ptr_->get_ego_pose());

  transient_data.target_lanes_ego_arc = lanelet::utils::getArcCoordinates(
    common_data_ptr_->lanes_ptr->target, common_data_ptr_->get_ego_pose());

  transient_data.is_ego_near_current_terminal_start =
    transient_data.dist_to_terminal_start < transient_data.max_prepare_length;

  transient_data.current_footprint = utils::lane_change::get_ego_footprint(
    common_data_ptr_->get_ego_pose(), common_data_ptr_->bpp_param_ptr->vehicle_info);

  const auto & ego_lane = common_data_ptr_->lanes_ptr->ego_lane;
  const auto & route_handler_ptr = common_data_ptr_->route_handler_ptr;
  transient_data.in_intersection = utils::lane_change::is_within_intersection(
    route_handler_ptr, ego_lane, transient_data.current_footprint);
  transient_data.in_turn_direction_lane =
    utils::lane_change::is_within_turn_direction_lanes(ego_lane, transient_data.current_footprint);

  update_dist_from_intersection();

  updateStopTime();
  transient_data.is_ego_stuck = is_ego_stuck();

  RCLCPP_DEBUG(
    logger_, "lane_changing_length - min: %.4f, max: %.4f", transient_data.lane_changing_length.min,
    transient_data.lane_changing_length.max);
  RCLCPP_DEBUG(
    logger_, "current_dist_buffer - min: %.4f, max: %.4f", transient_data.current_dist_buffer.min,
    transient_data.current_dist_buffer.max);
  RCLCPP_DEBUG(
    logger_, "next_dist_buffer - min: %.4f, max: %.4f", transient_data.next_dist_buffer.min,
    transient_data.next_dist_buffer.max);
  RCLCPP_DEBUG(logger_, "dist_to_terminal_start: %.4f", transient_data.dist_to_terminal_start);
  RCLCPP_DEBUG(logger_, "dist_to_terminal_end: %.4f", transient_data.dist_to_terminal_end);
  RCLCPP_DEBUG(logger_, "max_prepare_length: %.4f", transient_data.max_prepare_length);
  RCLCPP_DEBUG(
    logger_, "is_ego_near_current_terminal_start: %s",
    (transient_data.is_ego_near_current_terminal_start ? "true" : "false"));
}

void NormalLaneChange::update_filtered_objects()
{
  filtered_objects_ = filter_objects();
}

void NormalLaneChange::updateLaneChangeStatus()
{
  universe_utils::ScopedTimeTrack st(__func__, *time_keeper_);
  const auto [found_valid_path, found_safe_path] = getSafePath(status_.lane_change_path);

  // Update status
  status_.is_valid_path = found_valid_path;
  status_.is_safe = found_safe_path;
  status_.lane_change_path.path.header = getRouteHeader();
}

std::pair<bool, bool> NormalLaneChange::getSafePath(LaneChangePath & safe_path) const
{
  const auto & current_lanes = get_current_lanes();
  const auto & target_lanes = get_target_lanes();

  if (current_lanes.empty() || target_lanes.empty()) {
    return {false, false};
  }

  LaneChangePaths valid_paths{};
  bool found_safe_path = get_lane_change_paths(valid_paths);
  // if no safe path is found and ego is stuck, try to find a path with a small margin

  if (valid_paths.empty() && terminal_lane_change_path_) {
    valid_paths.push_back(terminal_lane_change_path_.value());
  }

  lane_change_debug_.valid_paths = valid_paths;

  if (valid_paths.empty()) {
    return {false, false};
  }

  if (found_safe_path) {
    safe_path = valid_paths.back();
  } else {
    // force candidate
    safe_path = valid_paths.front();
  }

  return {true, found_safe_path};
}

bool NormalLaneChange::isLaneChangeRequired()
{
  universe_utils::ScopedTimeTrack st(__func__, *time_keeper_);

  if (
    !common_data_ptr_ || !common_data_ptr_->is_data_available() ||
    !common_data_ptr_->is_lanes_available()) {
    return false;
  }

  const auto & current_lanes = common_data_ptr_->lanes_ptr->current;
  const auto & target_lanes = common_data_ptr_->lanes_ptr->target;

  const auto ego_dist_to_target_start =
    calculation::calc_ego_dist_to_lanes_start(common_data_ptr_, current_lanes, target_lanes);
  const auto max_prepare_length = calculation::calc_maximum_prepare_length(common_data_ptr_);

  if (ego_dist_to_target_start > max_prepare_length) {
    return false;
  }

  if (is_near_regulatory_element()) {
    RCLCPP_DEBUG(logger_, "Ego is close to regulatory element, don't run LC module");
    return false;
  }

  return true;
}

bool NormalLaneChange::is_near_regulatory_element() const
{
  if (!common_data_ptr_ || !common_data_ptr_->is_data_available()) return false;

  if (common_data_ptr_->transient_data.is_ego_near_current_terminal_start) return false;

  const bool only_tl = getStopTime() >= lane_change_parameters_->th_stop_time;

  if (only_tl) {
    RCLCPP_DEBUG(logger_, "Stop time is over threshold. Ignore crosswalk and intersection checks.");
  }

  return common_data_ptr_->transient_data.max_prepare_length >
         utils::lane_change::get_distance_to_next_regulatory_element(
           common_data_ptr_, only_tl, only_tl);
}

bool NormalLaneChange::isStoppedAtRedTrafficLight() const
{
  return utils::traffic_light::isStoppedAtRedTrafficLightWithinDistance(
    get_current_lanes(), status_.lane_change_path.path, planner_data_,
    status_.lane_change_path.info.length.sum());
}

TurnSignalInfo NormalLaneChange::get_current_turn_signal_info() const
{
  const auto original_turn_signal_info = prev_module_output_.turn_signal_info;

  if (getModuleType() != LaneChangeModuleType::NORMAL || get_current_lanes().empty()) {
    return original_turn_signal_info;
  }

  if (direction_ != Direction::LEFT && direction_ != Direction::RIGHT) {
    return original_turn_signal_info;
  }

  const auto & path = prev_module_output_.path;
  const auto & original_command = original_turn_signal_info.turn_signal.command;
  if (
    !path.points.empty() && original_command != TurnIndicatorsCommand::DISABLE &&
    original_command != TurnIndicatorsCommand::NO_COMMAND) {
    return get_terminal_turn_signal_info();
  }

  set_signal_activation_time();

  return get_turn_signal(getEgoPose(), getLaneChangePath().info.lane_changing_end);
}

TurnSignalInfo NormalLaneChange::get_terminal_turn_signal_info() const
{
  const auto & lane_change_param = getLaneChangeParam();
  const auto & common_param = getCommonParam();
  const auto & current_pose = getEgoPose();
  const auto & path = prev_module_output_.path;

  const auto original_turn_signal_info = prev_module_output_.turn_signal_info;

  const auto buffer = common_data_ptr_->transient_data.current_dist_buffer.min +
                      lane_change_param.min_length_for_turn_signal_activation +
                      common_param.base_link2front;
  const double path_length = autoware::motion_utils::calcArcLength(path.points);
  const auto start_pose = autoware::motion_utils::calcLongitudinalOffsetPose(
    path.points, 0, std::max(path_length - buffer, 0.0));

  if (!start_pose) return original_turn_signal_info;

  const auto terminal_turn_signal_info =
    get_turn_signal(*start_pose, getLaneChangePath().info.lane_changing_end);

  const auto nearest_dist_threshold = common_param.ego_nearest_dist_threshold;
  const auto nearest_yaw_threshold = common_param.ego_nearest_yaw_threshold;
  const auto current_nearest_seg_idx = common_data_ptr_->transient_data.current_path_seg_idx;

  const auto turn_signal_info = getTurnSignalDecider().overwrite_turn_signal(
    path, current_pose, current_nearest_seg_idx, original_turn_signal_info,
    terminal_turn_signal_info, nearest_dist_threshold, nearest_yaw_threshold);

  set_signal_activation_time(
    turn_signal_info.turn_signal.command != terminal_turn_signal_info.turn_signal.command);

  return turn_signal_info;
}

LaneChangePath NormalLaneChange::getLaneChangePath() const
{
  return status_.lane_change_path;
}

BehaviorModuleOutput NormalLaneChange::getTerminalLaneChangePath() const
{
  if (
    !lane_change_parameters_->terminal_path.enable ||
    !common_data_ptr_->transient_data.is_ego_near_current_terminal_start) {
    return prev_module_output_;
  }

  const auto is_near_goal = lane_change_parameters_->terminal_path.disable_near_goal &&
                            common_data_ptr_->lanes_ptr->target_lane_in_goal_section &&
                            common_data_ptr_->transient_data.dist_to_target_end <
                              common_data_ptr_->transient_data.lane_changing_length.max;
  if (is_near_goal) {
    return prev_module_output_;
  }

  const auto & current_lanes = get_current_lanes();
  if (current_lanes.empty()) {
    RCLCPP_DEBUG(logger_, "Current lanes not found. Returning previous module's path as output.");
    return prev_module_output_;
  }

  const auto terminal_lc_path = compute_terminal_lane_change_path();

  if (!terminal_lc_path) {
    RCLCPP_DEBUG(logger_, "Terminal path not found. Returning previous module's path as output.");
    return prev_module_output_;
  }

  auto output = prev_module_output_;

  output.path = *terminal_lc_path;
  output.turn_signal_info = get_current_turn_signal_info();

  extendOutputDrivableArea(output);

  return output;
}

BehaviorModuleOutput NormalLaneChange::generateOutput()
{
  universe_utils::ScopedTimeTrack st(__func__, *time_keeper_);
  if (!status_.is_valid_path) {
    RCLCPP_DEBUG(logger_, "No valid path found. Returning previous module's path as output.");
    insert_stop_point(get_current_lanes(), prev_module_output_.path);
    return prev_module_output_;
  }

  auto output = prev_module_output_;
  if (isAbortState() && abort_path_) {
    output.path = abort_path_->path;
    insert_stop_point(get_current_lanes(), output.path);
  } else {
    output.path = status_.lane_change_path.path;

    const auto found_extended_path = extendPath();
    if (found_extended_path) {
      output.path = utils::combinePath(output.path, *found_extended_path);
    }
    output.reference_path = getReferencePath();

    if (isStopState()) {
      const auto current_velocity = getEgoVelocity();
      const auto current_dist = calcSignedArcLength(
        output.path.points, output.path.points.front().point.pose.position, getEgoPosition());
      const auto stop_dist =
        -(current_velocity * current_velocity / (2.0 * planner_data_->parameters.min_acc));
      set_stop_pose(stop_dist + current_dist, output.path, "incoming rear object");
    } else {
      insert_stop_point(get_target_lanes(), output.path);
    }
  }

  extendOutputDrivableArea(output);

  const auto turn_signal_info =
    get_turn_signal(getEgoPose(), status_.lane_change_path.info.lane_changing_end);
  const auto current_seg_idx = planner_data_->findEgoSegmentIndex(output.path.points);
  output.turn_signal_info = planner_data_->turn_signal_decider.overwrite_turn_signal(
    output.path, getEgoPose(), current_seg_idx, prev_module_output_.turn_signal_info,
    turn_signal_info, planner_data_->parameters.ego_nearest_dist_threshold,
    planner_data_->parameters.ego_nearest_yaw_threshold);

  set_signal_activation_time(
    output.turn_signal_info.turn_signal.command != turn_signal_info.turn_signal.command);

  return output;
}

void NormalLaneChange::extendOutputDrivableArea(BehaviorModuleOutput & output) const
{
  universe_utils::ScopedTimeTrack st(__func__, *time_keeper_);
  const auto & dp = planner_data_->drivable_area_expansion_parameters;

  const auto drivable_lanes = utils::lane_change::generateDrivableLanes(
    *getRouteHandler(), get_current_lanes(), get_target_lanes());
  const auto shorten_lanes = utils::cutOverlappedLanes(output.path, drivable_lanes);
  const auto expanded_lanes = utils::expandLanelets(
    shorten_lanes, dp.drivable_area_left_bound_offset, dp.drivable_area_right_bound_offset,
    dp.drivable_area_types_to_skip);

  // for new architecture
  DrivableAreaInfo current_drivable_area_info;
  current_drivable_area_info.drivable_lanes = expanded_lanes;
  output.drivable_area_info = utils::combineDrivableAreaInfo(
    current_drivable_area_info, prev_module_output_.drivable_area_info);
}

void NormalLaneChange::insert_stop_point(
  const lanelet::ConstLanelets & lanelets, PathWithLaneId & path, const bool is_waiting_approval)
{
  universe_utils::ScopedTimeTrack st(__func__, *time_keeper_);
  if (lanelets.empty()) {
    return;
  }

  const auto & route_handler = getRouteHandler();

  if (route_handler->getNumLaneToPreferredLane(lanelets.back()) == 0) {
    return;
  }

  const auto & current_lanes = get_current_lanes();
  const auto is_current_lane = lanelets.front().id() == current_lanes.front().id() &&
                               lanelets.back().id() == current_lanes.back().id();

  // if input is not current lane, we can just insert the points at terminal.
  if (!is_current_lane) {
    const auto arc_length_to_stop_pose = motion_utils::calcArcLength(path.points) -
                                         common_data_ptr_->transient_data.next_dist_buffer.min;
    set_stop_pose(arc_length_to_stop_pose, path, "next lc terminal");
    return;
  }

  insert_stop_point_on_current_lanes(path, is_waiting_approval);
}

void NormalLaneChange::insert_stop_point_on_current_lanes(
  PathWithLaneId & path, const bool is_waiting_approval)
{
  const auto & path_front_pose = path.points.front().point.pose;
  const auto & ego_pose = common_data_ptr_->get_ego_pose();
  const auto dist_from_path_front =
    motion_utils::calcSignedArcLength(path.points, path_front_pose.position, ego_pose.position);

  const auto & transient_data = common_data_ptr_->transient_data;
  const auto & lanes_ptr = common_data_ptr_->lanes_ptr;
  const auto & lc_param_ptr = common_data_ptr_->lc_param_ptr;

  const auto dist_to_terminal_start =
    transient_data.dist_to_terminal_start - calculation::calc_stopping_distance(lc_param_ptr);

  const auto & bpp_param_ptr = common_data_ptr_->bpp_param_ptr;
  const auto dist_to_terminal_stop = std::invoke([&]() -> double {
    const auto & curr_lanes_poly = common_data_ptr_->lanes_polygon_ptr->current;
    if (!utils::isEgoWithinOriginalLane(curr_lanes_poly, getEgoPose(), *bpp_param_ptr)) {
      return dist_from_path_front + dist_to_terminal_start;
    }

    if (
      terminal_lane_change_path_ && is_waiting_approval &&
      lc_param_ptr->terminal_path.stop_at_boundary) {
      return calculation::calc_dist_to_last_fit_width(common_data_ptr_, path);
    }

    const auto dist_to_last_fit_width = calculation::calc_dist_to_last_fit_width(
      lanes_ptr->current, path.points.front().point.pose, *bpp_param_ptr);

    return std::min(dist_from_path_front + dist_to_terminal_start, dist_to_last_fit_width);
  });

  const auto terminal_stop_reason = status_.is_valid_path ? "no safe path" : "no valid path";
  if (
    filtered_objects_.current_lane.empty() ||
    !lane_change_parameters_->enable_stopped_vehicle_buffer) {
    set_stop_pose(dist_to_terminal_stop, path, terminal_stop_reason);
    return;
  }

  const auto & center_line = common_data_ptr_->current_lanes_path.points;
  const auto dist_to_target_lane_start = std::invoke([&]() -> double {
    const auto & front_lane = lanes_ptr->target_neighbor.front();
    const auto target_front =
      utils::to_geom_msg_pose(front_lane.centerline2d().front(), front_lane);
    return motion_utils::calcSignedArcLength(
      center_line, path_front_pose.position, target_front.position);
  });

  const auto arc_length_to_current_obj = utils::lane_change::get_min_dist_to_current_lanes_obj(
    common_data_ptr_, filtered_objects_, dist_to_target_lane_start, path);

  // margin with leading vehicle
  // consider rss distance when the LC need to avoid obstacles
  const auto rss_dist = calcRssDistance(
    0.0, lc_param_ptr->trajectory.min_lane_changing_velocity,
    lc_param_ptr->safety.rss_params_for_parked);

  const auto stop_margin = transient_data.lane_changing_length.min +
                           lc_param_ptr->backward_length_buffer_for_blocking_object + rss_dist +
                           bpp_param_ptr->base_link2front;
  const auto stop_arc_length_behind_obj = arc_length_to_current_obj - stop_margin;

  if (stop_arc_length_behind_obj < dist_to_target_lane_start) {
    set_stop_pose(dist_to_target_lane_start, path, "maintain distance to front object");
    return;
  }

  if (stop_arc_length_behind_obj > dist_to_terminal_stop) {
    set_stop_pose(dist_to_terminal_stop, path, terminal_stop_reason);
    return;
  }

  //  If the target lane in the lane change section is blocked by a stationary obstacle, there
  //  is no reason for stopping with a lane change margin. Instead, stop right behind the
  //  obstacle.
  //  ----------------------------------------------------------
  //                            [obj]>
  //  ----------------------------------------------------------
  //    [ego]>          | <--- stop margin --->  [obj]>
  //  ----------------------------------------------------------
  const auto has_blocking_target_lane_obj = utils::lane_change::has_blocking_target_object(
    filtered_objects_.target_lane_leading, stop_arc_length_behind_obj, path);

  if (has_blocking_target_lane_obj || stop_arc_length_behind_obj <= 0.0) {
    set_stop_pose(dist_to_terminal_stop, path, terminal_stop_reason);
    return;
  }

  set_stop_pose(stop_arc_length_behind_obj, path, "maintain distance to front object");
}

PathWithLaneId NormalLaneChange::getReferencePath() const
{
  universe_utils::ScopedTimeTrack st(__func__, *time_keeper_);
  lanelet::ConstLanelet closest_lanelet;
  if (!lanelet::utils::query::getClosestLanelet(
        get_target_lanes(), getEgoPose(), &closest_lanelet)) {
    return prev_module_output_.reference_path;
  }
  auto reference_path = utils::getCenterLinePathFromLanelet(closest_lanelet, planner_data_);
  if (reference_path.points.empty()) {
    return prev_module_output_.reference_path;
  }
  return reference_path;
}

std::optional<PathWithLaneId> NormalLaneChange::extendPath()
{
  universe_utils::ScopedTimeTrack st(__func__, *time_keeper_);
  const auto path = status_.lane_change_path.path;

  auto & target_lanes = common_data_ptr_->lanes_ptr->target;
  const auto & transient_data = common_data_ptr_->transient_data;

  const auto forward_path_length = getCommonParam().forward_path_length;

  if (
    (transient_data.target_lane_length - transient_data.target_lanes_ego_arc.length) >
    forward_path_length) {
    return std::nullopt;
  }
  const auto dist_to_end_of_path =
    lanelet::utils::getArcCoordinates(target_lanes, path.points.back().point.pose).length;

  if (common_data_ptr_->lanes_ptr->target_lane_in_goal_section) {
    const auto goal_pose = getRouteHandler()->getGoalPose();

    const auto dist_to_goal = lanelet::utils::getArcCoordinates(target_lanes, goal_pose).length;

    return getRouteHandler()->getCenterLinePath(target_lanes, dist_to_end_of_path, dist_to_goal);
  }

  lanelet::ConstLanelet next_lane;
  if (!getRouteHandler()->getNextLaneletWithinRoute(target_lanes.back(), &next_lane)) {
    return getRouteHandler()->getCenterLinePath(
      target_lanes, dist_to_end_of_path, transient_data.target_lane_length);
  }

  target_lanes.push_back(next_lane);

  const auto target_pose = std::invoke([&]() {
    const auto is_goal_in_next_lane = getRouteHandler()->isInGoalRouteSection(next_lane);
    if (is_goal_in_next_lane) {
      return getRouteHandler()->getGoalPose();
    }

    return utils::to_geom_msg_pose(next_lane.centerline2d().back(), next_lane);
  });

  const auto dist_to_target_pose =
    lanelet::utils::getArcCoordinates(target_lanes, target_pose).length;

  return getRouteHandler()->getCenterLinePath(
    target_lanes, dist_to_end_of_path, dist_to_target_pose);
}

void NormalLaneChange::resetParameters()
{
  is_abort_path_approved_ = false;
  is_abort_approval_requested_ = false;
  current_lane_change_state_ = LaneChangeStates::Normal;
  abort_path_ = nullptr;
  status_ = LaneChangeStatus();
  unsafe_hysteresis_count_ = 0;
  lane_change_debug_.reset();

  RCLCPP_DEBUG(logger_, "reset all flags and debug information.");
}

TurnSignalInfo NormalLaneChange::updateOutputTurnSignal() const
{
  universe_utils::ScopedTimeTrack st(__func__, *time_keeper_);
  const auto & current_lanes = get_current_lanes();
  const auto & shift_line = status_.lane_change_path.info.shift_line;
  const auto & shift_path = status_.lane_change_path.shifted_path;
  const auto current_shift_length = common_data_ptr_->transient_data.current_lanes_ego_arc.distance;
  constexpr bool is_driving_forward = true;
  // The getBehaviorTurnSignalInfo method expects the shifted line to be generated off of the ego's
  // current lane, lane change is different, so we set this flag to false.
  constexpr bool egos_lane_is_shifted = false;
  constexpr bool is_pull_out = false;
  constexpr bool is_lane_change = true;

  const auto [new_signal, is_ignore] = planner_data_->getBehaviorTurnSignalInfo(
    shift_path, shift_line, current_lanes, current_shift_length, is_driving_forward,
    egos_lane_is_shifted, is_pull_out, is_lane_change);
  return new_signal;
}

lanelet::ConstLanelets NormalLaneChange::get_lane_change_lanes(
  const lanelet::ConstLanelets & current_lanes) const
{
  universe_utils::ScopedTimeTrack st(__func__, *time_keeper_);
  if (current_lanes.empty()) {
    return {};
  }
  // Get lane change lanes
  const auto & route_handler = getRouteHandler();

  const auto lane_change_lane =
    utils::lane_change::get_lane_change_target_lane(common_data_ptr_, current_lanes);

  if (!lane_change_lane) {
    return {};
  }

  const auto forward_length = std::invoke([&]() {
    const auto front_pose =
      utils::to_geom_msg_pose(lane_change_lane->centerline().front(), *lane_change_lane);
    const auto signed_distance = utils::getSignedDistance(front_pose, getEgoPose(), current_lanes);
    const auto forward_path_length = planner_data_->parameters.forward_path_length;
    return forward_path_length + std::max(signed_distance, 0.0);
  });

  const auto backward_length = lane_change_parameters_->backward_lane_length;

  return route_handler->getLaneletSequence(
    lane_change_lane.value(), getEgoPose(), backward_length, forward_length);
}

bool NormalLaneChange::hasFinishedLaneChange() const
{
  const auto & current_pose = getEgoPose();
  const auto & lane_change_end = status_.lane_change_path.info.shift_line.end;
  const auto & target_lanes = get_target_lanes();
  const double dist_to_lane_change_end =
    utils::getSignedDistance(current_pose, lane_change_end, target_lanes);

  const auto finish_judge_buffer = std::invoke([&]() {
    const double ego_velocity = getEgoVelocity();
    // If ego velocity is low, relax finish judge buffer
    if (std::abs(ego_velocity) < 1.0) {
      return 0.0;
    }
    return lane_change_parameters_->lane_change_finish_judge_buffer;
  });

  const auto has_passed_end_pose = dist_to_lane_change_end + finish_judge_buffer < 0.0;

  lane_change_debug_.distance_to_lane_change_finished =
    dist_to_lane_change_end + finish_judge_buffer;

  if (has_passed_end_pose) {
    const auto & lanes_polygon = common_data_ptr_->lanes_polygon_ptr->target;
    return !boost::geometry::disjoint(
      lanes_polygon,
      lanelet::utils::to2D(lanelet::utils::conversion::toLaneletPoint(current_pose.position)));
  }

  const auto yaw_deviation_to_centerline =
    utils::lane_change::calc_angle_to_lanelet_segment(target_lanes, current_pose);

  if (yaw_deviation_to_centerline > lane_change_parameters_->th_finish_judge_yaw_diff) {
    return false;
  }

  const auto & arc_length = common_data_ptr_->transient_data.target_lanes_ego_arc;
  const auto reach_target_lane =
    std::abs(arc_length.distance) < lane_change_parameters_->th_finish_judge_lateral_diff;

  lane_change_debug_.distance_to_lane_change_finished = arc_length.distance;

  return reach_target_lane;
}

bool NormalLaneChange::isAbleToReturnCurrentLane() const
{
  if (status_.lane_change_path.path.points.size() < 2) {
    lane_change_debug_.is_able_to_return_to_current_lane = false;
    return false;
  }

  const auto & curr_lanes_poly = common_data_ptr_->lanes_polygon_ptr->current;
  if (!utils::isEgoWithinOriginalLane(
        curr_lanes_poly, getEgoPose(), planner_data_->parameters,
        lane_change_parameters_->cancel.overhang_tolerance)) {
    lane_change_debug_.is_able_to_return_to_current_lane = false;
    return false;
  }

  if (common_data_ptr_->transient_data.in_turn_direction_lane) {
    return true;
  }

  const auto nearest_idx = autoware::motion_utils::findFirstNearestSegmentIndexWithSoftConstraints(
    status_.lane_change_path.path.points, getEgoPose(),
    planner_data_->parameters.ego_nearest_dist_threshold,
    planner_data_->parameters.ego_nearest_yaw_threshold);

  const double ego_velocity =
    std::max(getEgoVelocity(), lane_change_parameters_->trajectory.min_lane_changing_velocity);
  const double estimated_travel_dist = ego_velocity * lane_change_parameters_->cancel.delta_time;

  double dist = 0.0;
  for (size_t idx = nearest_idx; idx < status_.lane_change_path.path.points.size() - 1; ++idx) {
    dist += calcSignedArcLength(status_.lane_change_path.path.points, idx, idx + 1);
    if (dist > estimated_travel_dist) {
      const auto & estimated_pose = status_.lane_change_path.path.points.at(idx + 1).point.pose;
      auto is_ego_within_original_lane = utils::isEgoWithinOriginalLane(
        curr_lanes_poly, estimated_pose, planner_data_->parameters,
        lane_change_parameters_->cancel.overhang_tolerance);
      lane_change_debug_.is_able_to_return_to_current_lane = is_ego_within_original_lane;
      return is_ego_within_original_lane;
    }
  }

  lane_change_debug_.is_able_to_return_to_current_lane = true;
  return true;
}

bool NormalLaneChange::is_near_terminal() const
{
  if (!common_data_ptr_ || !common_data_ptr_->is_data_available()) {
    return true;
  }

  // TODO(Azu) fully change to transient data
  const auto & lc_param_ptr = common_data_ptr_->lc_param_ptr;
  const auto backward_buffer = calculation::calc_stopping_distance(lc_param_ptr);

  const auto current_min_dist_buffer = common_data_ptr_->transient_data.current_dist_buffer.min;
  const auto min_lc_dist_with_buffer = backward_buffer + current_min_dist_buffer;

  return common_data_ptr_->transient_data.dist_to_terminal_end < min_lc_dist_with_buffer;
}

bool NormalLaneChange::isEgoOnPreparePhase() const
{
  const auto & start_position = status_.lane_change_path.info.shift_line.start.position;
  const auto & path_points = status_.lane_change_path.path.points;
  return calcSignedArcLength(path_points, start_position, getEgoPosition()) < 0.0;
}

bool NormalLaneChange::isAbleToStopSafely() const
{
  if (status_.lane_change_path.path.points.size() < 2) {
    return false;
  }

  const auto nearest_idx = autoware::motion_utils::findFirstNearestSegmentIndexWithSoftConstraints(
    status_.lane_change_path.path.points, getEgoPose(),
    planner_data_->parameters.ego_nearest_dist_threshold,
    planner_data_->parameters.ego_nearest_yaw_threshold);

  const auto current_velocity = getEgoVelocity();
  const auto stop_dist =
    -(current_velocity * current_velocity / (2.0 * planner_data_->parameters.min_acc));

  const auto & curr_lanes_poly = common_data_ptr_->lanes_polygon_ptr->current;
  double dist = 0.0;
  for (size_t idx = nearest_idx; idx < status_.lane_change_path.path.points.size() - 1; ++idx) {
    dist += calcSignedArcLength(status_.lane_change_path.path.points, idx, idx + 1);
    if (dist > stop_dist) {
      const auto & estimated_pose = status_.lane_change_path.path.points.at(idx + 1).point.pose;
      return utils::isEgoWithinOriginalLane(
        curr_lanes_poly, estimated_pose, planner_data_->parameters);
    }
  }
  return true;
}

bool NormalLaneChange::hasFinishedAbort() const
{
  if (!abort_path_) {
    return true;
  }

  const auto distance_to_finish = calcSignedArcLength(
    abort_path_->path.points, getEgoPosition(), abort_path_->info.shift_line.end.position);
  lane_change_debug_.distance_to_abort_finished = distance_to_finish;

  const auto has_finished_abort = distance_to_finish < 0.0;

  return has_finished_abort;
}

bool NormalLaneChange::isAbortState() const
{
  if (!lane_change_parameters_->cancel.enable_on_lane_changing_phase) {
    return false;
  }

  if (current_lane_change_state_ != LaneChangeStates::Abort) {
    return false;
  }

  return abort_path_ != nullptr;
}

int NormalLaneChange::getNumToPreferredLane(const lanelet::ConstLanelet & lane) const
{
  const auto get_opposite_direction =
    (direction_ == Direction::RIGHT) ? Direction::LEFT : Direction::RIGHT;
  return std::abs(getRouteHandler()->getNumLaneToPreferredLane(lane, get_opposite_direction));
}

lane_change::TargetObjects NormalLaneChange::get_target_objects(
  const FilteredLanesObjects & filtered_objects,
  [[maybe_unused]] const lanelet::ConstLanelets & current_lanes) const
{
  ExtendedPredictedObjects leading_objects = filtered_objects.target_lane_leading.moving;
  auto insert_leading_objects = [&](const auto & objects) {
    ranges::actions::insert(leading_objects, leading_objects.end(), objects);
  };

  insert_leading_objects(filtered_objects.target_lane_leading.stopped);
  insert_leading_objects(filtered_objects.target_lane_leading.stopped_at_bound);
  const auto chk_obj_in_curr_lanes =
    lane_change_parameters_->safety.collision_check.check_current_lane;
  if (chk_obj_in_curr_lanes || common_data_ptr_->transient_data.is_ego_stuck) {
    insert_leading_objects(filtered_objects.current_lane);
  }

  const auto chk_obj_in_other_lanes =
    lane_change_parameters_->safety.collision_check.check_other_lanes;
  if (chk_obj_in_other_lanes) {
    insert_leading_objects(filtered_objects.others);
  }

  return {leading_objects, filtered_objects.target_lane_trailing};
}

FilteredLanesObjects NormalLaneChange::filter_objects() const
{
  universe_utils::ScopedTimeTrack st(__func__, *time_keeper_);
  auto objects = *planner_data_->dynamic_object;
  utils::path_safety_checker::filterObjectsByClass(
    objects, lane_change_parameters_->safety.target_object_types);

  if (objects.objects.empty()) {
    return {};
  }

  filterOncomingObjects(objects);

  if (objects.objects.empty()) {
    return {};
  }

  if (!common_data_ptr_->is_lanes_available()) {
    return {};
  }

  const auto & current_pose = common_data_ptr_->get_ego_pose();
  const auto & current_lanes = common_data_ptr_->lanes_ptr->current;

  const auto & current_lanes_ref_path = common_data_ptr_->current_lanes_path;

  const auto & lanes_polygon = *common_data_ptr_->lanes_polygon_ptr;
  const auto dist_ego_to_current_lanes_center =
    lanelet::utils::getLateralDistanceToClosestLanelet(current_lanes, current_pose);

  FilteredLanesObjects filtered_objects;
  const auto reserve_size = objects.objects.size();
  filtered_objects.current_lane.reserve(reserve_size);
  auto & target_lane_leading = filtered_objects.target_lane_leading;
  target_lane_leading.stopped.reserve(reserve_size);
  target_lane_leading.moving.reserve(reserve_size);
  target_lane_leading.stopped_at_bound.reserve(reserve_size);
  filtered_objects.target_lane_trailing.reserve(reserve_size);
  filtered_objects.others.reserve(reserve_size);

  for (const auto & object : objects.objects) {
    auto ext_object = utils::lane_change::transform(object, *lane_change_parameters_);
    const auto & ext_obj_pose = ext_object.initial_pose;
    ext_object.dist_from_ego = autoware::motion_utils::calcSignedArcLength(
      current_lanes_ref_path.points, current_pose.position, ext_obj_pose.position);

    const auto is_before_terminal =
      utils::lane_change::is_before_terminal(common_data_ptr_, current_lanes_ref_path, ext_object);

    const auto ahead_of_ego =
      utils::lane_change::is_ahead_of_ego(common_data_ptr_, current_lanes_ref_path, ext_object);

    if (utils::lane_change::filter_target_lane_objects(
          common_data_ptr_, ext_object, dist_ego_to_current_lanes_center, ahead_of_ego,
          is_before_terminal, target_lane_leading, filtered_objects.target_lane_trailing)) {
      continue;
    }

    if (
      ahead_of_ego && is_before_terminal &&
      !boost::geometry::disjoint(ext_object.initial_polygon, lanes_polygon.current)) {
      // check only the objects that are in front of the ego vehicle
      filtered_objects.current_lane.push_back(ext_object);
      continue;
    }

    filtered_objects.others.push_back(ext_object);
  }

  const auto dist_comparator = [](const auto & obj1, const auto & obj2) {
    return obj1.dist_from_ego < obj2.dist_from_ego;
  };

  // There are no use cases for other lane objects yet, so to save some computation time, we dont
  // have to sort them.
  ranges::sort(filtered_objects.current_lane, dist_comparator);
  ranges::sort(target_lane_leading.stopped_at_bound, dist_comparator);
  ranges::sort(target_lane_leading.stopped, dist_comparator);
  ranges::sort(target_lane_leading.moving, dist_comparator);
  ranges::sort(filtered_objects.target_lane_trailing, [&](const auto & obj1, const auto & obj2) {
    return !dist_comparator(obj1, obj2);
  });

  lane_change_debug_.filtered_objects = filtered_objects;

  return filtered_objects;
}

void NormalLaneChange::filterOncomingObjects(PredictedObjects & objects) const
{
  const auto & current_pose = getEgoPose();

  const auto is_same_direction = [&](const PredictedObject & object) {
    const auto & object_pose = object.kinematics.initial_pose_with_covariance.pose;
    return !utils::path_safety_checker::isTargetObjectOncoming(current_pose, object_pose);
  };

  //  Perception noise could make stationary objects seem opposite the ego vehicle; check the
  //  velocity to prevent this.
  const auto is_stopped_object = [](const auto & object) -> bool {
    constexpr double min_vel_th = -0.5;
    constexpr double max_vel_th = 0.5;
    return velocity_filter(
      object.kinematics.initial_twist_with_covariance.twist, min_vel_th, max_vel_th);
  };

  utils::path_safety_checker::filterObjects(objects, [&](const PredictedObject & object) {
    const auto same_direction = is_same_direction(object);
    if (same_direction) {
      return true;
    }

    return is_stopped_object(object);
  });
}

std::vector<LaneChangePhaseMetrics> NormalLaneChange::get_prepare_metrics() const
{
  const auto & current_lanes = common_data_ptr_->lanes_ptr->current;
  const auto & target_lanes = common_data_ptr_->lanes_ptr->target;
  const auto current_velocity = getEgoVelocity();
  // set speed limit to be current path velocity;
  const auto max_path_velocity = common_data_ptr_->transient_data.current_path_velocity;

  const auto dist_to_target_start =
    calculation::calc_ego_dist_to_lanes_start(common_data_ptr_, current_lanes, target_lanes);
  return calculation::calc_prepare_phase_metrics(
    common_data_ptr_, current_velocity, max_path_velocity, dist_to_target_start,
    common_data_ptr_->transient_data.dist_to_terminal_start);
}

std::vector<LaneChangePhaseMetrics> NormalLaneChange::get_lane_changing_metrics(
  const PathWithLaneId & prep_segment, const LaneChangePhaseMetrics & prep_metric,
  const double shift_length, const double dist_to_reg_element,
  lane_change::MetricsDebug & debug_metrics) const
{
  const auto & transient_data = common_data_ptr_->transient_data;
  const auto dist_lc_start_to_end_of_lanes = calculation::calc_dist_from_pose_to_terminal_end(
    common_data_ptr_, common_data_ptr_->lanes_ptr->target_neighbor,
    prep_segment.points.back().point.pose);

  const auto max_lane_changing_length = std::invoke([&]() {
    double max_length =
      transient_data.is_ego_near_current_terminal_start
        ? transient_data.dist_to_terminal_end - prep_metric.length
        : std::min(transient_data.dist_to_terminal_end, dist_to_reg_element) - prep_metric.length;
    max_length =
      std::min(max_length, dist_lc_start_to_end_of_lanes - transient_data.next_dist_buffer.min);
    return max_length;
  });

  debug_metrics.max_lane_changing_length = max_lane_changing_length;
  const auto max_path_velocity = prep_segment.points.back().point.longitudinal_velocity_mps;
  return calculation::calc_shift_phase_metrics(
    common_data_ptr_, shift_length, prep_metric.velocity, max_path_velocity,
    prep_metric.sampled_lon_accel, max_lane_changing_length);
}

bool NormalLaneChange::get_lane_change_paths(LaneChangePaths & candidate_paths) const
{
  stop_watch_.tic(__func__);
  lane_change_debug_.collision_check_objects.clear();
  lane_change_debug_.lane_change_metrics.clear();

  if (!common_data_ptr_->is_lanes_available()) {
    RCLCPP_WARN(logger_, "lanes are not available. Not expected.");
    return false;
  }

  if (common_data_ptr_->lanes_polygon_ptr->target_neighbor.empty()) {
    RCLCPP_WARN(logger_, "target_lane_neighbors_polygon_2d is empty. Not expected.");
    return false;
  }

  const auto & current_lanes = get_current_lanes();

  const auto target_objects = get_target_objects(filtered_objects_, current_lanes);

  const auto prepare_phase_metrics = get_prepare_metrics();

  const auto sorted_lane_ids = utils::lane_change::get_sorted_lane_ids(common_data_ptr_);
  if (
    common_data_ptr_->lc_param_ptr->frenet.enable &&
    common_data_ptr_->transient_data.is_ego_near_current_terminal_start) {
    return get_path_using_frenet(
      prepare_phase_metrics, target_objects, sorted_lane_ids, candidate_paths);
  }

  return get_path_using_path_shifter(
    prepare_phase_metrics, target_objects, sorted_lane_ids, candidate_paths);
}

bool NormalLaneChange::get_path_using_frenet(
  const std::vector<LaneChangePhaseMetrics> & prepare_metrics,
  const lane_change::TargetObjects & target_objects,
  const std::vector<std::vector<int64_t>> & sorted_lane_ids,
  LaneChangePaths & candidate_paths) const
{
  stop_watch_.tic("frenet_candidates");
  constexpr auto found_safe_path = true;
  const auto frenet_candidates = utils::lane_change::generate_frenet_candidates(
    common_data_ptr_, prev_module_output_.path, prepare_metrics);
  RCLCPP_DEBUG(
    logger_, "Generated %lu candidate paths in %2.2f[us]", frenet_candidates.size(),
    stop_watch_.toc("frenet_candidates"));

  candidate_paths.reserve(frenet_candidates.size());
  lane_change_debug_.frenet_states.clear();
  lane_change_debug_.frenet_states.reserve(frenet_candidates.size());
  for (const auto & frenet_candidate : frenet_candidates) {
    lane_change_debug_.frenet_states.emplace_back(
      frenet_candidate.prepare_metric, frenet_candidate.lane_changing.sampling_parameter,
      frenet_candidate.max_lane_changing_length);

    std::optional<LaneChangePath> candidate_path_opt;
    try {
      candidate_path_opt =
        utils::lane_change::get_candidate_path(frenet_candidate, common_data_ptr_, sorted_lane_ids);
    } catch (const std::exception & e) {
      RCLCPP_DEBUG(logger_, "%s", e.what());
    }

    if (!candidate_path_opt) {
      continue;
    }

    try {
      if (check_candidate_path_safety(*candidate_path_opt, target_objects)) {
        RCLCPP_DEBUG(
          logger_, "Found safe path after %lu candidate(s). Total time: %2.2f[us]",
          frenet_candidates.size(), stop_watch_.toc("frenet_candidates"));
        utils::lane_change::append_target_ref_to_candidate(
          *candidate_path_opt, common_data_ptr_->lc_param_ptr->frenet.th_curvature_smoothing);
        candidate_paths.push_back(*candidate_path_opt);
        return found_safe_path;
      }
    } catch (const std::exception & e) {
      RCLCPP_DEBUG(logger_, "%s", e.what());
    }

    // appending all paths affect performance
    if (candidate_paths.empty()) {
      candidate_paths.push_back(*candidate_path_opt);
    }
  }

  RCLCPP_DEBUG(
    logger_, "No safe path after %lu candidate(s). Total time: %2.2f[us]", frenet_candidates.size(),
    stop_watch_.toc("frenet_candidates"));
  return !found_safe_path;
}

bool NormalLaneChange::get_path_using_path_shifter(
  const std::vector<LaneChangePhaseMetrics> & prepare_metrics,
  const lane_change::TargetObjects & target_objects,
  const std::vector<std::vector<int64_t>> & sorted_lane_ids,
  LaneChangePaths & candidate_paths) const
{
  const auto & target_lanes = get_target_lanes();
  candidate_paths.reserve(
    prepare_metrics.size() * lane_change_parameters_->trajectory.lat_acc_sampling_num);

  const bool only_tl = getStopTime() >= lane_change_parameters_->th_stop_time;
  const auto dist_to_next_regulatory_element =
    utils::lane_change::get_distance_to_next_regulatory_element(common_data_ptr_, only_tl, only_tl);

  auto check_length_diff =
    [&](const double prep_length, const double lc_length, const bool check_lc) {
      if (candidate_paths.empty()) return true;

      const auto prep_diff = std::abs(candidate_paths.back().info.length.prepare - prep_length);
      if (prep_diff > lane_change_parameters_->trajectory.th_prepare_length_diff) return true;

      if (!check_lc) return false;

      const auto lc_diff = std::abs(candidate_paths.back().info.length.lane_changing - lc_length);
      return lc_diff > lane_change_parameters_->trajectory.th_lane_changing_length_diff;
    };

  for (const auto & prep_metric : prepare_metrics) {
    const auto debug_print = [&](const std::string & s) {
      RCLCPP_DEBUG(
        logger_, "%s | prep_time: %.5f | lon_acc: %.5f | prep_len: %.5f", s.c_str(),
        prep_metric.duration, prep_metric.actual_lon_accel, prep_metric.length);
    };

    if (!check_length_diff(prep_metric.length, 0.0, false)) {
      RCLCPP_DEBUG(logger_, "Skip: Change in prepare length is less than threshold.");
      continue;
    }

    PathWithLaneId prepare_segment;
    try {
      if (!utils::lane_change::get_prepare_segment(
            common_data_ptr_, prev_module_output_.path, prep_metric.length, prepare_segment)) {
        debug_print("Reject: failed to get valid prepare segment!");
        continue;
      }
    } catch (const std::exception & e) {
      debug_print(e.what());
      break;
    }

    debug_print("Prepare path satisfy constraints");

    const auto & lane_changing_start_pose = prepare_segment.points.back().point.pose;

    const auto shift_length =
      lanelet::utils::getLateralDistanceToClosestLanelet(target_lanes, lane_changing_start_pose);

    lane_change_debug_.lane_change_metrics.emplace_back();
    auto & debug_metrics = lane_change_debug_.lane_change_metrics.back();
    debug_metrics.prep_metric = prep_metric;
    debug_metrics.max_prepare_length = common_data_ptr_->transient_data.dist_to_terminal_start;
    const auto lane_changing_metrics = get_lane_changing_metrics(
      prepare_segment, prep_metric, shift_length, dist_to_next_regulatory_element, debug_metrics);

    // set_prepare_velocity must only be called after computing lane change metrics, as lane change
    // metrics rely on the prepare segment's original velocity as max_path_velocity.
    utils::lane_change::set_prepare_velocity(
      prepare_segment, common_data_ptr_->get_ego_speed(), prep_metric.velocity);

    for (const auto & lc_metric : lane_changing_metrics) {
<<<<<<< HEAD
      if (stop_watch_.toc(__func__) >= lane_change_parameters_->time_limit) {
        return false;
      }
=======
      debug_metrics.lc_metrics.emplace_back(lc_metric, -1);
>>>>>>> 0715615b

      const auto debug_print_lat = [&](const std::string & s) {
        RCLCPP_DEBUG(
          logger_, "%s | lc_time: %.5f | lon_acc: %.5f | lat_acc: %.5f | lc_len: %.5f", s.c_str(),
          lc_metric.duration, lc_metric.actual_lon_accel, lc_metric.lat_accel, lc_metric.length);
      };

      if (!check_length_diff(prep_metric.length, lc_metric.length, true)) {
        RCLCPP_DEBUG(logger_, "Skip: Change in lane changing length is less than threshold.");
        continue;
      }

      LaneChangePath candidate_path;
      try {
        candidate_path = utils::lane_change::get_candidate_path(
          common_data_ptr_, prep_metric, lc_metric, prepare_segment, sorted_lane_ids, shift_length);
      } catch (const std::exception & e) {
        debug_print_lat(std::string("Reject: ") + e.what());
        continue;
      }

      candidate_paths.push_back(candidate_path);
      debug_metrics.lc_metrics.back().second = static_cast<int>(candidate_paths.size()) - 1;

      try {
        if (check_candidate_path_safety(candidate_path, target_objects)) {
          debug_print_lat("ACCEPT!!!: it is valid and safe!");
          return true;
        }
      } catch (const std::exception & e) {
        debug_print_lat(std::string("Reject: ") + e.what());
        return false;
      }

      debug_print_lat("Reject: sampled path is not safe.");
    }
  }

  RCLCPP_DEBUG(logger_, "No safety path found.");
  return false;
}

bool NormalLaneChange::check_candidate_path_safety(
  const LaneChangePath & candidate_path, const lane_change::TargetObjects & target_objects) const
{
  const auto is_stuck = common_data_ptr_->transient_data.is_ego_stuck;
  if (utils::lane_change::has_overtaking_turn_lane_object(
        common_data_ptr_, filtered_objects_.target_lane_trailing)) {
    throw std::logic_error("Ego is nearby intersection, and there might be overtaking vehicle.");
  }

  if (
    !is_stuck && utils::lane_change::is_delay_lane_change(
                   common_data_ptr_, candidate_path, filtered_objects_.target_lane_leading.stopped,
                   lane_change_debug_.collision_check_objects)) {
    throw std::logic_error(
      "Ego is not stuck and parked vehicle exists in the target lane. Skip lane change.");
  }

  const auto lc_start_velocity = candidate_path.info.velocity.prepare;
  const auto min_lc_velocity = lane_change_parameters_->trajectory.min_lane_changing_velocity;
  constexpr double margin = 0.1;
  // path is unsafe if it exceeds target lane boundary with a high velocity
  if (
    lane_change_parameters_->safety.enable_target_lane_bound_check &&
    lc_start_velocity > min_lc_velocity + margin &&
    utils::lane_change::path_footprint_exceeds_target_lane_bound(
      common_data_ptr_, candidate_path.shifted_path.path, planner_data_->parameters.vehicle_info)) {
    throw std::logic_error("Path footprint exceeds target lane boundary. Skip lane change.");
  }

  if ((target_objects.empty()) || candidate_path.path.points.empty()) {
    RCLCPP_DEBUG(logger_, "There is nothing to check.");
    return true;
  }

  constexpr size_t decel_sampling_num = 1;
  const auto ego_predicted_paths = utils::lane_change::convert_to_predicted_paths(
    common_data_ptr_, candidate_path, decel_sampling_num);

  const auto safety_check_with_normal_rss = isLaneChangePathSafe(
    candidate_path, ego_predicted_paths, target_objects,
    common_data_ptr_->lc_param_ptr->safety.rss_params, lane_change_debug_.collision_check_objects);

  if (!safety_check_with_normal_rss.is_safe && is_stuck) {
    const auto safety_check_with_stuck_rss = isLaneChangePathSafe(
      candidate_path, ego_predicted_paths, target_objects,
      common_data_ptr_->lc_param_ptr->safety.rss_params_for_stuck,
      lane_change_debug_.collision_check_objects);
    return safety_check_with_stuck_rss.is_safe;
  }

  return safety_check_with_normal_rss.is_safe;
}

std::optional<PathWithLaneId> NormalLaneChange::compute_terminal_lane_change_path() const
{
  const auto & transient_data = common_data_ptr_->transient_data;
  const auto dist_to_terminal_start = transient_data.dist_to_terminal_start;
  const auto min_lc_velocity = lane_change_parameters_->trajectory.min_lane_changing_velocity;
  const auto current_velocity = getEgoVelocity();

  PathWithLaneId prepare_segment;
  try {
    if (!utils::lane_change::get_prepare_segment(
          common_data_ptr_, prev_module_output_.path, dist_to_terminal_start, prepare_segment)) {
      RCLCPP_DEBUG(logger_, "failed to get valid prepare segment for terminal LC path");
      return std::nullopt;
    }
  } catch (const std::exception & e) {
    RCLCPP_DEBUG(logger_, "failed to get terminal LC path: %s", e.what());
    return std::nullopt;
  }

  // t = 2 * d / (v1 + v2)
  const auto duration_to_lc_start =
    2.0 * dist_to_terminal_start / (current_velocity + min_lc_velocity);
  const auto lon_accel = std::invoke([&]() -> double {
    if (duration_to_lc_start < calculation::eps) {
      return 0.0;
    }
    return std::clamp(
      (min_lc_velocity - current_velocity) / duration_to_lc_start,
      lane_change_parameters_->trajectory.min_longitudinal_acc,
      lane_change_parameters_->trajectory.max_longitudinal_acc);
  });
  const auto vel_on_prep = current_velocity + lon_accel * duration_to_lc_start;
  const LaneChangePhaseMetrics prep_metric(
    duration_to_lc_start, dist_to_terminal_start, vel_on_prep, lon_accel, lon_accel, 0.0);

  if (terminal_lane_change_path_) {
    terminal_lane_change_path_->info.set_prepare(prep_metric);
    if (prepare_segment.points.empty()) {
      terminal_lane_change_path_->path = terminal_lane_change_path_->shifted_path.path;
      return terminal_lane_change_path_->path;
    }
    prepare_segment.points.pop_back();
    terminal_lane_change_path_->path =
      utils::combinePath(prepare_segment, terminal_lane_change_path_->shifted_path.path);
    return terminal_lane_change_path_->path;
  }

  const auto & lane_changing_start_pose = prepare_segment.points.back().point.pose;
  const auto & target_lanes = common_data_ptr_->lanes_ptr->target;
  const auto shift_length =
    lanelet::utils::getLateralDistanceToClosestLanelet(target_lanes, lane_changing_start_pose);

  const auto dist_lc_start_to_end_of_lanes = calculation::calc_dist_from_pose_to_terminal_end(
    common_data_ptr_, common_data_ptr_->lanes_ptr->target_neighbor,
    prepare_segment.points.back().point.pose);

  const auto max_lane_changing_length = std::invoke([&]() {
    double max_length = transient_data.dist_to_terminal_end - prep_metric.length;
    return std::min(
      max_length, dist_lc_start_to_end_of_lanes - transient_data.next_dist_buffer.min);
  });

  const auto max_path_velocity = prepare_segment.points.back().point.longitudinal_velocity_mps;
  constexpr double lane_changing_lon_accel{0.0};
  const auto lane_changing_metrics = calculation::calc_shift_phase_metrics(
    common_data_ptr_, shift_length, prep_metric.velocity, max_path_velocity,
    lane_changing_lon_accel, max_lane_changing_length);

  const auto sorted_lane_ids = utils::lane_change::get_sorted_lane_ids(common_data_ptr_);

  LaneChangePath candidate_path;
  for (const auto & lc_metric : lane_changing_metrics) {
    try {
      candidate_path = utils::lane_change::get_candidate_path(
        common_data_ptr_, prep_metric, lc_metric, prepare_segment, sorted_lane_ids, shift_length);
    } catch (const std::exception & e) {
      continue;
    }
    terminal_lane_change_path_ = candidate_path;
    return candidate_path.path;
  }

  return std::nullopt;
}

PathSafetyStatus NormalLaneChange::isApprovedPathSafe() const
{
  const auto & path = status_.lane_change_path;
  const auto & current_lanes = get_current_lanes();
  const auto & target_lanes = get_target_lanes();

  if (current_lanes.empty() || target_lanes.empty()) {
    return {true, true};
  }

  const auto target_objects = get_target_objects(filtered_objects_, current_lanes);

  CollisionCheckDebugMap debug_data;

  const auto has_overtaking_object = utils::lane_change::has_overtaking_turn_lane_object(
    common_data_ptr_, filtered_objects_.target_lane_trailing);

  if (has_overtaking_object) {
    return {false, true};
  }

  if (utils::lane_change::is_delay_lane_change(
        common_data_ptr_, path, filtered_objects_.target_lane_leading.stopped, debug_data)) {
    RCLCPP_DEBUG(logger_, "Lane change has been delayed.");
    return {false, false};
  }

  const auto decel_sampling_num =
    static_cast<size_t>(lane_change_parameters_->cancel.deceleration_sampling_num);
  const auto ego_predicted_paths =
    utils::lane_change::convert_to_predicted_paths(common_data_ptr_, path, decel_sampling_num);
  const auto safety_status = isLaneChangePathSafe(
    path, ego_predicted_paths, target_objects, lane_change_parameters_->safety.rss_params_for_abort,
    debug_data);
  {
    // only for debug purpose
    lane_change_debug_.collision_check_objects.clear();
    lane_change_debug_.collision_check_object_debug_lifetime +=
      (stop_watch_.toc(getModuleTypeStr()) / 1000);
    if (lane_change_debug_.collision_check_object_debug_lifetime > 2.0) {
      stop_watch_.toc(getModuleTypeStr(), true);
      lane_change_debug_.collision_check_object_debug_lifetime = 0.0;
      lane_change_debug_.collision_check_objects_after_approval.clear();
    }

    if (!safety_status.is_safe) {
      lane_change_debug_.collision_check_objects_after_approval = debug_data;
    }
  }

  return safety_status;
}

PathSafetyStatus NormalLaneChange::evaluateApprovedPathWithUnsafeHysteresis(
  PathSafetyStatus approved_path_safety_status)
{
  if (!approved_path_safety_status.is_safe) {
    ++unsafe_hysteresis_count_;
    RCLCPP_DEBUG(
      logger_, "%s: Increasing hysteresis count to %d.", __func__, unsafe_hysteresis_count_);
  } else {
    if (unsafe_hysteresis_count_ > 0) {
      RCLCPP_DEBUG(logger_, "%s: Lane change is now SAFE. Resetting hysteresis count.", __func__);
    }
    unsafe_hysteresis_count_ = 0;
  }
  if (unsafe_hysteresis_count_ > lane_change_parameters_->cancel.th_unsafe_hysteresis) {
    RCLCPP_DEBUG(
      logger_, "%s: hysteresis count exceed threshold. lane change is now %s", __func__,
      (approved_path_safety_status.is_safe ? "safe" : "UNSAFE"));
    return approved_path_safety_status;
  }
  return {};
}

bool NormalLaneChange::isValidPath(const PathWithLaneId & path) const
{
  universe_utils::ScopedTimeTrack st(__func__, *time_keeper_);
  const auto & route_handler = planner_data_->route_handler;
  const auto & dp = planner_data_->drivable_area_expansion_parameters;

  // check lane departure
  const auto drivable_lanes = utils::lane_change::generateDrivableLanes(
    *route_handler, utils::extendLanes(route_handler, get_current_lanes()),
    utils::extendLanes(route_handler, get_target_lanes()));
  const auto expanded_lanes = utils::expandLanelets(
    drivable_lanes, dp.drivable_area_left_bound_offset, dp.drivable_area_right_bound_offset,
    dp.drivable_area_types_to_skip);

  const auto lanelets = utils::transformToLanelets(expanded_lanes);

  // check path points are in any lanelets
  for (const auto & point : path.points) {
    bool is_in_lanelet = false;
    for (const auto & lanelet : lanelets) {
      if (lanelet::utils::isInLanelet(point.point.pose, lanelet)) {
        is_in_lanelet = true;
        break;
      }
    }
    if (!is_in_lanelet) {
      return false;
    }
  }

  // check relative angle
  return utils::checkPathRelativeAngle(path, M_PI);
}

bool NormalLaneChange::isRequiredStop(const bool is_trailing_object)
{
  universe_utils::ScopedTimeTrack st(__func__, *time_keeper_);
  return common_data_ptr_->transient_data.is_ego_near_current_terminal_start &&
         isAbleToStopSafely() && is_trailing_object;
}

bool NormalLaneChange::calcAbortPath()
{
  universe_utils::ScopedTimeTrack st(__func__, *time_keeper_);
  const auto & route_handler = getRouteHandler();
  const auto & common_param = getCommonParam();
  const auto current_velocity =
    std::max(lane_change_parameters_->trajectory.min_lane_changing_velocity, getEgoVelocity());
  const auto current_pose = getEgoPose();
  const auto & selected_path = status_.lane_change_path;

  const auto ego_nearest_dist_threshold = common_param.ego_nearest_dist_threshold;
  const auto ego_nearest_yaw_threshold = common_param.ego_nearest_yaw_threshold;

  const auto current_min_dist_buffer = common_data_ptr_->transient_data.current_dist_buffer.min;

  const auto & lane_changing_path = selected_path.path;
  const auto & reference_lanelets = get_current_lanes();
  const auto lane_changing_end_pose_idx = std::invoke([&]() {
    constexpr double s_start = 0.0;
    const double s_end = std::max(
      lanelet::utils::getLaneletLength2d(reference_lanelets) - current_min_dist_buffer, 0.0);

    const auto ref = route_handler->getCenterLinePath(reference_lanelets, s_start, s_end);
    return autoware::motion_utils::findFirstNearestIndexWithSoftConstraints(
      lane_changing_path.points, ref.points.back().point.pose, ego_nearest_dist_threshold,
      ego_nearest_yaw_threshold);
  });

  const auto ego_pose_idx = autoware::motion_utils::findFirstNearestIndexWithSoftConstraints(
    lane_changing_path.points, current_pose, ego_nearest_dist_threshold, ego_nearest_yaw_threshold);

  const auto get_abort_idx_and_distance = [&](const double param_time) {
    if (ego_pose_idx > lane_changing_end_pose_idx) {
      return std::make_pair(ego_pose_idx, 0.0);
    }

    const auto desired_distance = current_velocity * param_time;
    const auto & points = lane_changing_path.points;

    for (size_t idx = ego_pose_idx; idx < lane_changing_end_pose_idx; ++idx) {
      const double distance =
        utils::getSignedDistance(current_pose, points.at(idx).point.pose, reference_lanelets);
      if (distance > desired_distance) {
        return std::make_pair(idx, distance);
      }
    }

    return std::make_pair(ego_pose_idx, 0.0);
  };

  const auto [abort_start_idx, abort_start_dist] =
    get_abort_idx_and_distance(lane_change_parameters_->cancel.delta_time);
  const auto [abort_return_idx, abort_return_dist] = get_abort_idx_and_distance(
    lane_change_parameters_->cancel.delta_time + lane_change_parameters_->cancel.duration);

  if (abort_start_idx >= abort_return_idx) {
    RCLCPP_ERROR(logger_, "abort start idx and return idx is equal. can't compute abort path.");
    return false;
  }

  const auto enough_abort_dist =
    abort_start_dist + abort_return_dist +
      calculation::calc_stopping_distance(common_data_ptr_->lc_param_ptr) <=
    common_data_ptr_->transient_data.dist_to_terminal_start;

  if (!enough_abort_dist) {
    RCLCPP_ERROR(logger_, "insufficient distance to abort.");
    return false;
  }

  const auto abort_start_pose = lane_changing_path.points.at(abort_start_idx).point.pose;
  const auto abort_return_pose = lane_changing_path.points.at(abort_return_idx).point.pose;
  const auto shift_length =
    lanelet::utils::getArcCoordinates(reference_lanelets, abort_return_pose).distance;

  ShiftLine shift_line;
  shift_line.start = abort_start_pose;
  shift_line.end = abort_return_pose;
  shift_line.end_shift_length = -shift_length;
  shift_line.start_idx = abort_start_idx;
  shift_line.end_idx = abort_return_idx;

  PathShifter path_shifter;
  path_shifter.setPath(lane_changing_path);
  path_shifter.addShiftLine(shift_line);
  const auto lateral_jerk = autoware::motion_utils::calc_jerk_from_lat_lon_distance(
    shift_line.end_shift_length, abort_start_dist, current_velocity);
  path_shifter.setVelocity(current_velocity);
  const auto lateral_acc_range =
    lane_change_parameters_->trajectory.lat_acc_map.find(current_velocity);
  const double & max_lateral_acc = lateral_acc_range.second;
  path_shifter.setLateralAccelerationLimit(max_lateral_acc);

  if (lateral_jerk > lane_change_parameters_->cancel.max_lateral_jerk) {
    RCLCPP_ERROR(logger_, "Aborting jerk is too strong. lateral_jerk = %f", lateral_jerk);
    return false;
  }

  ShiftedPath shifted_path;
  // offset front side
  if (!path_shifter.generate(&shifted_path)) {
    RCLCPP_ERROR(logger_, "failed to generate abort shifted path.");
  }

  auto reference_lane_segment = prev_module_output_.path;
  {
    // const auto terminal_path =
    //   calcTerminalLaneChangePath(reference_lanelets, get_target_lanes());
    // if (terminal_path) {
    //   reference_lane_segment = terminal_path->path;
    // }
    const auto return_pose = shifted_path.path.points.at(abort_return_idx).point.pose;
    const auto seg_idx = autoware::motion_utils::findFirstNearestSegmentIndexWithSoftConstraints(
      reference_lane_segment.points, return_pose, common_param.ego_nearest_dist_threshold,
      common_param.ego_nearest_yaw_threshold);
    reference_lane_segment.points = autoware::motion_utils::cropPoints(
      reference_lane_segment.points, return_pose.position, seg_idx,
      common_param.forward_path_length, 0.0);
  }

  auto abort_path = selected_path;
  abort_path.shifted_path = shifted_path;
  abort_path.info.shift_line = shift_line;

  {
    PathWithLaneId aborting_path;
    aborting_path.points.insert(
      aborting_path.points.begin(), shifted_path.path.points.begin(),
      shifted_path.path.points.begin() + static_cast<int>(abort_return_idx));

    if (!reference_lane_segment.points.empty()) {
      abort_path.path = utils::combinePath(aborting_path, reference_lane_segment);
    } else {
      abort_path.path = aborting_path;
    }
  }

  abort_path_ = std::make_shared<LaneChangePath>(abort_path);
  return true;
}

PathSafetyStatus NormalLaneChange::isLaneChangePathSafe(
  const LaneChangePath & lane_change_path,
  const std::vector<std::vector<PoseWithVelocityStamped>> & ego_predicted_paths,
  const lane_change::TargetObjects & collision_check_objects,
  const utils::path_safety_checker::RSSparams & rss_params,
  CollisionCheckDebugMap & debug_data) const
{
  universe_utils::ScopedTimeTrack st(__func__, *time_keeper_);
  constexpr auto is_safe = true;
  constexpr auto is_object_behind_ego = true;

  const auto is_check_prepare_phase = check_prepare_phase();

  const auto all_paths_collide = [&](const auto & objects) {
    const auto stopped_obj_vel_th = lane_change_parameters_->safety.th_stopped_object_velocity;
    return ranges::all_of(ego_predicted_paths, [&](const auto & ego_predicted_path) {
      const auto check_for_collision = [&](const auto & object) {
        const auto selected_rss_param = (object.initial_twist.linear.x <= stopped_obj_vel_th)
                                          ? lane_change_parameters_->safety.rss_params_for_parked
                                          : rss_params;
        return is_colliding(
          lane_change_path, object, ego_predicted_path, selected_rss_param, is_check_prepare_phase,
          debug_data);
      };
      return ranges::any_of(objects, check_for_collision);
    });
  };

  if (all_paths_collide(collision_check_objects.trailing)) {
    return {!is_safe, is_object_behind_ego};
  }

  if (all_paths_collide(collision_check_objects.leading)) {
    return {!is_safe, !is_object_behind_ego};
  }

  return {is_safe, !is_object_behind_ego};
}

bool NormalLaneChange::is_colliding(
  const LaneChangePath & lane_change_path, const ExtendedPredictedObject & obj,
  const std::vector<PoseWithVelocityStamped> & ego_predicted_path,
  const RSSparams & selected_rss_param, const bool check_prepare_phase,
  CollisionCheckDebugMap & debug_data) const
{
  constexpr auto is_colliding{true};

  if (lane_change_path.path.points.empty()) {
    return !is_colliding;
  }

  if (ego_predicted_path.empty()) {
    return !is_colliding;
  }

  const auto & lanes_polygon_ptr = common_data_ptr_->lanes_polygon_ptr;
  const auto & current_polygon = lanes_polygon_ptr->current;
  const auto & expanded_target_polygon = lanes_polygon_ptr->target;

  if (current_polygon.empty() || expanded_target_polygon.empty()) {
    return !is_colliding;
  }

  constexpr auto is_safe{true};
  auto current_debug_data = utils::path_safety_checker::createObjectDebug(obj);
  constexpr auto collision_check_yaw_diff_threshold{M_PI};
  constexpr auto hysteresis_factor{1.0};
  const auto obj_predicted_paths = utils::path_safety_checker::getPredictedPathFromObj(
    obj, lane_change_parameters_->safety.collision_check.use_all_predicted_paths);
  const auto safety_check_max_vel = get_max_velocity_for_safety_check();
  const auto & bpp_param = *common_data_ptr_->bpp_param_ptr;

  const double velocity_threshold = lane_change_parameters_->safety.th_stopped_object_velocity;
  const double prepare_duration = lane_change_path.info.duration.prepare;
  const double start_time = check_prepare_phase ? 0.0 : prepare_duration;

  for (const auto & obj_path : obj_predicted_paths) {
    utils::path_safety_checker::PredictedPathWithPolygon predicted_obj_path;
    predicted_obj_path.confidence = obj_path.confidence;
    std::copy_if(
      obj_path.path.begin(), obj_path.path.end(), std::back_inserter(predicted_obj_path.path),
      [&](const auto & entry) {
        return !(
          entry.time < start_time ||
          (entry.time < prepare_duration && entry.velocity < velocity_threshold));
      });

    const auto collided_polygons = utils::path_safety_checker::get_collided_polygons(
      lane_change_path.path, ego_predicted_path, obj, predicted_obj_path, bpp_param.vehicle_info,
      selected_rss_param, hysteresis_factor, safety_check_max_vel,
      collision_check_yaw_diff_threshold, current_debug_data.second);

    if (collided_polygons.empty()) {
      utils::path_safety_checker::updateCollisionCheckDebugMap(
        debug_data, current_debug_data, is_safe);
      continue;
    }

    const auto collision_in_current_lanes =
      utils::lane_change::is_collided_polygons_in_lanelet(collided_polygons, current_polygon);
    const auto collision_in_target_lanes = utils::lane_change::is_collided_polygons_in_lanelet(
      collided_polygons, expanded_target_polygon);

    if (!collision_in_current_lanes && !collision_in_target_lanes) {
      utils::path_safety_checker::updateCollisionCheckDebugMap(
        debug_data, current_debug_data, is_safe);
      continue;
    }

    utils::path_safety_checker::updateCollisionCheckDebugMap(
      debug_data, current_debug_data, !is_safe);
    return is_colliding;
  }
  utils::path_safety_checker::updateCollisionCheckDebugMap(debug_data, current_debug_data, is_safe);
  return !is_colliding;
}

double NormalLaneChange::get_max_velocity_for_safety_check() const
{
  universe_utils::ScopedTimeTrack st(__func__, *time_keeper_);
  const auto external_velocity_limit_ptr = planner_data_->external_limit_max_velocity;
  if (external_velocity_limit_ptr) {
    return std::min(
      static_cast<double>(external_velocity_limit_ptr->max_velocity), getCommonParam().max_vel);
  }

  return getCommonParam().max_vel;
}

bool NormalLaneChange::is_ego_stuck() const
{
  universe_utils::ScopedTimeTrack st(__func__, *time_keeper_);
  const auto & lc_param_ptr = common_data_ptr_->lc_param_ptr;

  if (std::abs(common_data_ptr_->get_ego_speed()) > lc_param_ptr->th_stop_velocity) {
    RCLCPP_DEBUG(logger_, "Ego is still moving, not in stuck");
    return false;
  }

  // Ego is just stopped, not sure it is in stuck yet.
  if (getStopTime() < lc_param_ptr->th_stop_time) {
    RCLCPP_DEBUG(logger_, "Ego is just stopped, counting for stuck judge... (%f)", getStopTime());
    return false;
  }

  // Check if any stationary object exist in obstacle_check_distance
  const auto & current_lanes_path = common_data_ptr_->current_lanes_path;
  const auto & ego_pose = common_data_ptr_->get_ego_pose();
  const auto rss_dist = calcRssDistance(
    0.0, lc_param_ptr->trajectory.min_lane_changing_velocity, lc_param_ptr->safety.rss_params);

  // It is difficult to define the detection range. If it is too short, the stuck will not be
  // determined, even though you are stuck by an obstacle. If it is too long,
  // the ego will be judged to be stuck by a distant vehicle, even though the ego is only
  // stopped at a traffic light. Essentially, the calculation should be based on the information of
  // the stop reason, but this is outside the scope of one module. I keep it as a TODO.
  constexpr auto detection_distance_margin = 10.0;
  const auto obstacle_check_distance = common_data_ptr_->transient_data.lane_changing_length.max +
                                       rss_dist + common_data_ptr_->bpp_param_ptr->base_link2front +
                                       detection_distance_margin;
  const auto has_object_blocking = std::any_of(
    filtered_objects_.current_lane.begin(), filtered_objects_.current_lane.end(),
    [&](const auto & object) {
      // Note: it needs chattering prevention.
      if (
        std::abs(object.initial_twist.linear.x) >
        lc_param_ptr->safety.th_stopped_object_velocity) {  // check if stationary
        return false;
      }

      const auto ego_to_obj_dist =
        calcSignedArcLength(
          current_lanes_path.points, ego_pose.position, object.initial_pose.position) -
        obstacle_check_distance;
      return ego_to_obj_dist < 0.0;
    });

  lane_change_debug_.is_stuck = has_object_blocking;
  return has_object_blocking;
}

void NormalLaneChange::set_stop_pose(
  const double arc_length_to_stop_pose, PathWithLaneId & path, const std::string & reason)
{
  const auto stop_point = utils::insertStopPoint(arc_length_to_stop_pose, path);
  lane_change_stop_pose_ = PoseWithDetailOpt(PoseWithDetail(stop_point.point.pose, reason));
}

void NormalLaneChange::updateStopTime()
{
  universe_utils::ScopedTimeTrack st(__func__, *time_keeper_);
  const auto current_vel = getEgoVelocity();

  if (std::abs(current_vel) > lane_change_parameters_->th_stop_velocity) {
    stop_time_ = 0.0;
  } else {
    const double duration = stop_watch_.toc("stop_time");
    // clip stop time
    if (stop_time_ + duration * 0.001 > lane_change_parameters_->th_stop_time) {
      constexpr double eps = 0.1;
      stop_time_ = lane_change_parameters_->th_stop_time + eps;
    } else {
      stop_time_ += duration * 0.001;
    }
  }

  stop_watch_.tic("stop_time");
}

bool NormalLaneChange::check_prepare_phase() const
{
  const auto & route_handler = getRouteHandler();

  const auto check_in_general_lanes =
    lane_change_parameters_->safety.collision_check.enable_for_prepare_phase_in_general_lanes;

  lanelet::ConstLanelet current_lane;
  if (!route_handler->getClosestLaneletWithinRoute(getEgoPose(), &current_lane)) {
    RCLCPP_DEBUG(
      logger_, "Unable to get current lane. Default to %s.",
      (check_in_general_lanes ? "true" : "false"));
    return check_in_general_lanes;
  }

  const auto check_in_intersection =
    lane_change_parameters_->safety.collision_check.enable_for_prepare_phase_in_intersection &&
    common_data_ptr_->transient_data.in_intersection;

  const auto check_in_turns =
    lane_change_parameters_->safety.collision_check.enable_for_prepare_phase_in_turns &&
    common_data_ptr_->transient_data.in_turn_direction_lane;

  return check_in_intersection || check_in_turns || check_in_general_lanes;
}

void NormalLaneChange::update_dist_from_intersection()
{
  auto & transient_data = common_data_ptr_->transient_data;
  const auto & route_handler_ptr = common_data_ptr_->route_handler_ptr;

  if (
    transient_data.in_intersection && transient_data.in_turn_direction_lane &&
    path_after_intersection_.empty()) {
    auto path_after_intersection = route_handler_ptr->getCenterLinePath(
      common_data_ptr_->lanes_ptr->target_neighbor, 0.0, std::numeric_limits<double>::max());
    path_after_intersection_ = std::move(path_after_intersection.points);
    transient_data.dist_from_prev_intersection = 0.0;
    return;
  }

  if (
    transient_data.in_intersection || transient_data.in_turn_direction_lane ||
    path_after_intersection_.empty()) {
    return;
  }

  const auto & path_points = path_after_intersection_;
  const auto & front_point = path_points.front().point.pose.position;
  const auto & ego_position = common_data_ptr_->get_ego_pose().position;
  transient_data.dist_from_prev_intersection =
    calcSignedArcLength(path_points, front_point, ego_position);

  if (
    transient_data.dist_from_prev_intersection >= 0.0 &&
    transient_data.dist_from_prev_intersection <=
      common_data_ptr_->lc_param_ptr->backward_length_from_intersection) {
    return;
  }

  path_after_intersection_.clear();
  transient_data.dist_from_prev_intersection = std::numeric_limits<double>::max();
}
}  // namespace autoware::behavior_path_planner<|MERGE_RESOLUTION|>--- conflicted
+++ resolved
@@ -1117,7 +1117,6 @@
 
 bool NormalLaneChange::get_lane_change_paths(LaneChangePaths & candidate_paths) const
 {
-  stop_watch_.tic(__func__);
   lane_change_debug_.collision_check_objects.clear();
   lane_change_debug_.lane_change_metrics.clear();
 
@@ -1215,6 +1214,7 @@
   const std::vector<std::vector<int64_t>> & sorted_lane_ids,
   LaneChangePaths & candidate_paths) const
 {
+  stop_watch_.tic(__func__);
   const auto & target_lanes = get_target_lanes();
   candidate_paths.reserve(
     prepare_metrics.size() * lane_change_parameters_->trajectory.lat_acc_sampling_num);
@@ -1280,13 +1280,11 @@
       prepare_segment, common_data_ptr_->get_ego_speed(), prep_metric.velocity);
 
     for (const auto & lc_metric : lane_changing_metrics) {
-<<<<<<< HEAD
       if (stop_watch_.toc(__func__) >= lane_change_parameters_->time_limit) {
         return false;
       }
-=======
+
       debug_metrics.lc_metrics.emplace_back(lc_metric, -1);
->>>>>>> 0715615b
 
       const auto debug_print_lat = [&](const std::string & s) {
         RCLCPP_DEBUG(
