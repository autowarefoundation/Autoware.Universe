--- conflicted
+++ resolved
@@ -106,40 +106,7 @@
   }
 }
 
-<<<<<<< HEAD
-lanelet::ConstLanelets getTargetNeighborLanes(
-=======
-std::vector<double> getAccelerationValues(
-  const double min_acc, const double max_acc, const size_t sampling_num)
-{
-  if (min_acc > max_acc) {
-    return {};
-  }
-
-  if (max_acc - min_acc < std::numeric_limits<double>::epsilon()) {
-    return {min_acc};
-  }
-
-  constexpr double epsilon = 0.001;
-  const auto resolution = std::abs(max_acc - min_acc) / static_cast<double>(sampling_num);
-
-  std::vector<double> sampled_values{min_acc};
-  for (double sampled_acc = min_acc + resolution;
-       sampled_acc < max_acc + std::numeric_limits<double>::epsilon(); sampled_acc += resolution) {
-    // check whether if we need to add 0.0
-    if (sampled_values.back() < -epsilon && sampled_acc > epsilon) {
-      sampled_values.push_back(0.0);
-    }
-
-    sampled_values.push_back(sampled_acc);
-  }
-  std::reverse(sampled_values.begin(), sampled_values.end());
-
-  return sampled_values;
-}
-
 lanelet::ConstLanelets get_target_neighbor_lanes(
->>>>>>> 06adbc4e
   const RouteHandler & route_handler, const lanelet::ConstLanelets & current_lanes,
   const LaneChangeModuleType & type)
 {
