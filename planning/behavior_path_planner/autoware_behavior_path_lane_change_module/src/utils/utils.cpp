--- conflicted
+++ resolved
@@ -912,26 +912,11 @@
 }
 
 ExtendedPredictedObject transform(
-<<<<<<< HEAD
-  const PredictedObject & object, const CommonDataPtr & common_data_ptr,
-  const bool check_at_prepare_phase)
+  const PredictedObject & object, const LaneChangeParameters & lane_change_parameters)
 {
   ExtendedPredictedObject extended_object(object);
 
-  const auto & lc_param_ptr = common_data_ptr->lc_param_ptr;
-  const auto time_resolution = lc_param_ptr->prediction_time_resolution;
-  const auto velocity_threshold = lc_param_ptr->stopped_object_velocity_threshold;
-  const auto prepare_duration = common_data_ptr->transient_data.lane_change_prepare_duration;
-  const auto start_time = check_at_prepare_phase ? 0.0 : prepare_duration;
-=======
-  const PredictedObject & object,
-  [[maybe_unused]] const BehaviorPathPlannerParameters & common_parameters,
-  const LaneChangeParameters & lane_change_parameters)
-{
-  ExtendedPredictedObject extended_object(object);
-
   const auto & time_resolution = lane_change_parameters.prediction_time_resolution;
->>>>>>> 834ba991
   const double obj_vel_norm =
     std::hypot(extended_object.initial_twist.linear.x, extended_object.initial_twist.linear.y);
 
@@ -1175,13 +1160,10 @@
   ExtendedPredictedObjects extended_objects;
   extended_objects.reserve(objects.size());
 
+  const auto & lc_param = *common_data_ptr->lc_param_ptr;
   std::transform(
     objects.begin(), objects.end(), std::back_inserter(extended_objects), [&](const auto & object) {
-<<<<<<< HEAD
-      return utils::lane_change::transform(object, common_data_ptr, check_prepare_phase);
-=======
-      return utils::lane_change::transform(object, bpp_param, lc_param);
->>>>>>> 834ba991
+      return utils::lane_change::transform(object, lc_param);
     });
 
   return extended_objects;
