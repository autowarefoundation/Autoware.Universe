// Copyright 2021-2023 Tier IV, Inc.
//
// Licensed under the Apache License, Version 2.0 (the "License");
// you may not use this file except in compliance with the License.
// You may obtain a copy of the License at
//
//     http://www.apache.org/licenses/LICENSE-2.0
//
// Unless required by applicable law or agreed to in writing, software
// distributed under the License is distributed on an "AS IS" BASIS,
// WITHOUT WARRANTIES OR CONDITIONS OF ANY KIND, either express or implied.
// See the License for the specific language governing permissions and
// limitations under the License.

#include "behavior_path_planner/behavior_path_planner_node.hpp"

#include "behavior_path_planner/marker_util/debug_utilities.hpp"
#include "behavior_path_planner/path_utilities.hpp"
#include "behavior_path_planner/util/drivable_area_expansion/map_utils.hpp"

#include <tier4_autoware_utils/tier4_autoware_utils.hpp>
#include <vehicle_info_util/vehicle_info_util.hpp>

#include <tier4_planning_msgs/msg/path_change_module_id.hpp>

#include <memory>
#include <string>
#include <utility>
#include <vector>

namespace
{
rclcpp::SubscriptionOptions createSubscriptionOptions(rclcpp::Node * node_ptr)
{
  rclcpp::CallbackGroup::SharedPtr callback_group =
    node_ptr->create_callback_group(rclcpp::CallbackGroupType::MutuallyExclusive);

  auto sub_opt = rclcpp::SubscriptionOptions();
  sub_opt.callback_group = callback_group;

  return sub_opt;
}
}  // namespace

namespace behavior_path_planner
{
using tier4_planning_msgs::msg::PathChangeModuleId;
using vehicle_info_util::VehicleInfoUtil;

BehaviorPathPlannerNode::BehaviorPathPlannerNode(const rclcpp::NodeOptions & node_options)
: Node("behavior_path_planner", node_options)
{
  using std::placeholders::_1;
  using std::chrono_literals::operator""ms;

  // data_manager
  {
    planner_data_ = std::make_shared<PlannerData>();
    planner_data_->parameters = getCommonParam();
    planner_data_->drivable_area_expansion_parameters.init(*this);
  }

  // publisher
  path_publisher_ = create_publisher<PathWithLaneId>("~/output/path", 1);
  turn_signal_publisher_ =
    create_publisher<TurnIndicatorsCommand>("~/output/turn_indicators_cmd", 1);
  hazard_signal_publisher_ = create_publisher<HazardLightsCommand>("~/output/hazard_lights_cmd", 1);
  modified_goal_publisher_ = create_publisher<PoseWithUuidStamped>("~/output/modified_goal", 1);
  debug_avoidance_msg_array_publisher_ =
    create_publisher<AvoidanceDebugMsgArray>("~/debug/avoidance_debug_message_array", 1);
  debug_lane_change_msg_array_publisher_ =
    create_publisher<LaneChangeDebugMsgArray>("~/debug/lane_change_debug_message_array", 1);

  if (planner_data_->parameters.visualize_maximum_drivable_area) {
    debug_maximum_drivable_area_publisher_ =
      create_publisher<MarkerArray>("~/maximum_drivable_area", 1);
  }

  bound_publisher_ = create_publisher<MarkerArray>("~/debug/bound", 1);

  // subscriber
  velocity_subscriber_ = create_subscription<Odometry>(
    "~/input/odometry", 1, std::bind(&BehaviorPathPlannerNode::onOdometry, this, _1),
    createSubscriptionOptions(this));
  acceleration_subscriber_ = create_subscription<AccelWithCovarianceStamped>(
    "~/input/accel", 1, std::bind(&BehaviorPathPlannerNode::onAcceleration, this, _1),
    createSubscriptionOptions(this));
  perception_subscriber_ = create_subscription<PredictedObjects>(
    "~/input/perception", 1, std::bind(&BehaviorPathPlannerNode::onPerception, this, _1),
    createSubscriptionOptions(this));
  occupancy_grid_subscriber_ = create_subscription<OccupancyGrid>(
    "~/input/occupancy_grid_map", 1, std::bind(&BehaviorPathPlannerNode::onOccupancyGrid, this, _1),
    createSubscriptionOptions(this));
<<<<<<< HEAD
  costmap_subscriber_ = create_subscription<OccupancyGrid>(
    "~/input/costmap", 1, std::bind(&BehaviorPathPlannerNode::onCostMap, this, _1),
    createSubscriptionOptions(this));
=======
#ifndef USE_OLD_ARCHITECTURE
  operation_mode_subscriber_ = create_subscription<OperationModeState>(
    "/system/operation_mode/state", 1,
    std::bind(&BehaviorPathPlannerNode::onOperationMode, this, _1),
    createSubscriptionOptions(this));
#endif
>>>>>>> 1a8099a5
  scenario_subscriber_ = create_subscription<Scenario>(
    "~/input/scenario", 1,
    [this](const Scenario::ConstSharedPtr msg) {
      current_scenario_ = std::make_shared<Scenario>(*msg);
    },
    createSubscriptionOptions(this));

  // route_handler
  auto qos_transient_local = rclcpp::QoS{1}.transient_local();
  vector_map_subscriber_ = create_subscription<HADMapBin>(
    "~/input/vector_map", qos_transient_local, std::bind(&BehaviorPathPlannerNode::onMap, this, _1),
    createSubscriptionOptions(this));
  route_subscriber_ = create_subscription<LaneletRoute>(
    "~/input/route", qos_transient_local, std::bind(&BehaviorPathPlannerNode::onRoute, this, _1),
    createSubscriptionOptions(this));

#ifdef USE_OLD_ARCHITECTURE
  avoidance_param_ptr = std::make_shared<AvoidanceParameters>(getAvoidanceParam());
  lane_change_param_ptr = std::make_shared<LaneChangeParameters>(getLaneChangeParam());
#endif

  m_set_param_res = this->add_on_set_parameters_callback(
    std::bind(&BehaviorPathPlannerNode::onSetParam, this, std::placeholders::_1));

#ifdef USE_OLD_ARCHITECTURE
  // behavior tree manager
  {
    RCLCPP_INFO(get_logger(), "use behavior tree.");

    const std::string path_candidate_name_space = "/planning/path_candidate/";
    mutex_bt_.lock();

    bt_manager_ = std::make_shared<BehaviorTreeManager>(*this, getBehaviorTreeManagerParam());

    auto side_shift_module =
      std::make_shared<SideShiftModule>("SideShift", *this, getSideShiftParam());
    bt_manager_->registerSceneModule(side_shift_module);

    auto avoidance_module =
      std::make_shared<AvoidanceModule>("Avoidance", *this, avoidance_param_ptr);
    path_candidate_publishers_.emplace(
      "Avoidance", create_publisher<Path>(path_candidate_name_space + "avoidance", 1));
    bt_manager_->registerSceneModule(avoidance_module);

    auto lane_following_module =
      std::make_shared<LaneFollowingModule>("LaneFollowing", *this, getLaneFollowingParam());
    bt_manager_->registerSceneModule(lane_following_module);

    auto ext_request_lane_change_right_module =
      std::make_shared<ExternalRequestLaneChangeRightModule>(
        "ExternalRequestLaneChangeRight", *this, lane_change_param_ptr);
    path_candidate_publishers_.emplace(
      "ExternalRequestLaneChangeRight",
      create_publisher<Path>(path_candidate_name_space + "ext_request_lane_change_right", 1));
    bt_manager_->registerSceneModule(ext_request_lane_change_right_module);

    auto ext_request_lane_change_left_module =
      std::make_shared<ExternalRequestLaneChangeLeftModule>(
        "ExternalRequestLaneChangeLeft", *this, lane_change_param_ptr);
    path_candidate_publishers_.emplace(
      "ExternalRequestLaneChangeLeft",
      create_publisher<Path>(path_candidate_name_space + "ext_request_lane_change_left", 1));
    bt_manager_->registerSceneModule(ext_request_lane_change_left_module);

    auto lane_change_module =
      std::make_shared<LaneChangeModule>("LaneChange", *this, lane_change_param_ptr);
    path_candidate_publishers_.emplace(
      "LaneChange", create_publisher<Path>(path_candidate_name_space + "lane_change", 1));
    bt_manager_->registerSceneModule(lane_change_module);

    auto pull_over_module = std::make_shared<PullOverModule>("PullOver", *this, getPullOverParam());
    path_candidate_publishers_.emplace(
      "PullOver", create_publisher<Path>(path_candidate_name_space + "pull_over", 1));
    bt_manager_->registerSceneModule(pull_over_module);

    auto pull_out_module = std::make_shared<PullOutModule>("PullOut", *this, getPullOutParam());
    path_candidate_publishers_.emplace(
      "PullOut", create_publisher<Path>(path_candidate_name_space + "pull_out", 1));
    bt_manager_->registerSceneModule(pull_out_module);

    bt_manager_->createBehaviorTree();

    mutex_bt_.unlock();
  }
#else
  {
    RCLCPP_INFO(get_logger(), "not use behavior tree.");

    const std::string path_candidate_name_space = "/planning/path_candidate/";
    const std::string path_reference_name_space = "/planning/path_reference/";

    mutex_bt_.lock();

    const auto & p = planner_data_->parameters;
    planner_manager_ = std::make_shared<PlannerManager>(*this, p.verbose);

    mutex_bt_.unlock();
  }
#endif

  // turn signal decider
  {
    const double turn_signal_intersection_search_distance =
      planner_data_->parameters.turn_signal_intersection_search_distance;
    const double turn_signal_intersection_angle_threshold_deg =
      planner_data_->parameters.turn_signal_intersection_angle_threshold_deg;
    const double turn_signal_search_time = planner_data_->parameters.turn_signal_search_time;
    turn_signal_decider_.setParameters(
      planner_data_->parameters.base_link2front, turn_signal_intersection_search_distance,
      turn_signal_search_time, turn_signal_intersection_angle_threshold_deg);
  }

  steering_factor_interface_ptr_ = std::make_unique<SteeringFactorInterface>(this, "intersection");

  // Start timer
  {
    const auto planning_hz = declare_parameter("planning_hz", 10.0);
    const auto period_ns = rclcpp::Rate(planning_hz).period();
    timer_ = rclcpp::create_timer(
      this, get_clock(), period_ns, std::bind(&BehaviorPathPlannerNode::run, this));
  }
}

BehaviorPathPlannerParameters BehaviorPathPlannerNode::getCommonParam()
{
  BehaviorPathPlannerParameters p{};

#ifndef USE_OLD_ARCHITECTURE
  p.verbose = declare_parameter<bool>("verbose");
#endif

  // vehicle info
  const auto vehicle_info = VehicleInfoUtil(*this).getVehicleInfo();
  p.vehicle_info = vehicle_info;
  p.vehicle_width = vehicle_info.vehicle_width_m;
  p.vehicle_length = vehicle_info.vehicle_length_m;
  p.wheel_tread = vehicle_info.wheel_tread_m;
  p.wheel_base = vehicle_info.wheel_base_m;
  p.front_overhang = vehicle_info.front_overhang_m;
  p.rear_overhang = vehicle_info.rear_overhang_m;
  p.left_over_hang = vehicle_info.left_overhang_m;
  p.right_over_hang = vehicle_info.right_overhang_m;
  p.base_link2front = vehicle_info.max_longitudinal_offset_m;
  p.base_link2rear = p.rear_overhang;

  // NOTE: backward_path_length is used not only calculating path length but also calculating the
  // size of a drivable area.
  //       The drivable area has to cover not the base link but the vehicle itself. Therefore
  //       rear_overhang must be added to backward_path_length. In addition, because of the
  //       calculation of the drivable area in the obstacle_avoidance_planner package, the drivable
  //       area has to be a little longer than the backward_path_length parameter by adding
  //       min_backward_offset.
  constexpr double min_backward_offset = 1.0;
  const double backward_offset = vehicle_info.rear_overhang_m + min_backward_offset;

  // ROS parameters
  p.backward_path_length = declare_parameter("backward_path_length", 5.0) + backward_offset;
  p.forward_path_length = declare_parameter("forward_path_length", 100.0);
  p.backward_length_buffer_for_end_of_lane =
    declare_parameter("lane_change.backward_length_buffer_for_end_of_lane", 5.0);
  p.backward_length_buffer_for_end_of_pull_over =
    declare_parameter("backward_length_buffer_for_end_of_pull_over", 5.0);
  p.backward_length_buffer_for_end_of_pull_out =
    declare_parameter("backward_length_buffer_for_end_of_pull_out", 5.0);
  p.minimum_lane_change_length = declare_parameter("lane_change.minimum_lane_change_length", 8.0);
  p.minimum_lane_change_prepare_distance =
    declare_parameter("lane_change.minimum_lane_change_prepare_distance", 2.0);

  p.minimum_pull_over_length = declare_parameter("minimum_pull_over_length", 15.0);
  p.refine_goal_search_radius_range = declare_parameter("refine_goal_search_radius_range", 7.5);
  p.turn_signal_intersection_search_distance =
    declare_parameter("turn_signal_intersection_search_distance", 30.0);
  p.turn_signal_intersection_angle_threshold_deg =
    declare_parameter("turn_signal_intersection_angle_threshold_deg", 15.0);
  p.turn_signal_minimum_search_distance =
    declare_parameter("turn_signal_minimum_search_distance", 10.0);
  p.turn_signal_search_time = declare_parameter("turn_signal_search_time", 3.0);
  p.turn_signal_shift_length_threshold =
    declare_parameter("turn_signal_shift_length_threshold", 0.3);
  p.turn_signal_on_swerving = declare_parameter("turn_signal_on_swerving", true);

  p.path_interval = declare_parameter<double>("path_interval");
  p.visualize_maximum_drivable_area = declare_parameter("visualize_maximum_drivable_area", true);
  p.ego_nearest_dist_threshold = declare_parameter<double>("ego_nearest_dist_threshold");
  p.ego_nearest_yaw_threshold = declare_parameter<double>("ego_nearest_yaw_threshold");

  p.lateral_distance_max_threshold = declare_parameter("lateral_distance_max_threshold", 2.0);
  p.longitudinal_distance_min_threshold =
    declare_parameter("longitudinal_distance_min_threshold", 3.0);

  p.expected_front_deceleration = declare_parameter("expected_front_deceleration", -0.5);
  p.expected_rear_deceleration = declare_parameter("expected_rear_deceleration", -1.0);

  p.expected_front_deceleration_for_abort =
    declare_parameter("expected_front_deceleration_for_abort", -2.0);
  p.expected_rear_deceleration_for_abort =
    declare_parameter("expected_rear_deceleration_for_abort", -2.5);

  p.rear_vehicle_reaction_time = declare_parameter("rear_vehicle_reaction_time", 2.0);
  p.rear_vehicle_safety_time_margin = declare_parameter("rear_vehicle_safety_time_margin", 2.0);

  if (p.backward_length_buffer_for_end_of_lane < 1.0) {
    RCLCPP_WARN_STREAM(
      get_logger(), "Lane change buffer must be more than 1 meter. Modifying the buffer.");
  }
  return p;
}

#ifdef USE_OLD_ARCHITECTURE
SideShiftParameters BehaviorPathPlannerNode::getSideShiftParam()
{
  const auto dp = [this](const std::string & str, auto def_val) {
    std::string name = "side_shift." + str;
    return this->declare_parameter(name, def_val);
  };

  SideShiftParameters p{};
  p.min_distance_to_start_shifting = dp("min_distance_to_start_shifting", 5.0);
  p.time_to_start_shifting = dp("time_to_start_shifting", 1.0);
  p.shifting_lateral_jerk = dp("shifting_lateral_jerk", 0.2);
  p.min_shifting_distance = dp("min_shifting_distance", 5.0);
  p.min_shifting_speed = dp("min_shifting_speed", 5.56);
  p.drivable_area_right_bound_offset = dp("drivable_area_right_bound_offset", 0.0);
  p.shift_request_time_limit = dp("shift_request_time_limit", 1.0);
  p.drivable_area_left_bound_offset = dp("drivable_area_left_bound_offset", 0.0);
  p.drivable_area_types_to_skip =
    dp("drivable_area_types_to_skip", std::vector<std::string>({"road_border"}));

  return p;
}
#endif

#ifdef USE_OLD_ARCHITECTURE
AvoidanceParameters BehaviorPathPlannerNode::getAvoidanceParam()
{
  AvoidanceParameters p{};
  // general params
  {
    std::string ns = "avoidance.";
    p.resample_interval_for_planning =
      declare_parameter<double>(ns + "resample_interval_for_planning");
    p.resample_interval_for_output = declare_parameter<double>(ns + "resample_interval_for_output");
    p.detection_area_right_expand_dist =
      declare_parameter<double>(ns + "detection_area_right_expand_dist");
    p.detection_area_left_expand_dist =
      declare_parameter<double>(ns + "detection_area_left_expand_dist");
    p.drivable_area_right_bound_offset =
      declare_parameter<double>(ns + "drivable_area_right_bound_offset");
    p.drivable_area_left_bound_offset =
      declare_parameter<double>(ns + "drivable_area_left_bound_offset");
    p.drivable_area_types_to_skip =
      declare_parameter<std::vector<std::string>>(ns + "drivable_area_types_to_skip");
    p.object_envelope_buffer = declare_parameter<double>(ns + "object_envelope_buffer");
    p.enable_bound_clipping = declare_parameter<bool>(ns + "enable_bound_clipping");
    p.enable_avoidance_over_same_direction =
      declare_parameter<bool>(ns + "enable_avoidance_over_same_direction");
    p.enable_avoidance_over_opposite_direction =
      declare_parameter<bool>(ns + "enable_avoidance_over_opposite_direction");
    p.enable_update_path_when_object_is_gone =
      declare_parameter<bool>(ns + "enable_update_path_when_object_is_gone");
    p.enable_force_avoidance_for_stopped_vehicle =
      declare_parameter<bool>(ns + "enable_force_avoidance_for_stopped_vehicle");
    p.enable_safety_check = declare_parameter<bool>(ns + "enable_safety_check");
    p.enable_yield_maneuver = declare_parameter<bool>(ns + "enable_yield_maneuver");
    p.disable_path_update = declare_parameter<bool>(ns + "disable_path_update");
    p.publish_debug_marker = declare_parameter<bool>(ns + "publish_debug_marker");
    p.print_debug_info = declare_parameter<bool>(ns + "print_debug_info");
  }

  // target object
  {
    std::string ns = "avoidance.target_object.";
    p.avoid_car = declare_parameter<bool>(ns + "car");
    p.avoid_truck = declare_parameter<bool>(ns + "truck");
    p.avoid_bus = declare_parameter<bool>(ns + "bus");
    p.avoid_trailer = declare_parameter<bool>(ns + "trailer");
    p.avoid_unknown = declare_parameter<bool>(ns + "unknown");
    p.avoid_bicycle = declare_parameter<bool>(ns + "bicycle");
    p.avoid_motorcycle = declare_parameter<bool>(ns + "motorcycle");
    p.avoid_pedestrian = declare_parameter<bool>(ns + "pedestrian");
  }

  // target filtering
  {
    std::string ns = "avoidance.target_filtering.";
    p.threshold_speed_object_is_stopped =
      declare_parameter<double>(ns + "threshold_speed_object_is_stopped");
    p.threshold_time_object_is_moving =
      declare_parameter<double>(ns + "threshold_time_object_is_moving");
    p.threshold_time_force_avoidance_for_stopped_vehicle =
      declare_parameter<double>(ns + "threshold_time_force_avoidance_for_stopped_vehicle");
    p.object_check_force_avoidance_clearance =
      declare_parameter<double>(ns + "object_check_force_avoidance_clearance");
    p.object_check_forward_distance =
      declare_parameter<double>(ns + "object_check_forward_distance");
    p.object_check_backward_distance =
      declare_parameter<double>(ns + "object_check_backward_distance");
    p.object_check_goal_distance = declare_parameter<double>(ns + "object_check_goal_distance");
    p.threshold_distance_object_is_on_center =
      declare_parameter<double>(ns + "threshold_distance_object_is_on_center");
    p.object_check_shiftable_ratio = declare_parameter<double>(ns + "object_check_shiftable_ratio");
    p.object_check_min_road_shoulder_width =
      declare_parameter<double>(ns + "object_check_min_road_shoulder_width");
    p.object_last_seen_threshold = declare_parameter<double>(ns + "object_last_seen_threshold");
  }

  // safety check
  {
    std::string ns = "avoidance.safety_check.";
    p.safety_check_backward_distance =
      declare_parameter<double>(ns + "safety_check_backward_distance");
    p.safety_check_time_horizon = declare_parameter<double>(ns + "safety_check_time_horizon");
    p.safety_check_idling_time = declare_parameter<double>(ns + "safety_check_idling_time");
    p.safety_check_accel_for_rss = declare_parameter<double>(ns + "safety_check_accel_for_rss");
    p.safety_check_hysteresis_factor =
      declare_parameter<double>(ns + "safety_check_hysteresis_factor");
  }

  // avoidance maneuver (lateral)
  {
    std::string ns = "avoidance.avoidance.lateral.";
    p.lateral_collision_margin = declare_parameter<double>(ns + "lateral_collision_margin");
    p.lateral_collision_safety_buffer =
      declare_parameter<double>(ns + "lateral_collision_safety_buffer");
    p.lateral_passable_safety_buffer =
      declare_parameter<double>(ns + "lateral_passable_safety_buffer");
    p.road_shoulder_safety_margin = declare_parameter<double>(ns + "road_shoulder_safety_margin");
    p.avoidance_execution_lateral_threshold =
      declare_parameter<double>(ns + "avoidance_execution_lateral_threshold");
    p.max_right_shift_length = declare_parameter<double>(ns + "max_right_shift_length");
    p.max_left_shift_length = declare_parameter<double>(ns + "max_left_shift_length");
  }

  // avoidance maneuver (longitudinal)
  {
    std::string ns = "avoidance.avoidance.longitudinal.";
    p.prepare_time = declare_parameter<double>(ns + "prepare_time");
    p.longitudinal_collision_safety_buffer =
      declare_parameter<double>(ns + "longitudinal_collision_safety_buffer");
    p.min_prepare_distance = declare_parameter<double>(ns + "min_prepare_distance");
    p.min_avoidance_distance = declare_parameter<double>(ns + "min_avoidance_distance");
    p.min_nominal_avoidance_speed = declare_parameter<double>(ns + "min_nominal_avoidance_speed");
    p.min_sharp_avoidance_speed = declare_parameter<double>(ns + "min_sharp_avoidance_speed");
  }

  // yield
  {
    std::string ns = "avoidance.yield.";
    p.yield_velocity = declare_parameter<double>(ns + "yield_velocity");
  }

  // stop
  {
    std::string ns = "avoidance.stop.";
    p.stop_min_distance = declare_parameter<double>(ns + "min_distance");
    p.stop_max_distance = declare_parameter<double>(ns + "max_distance");
  }

  // constraints
  {
    std::string ns = "avoidance.constraints.";
    p.use_constraints_for_decel = declare_parameter<bool>(ns + "use_constraints_for_decel");
  }

  // constraints (longitudinal)
  {
    std::string ns = "avoidance.constraints.longitudinal.";
    p.nominal_deceleration = declare_parameter<double>(ns + "nominal_deceleration");
    p.nominal_jerk = declare_parameter<double>(ns + "nominal_jerk");
    p.max_deceleration = declare_parameter<double>(ns + "max_deceleration");
    p.max_jerk = declare_parameter<double>(ns + "max_jerk");
    p.min_avoidance_speed_for_acc_prevention =
      declare_parameter<double>(ns + "min_avoidance_speed_for_acc_prevention");
    p.max_avoidance_acceleration = declare_parameter<double>(ns + "max_avoidance_acceleration");
  }

  // constraints (lateral)
  {
    std::string ns = "avoidance.constraints.lateral.";
    p.nominal_lateral_jerk = declare_parameter<double>(ns + "nominal_lateral_jerk");
    p.max_lateral_jerk = declare_parameter<double>(ns + "max_lateral_jerk");
  }

  // velocity matrix
  {
    std::string ns = "avoidance.target_velocity_matrix.";
    p.col_size = declare_parameter<int>(ns + "col_size");
    p.target_velocity_matrix = declare_parameter<std::vector<double>>(ns + "matrix");
  }

  return p;
}
#endif

#ifdef USE_OLD_ARCHITECTURE
LaneFollowingParameters BehaviorPathPlannerNode::getLaneFollowingParam()
{
  LaneFollowingParameters p{};
  p.drivable_area_right_bound_offset =
    declare_parameter("lane_following.drivable_area_right_bound_offset", 0.0);
  p.drivable_area_left_bound_offset =
    declare_parameter("lane_following.drivable_area_left_bound_offset", 0.0);
  p.drivable_area_types_to_skip = declare_parameter(
    "lane_following.drivable_area_types_to_skip", std::vector<std::string>({"road_border"}));
  p.lane_change_prepare_duration =
    declare_parameter("lane_following.lane_change_prepare_duration", 2.0);
  return p;
}
#endif

#ifdef USE_OLD_ARCHITECTURE
LaneChangeParameters BehaviorPathPlannerNode::getLaneChangeParam()
{
  const auto dp = [this](const std::string & str, auto def_val) {
    std::string name = "lane_change." + str;
    return this->declare_parameter(name, def_val);
  };

  LaneChangeParameters p{};

  // trajectory generation
  p.lane_change_prepare_duration = dp("lane_change_prepare_duration", 2.0);
  p.lane_changing_safety_check_duration = dp("lane_changing_safety_check_duration", 4.0);
  p.lane_changing_lateral_jerk = dp("lane_changing_lateral_jerk", 0.5);
  p.lane_changing_lateral_acc = dp("lane_changing_lateral_acc", 0.5);
  p.lane_change_finish_judge_buffer = dp("lane_change_finish_judge_buffer", 3.0);
  p.minimum_lane_change_velocity = dp("minimum_lane_change_velocity", 5.6);
  p.prediction_time_resolution = dp("prediction_time_resolution", 0.5);
  p.maximum_deceleration = dp("maximum_deceleration", 1.0);
  p.lane_change_sampling_num = dp("lane_change_sampling_num", 10);

  // collision check
  p.enable_collision_check_at_prepare_phase = dp("enable_collision_check_at_prepare_phase", true);
  p.prepare_phase_ignore_target_speed_thresh = dp("prepare_phase_ignore_target_speed_thresh", 0.1);
  p.use_predicted_path_outside_lanelet = dp("use_predicted_path_outside_lanelet", true);
  p.use_all_predicted_path = dp("use_all_predicted_path", true);

  // abort
  p.enable_cancel_lane_change = dp("enable_cancel_lane_change", true);
  p.enable_abort_lane_change = dp("enable_abort_lane_change", false);

  p.abort_delta_time = dp("abort_delta_time", 3.0);
  p.abort_max_lateral_jerk = dp("abort_max_lateral_jerk", 10.0);

  // drivable area expansion
  p.drivable_area_right_bound_offset = dp("drivable_area_right_bound_offset", 0.0);
  p.drivable_area_left_bound_offset = dp("drivable_area_left_bound_offset", 0.0);
  p.drivable_area_types_to_skip =
    dp("drivable_area_types_to_skip", std::vector<std::string>({"road_border"}));

  // debug marker
  p.publish_debug_marker = dp("publish_debug_marker", false);

  // validation of parameters
  if (p.lane_change_sampling_num < 1) {
    RCLCPP_FATAL_STREAM(
      get_logger(), "lane_change_sampling_num must be positive integer. Given parameter: "
                      << p.lane_change_sampling_num << std::endl
                      << "Terminating the program...");
    exit(EXIT_FAILURE);
  }
  if (p.maximum_deceleration < 0.0) {
    RCLCPP_FATAL_STREAM(
      get_logger(), "maximum_deceleration cannot be negative value. Given parameter: "
                      << p.maximum_deceleration << std::endl
                      << "Terminating the program...");
    exit(EXIT_FAILURE);
  }

  if (p.abort_delta_time < 1.0) {
    RCLCPP_FATAL_STREAM(
      get_logger(), "abort_delta_time: " << p.abort_delta_time << ", is too short.\n"
                                         << "Terminating the program...");
    exit(EXIT_FAILURE);
  }

  const auto lc_buffer =
    this->get_parameter("lane_change.backward_length_buffer_for_end_of_lane").get_value<double>();
  if (lc_buffer < p.lane_change_finish_judge_buffer + 1.0) {
    p.lane_change_finish_judge_buffer = lc_buffer - 1;
    RCLCPP_WARN_STREAM(
      get_logger(), "lane change buffer is less than finish buffer. Modifying the value to "
                      << p.lane_change_finish_judge_buffer << "....");
  }

  return p;
}
#endif

#ifdef USE_OLD_ARCHITECTURE
PullOverParameters BehaviorPathPlannerNode::getPullOverParam()
{
  const auto dp = [this](const std::string & str, auto def_val) {
    std::string name = "pull_over." + str;
    return this->declare_parameter(name, def_val);
  };

  PullOverParameters p;
  p.request_length = dp("request_length", 200.0);
  p.th_stopped_velocity = dp("th_stopped_velocity", 0.01);
  p.th_arrived_distance = dp("th_arrived_distance", 0.3);
  p.th_stopped_time = dp("th_stopped_time", 2.0);
  p.margin_from_boundary = dp("margin_from_boundary", 0.3);
  p.decide_path_distance = dp("decide_path_distance", 10.0);
  p.maximum_deceleration = dp("maximum_deceleration", 1.0);
  // goal research
  p.enable_goal_research = dp("enable_goal_research", true);
  p.search_priority = dp("search_priority", "efficient_path");
  p.forward_goal_search_length = dp("forward_goal_search_length", 20.0);
  p.backward_goal_search_length = dp("backward_goal_search_length", 20.0);
  p.goal_search_interval = dp("goal_search_interval", 5.0);
  p.longitudinal_margin = dp("longitudinal_margin", 3.0);
  p.max_lateral_offset = dp("max_lateral_offset", 1.0);
  p.lateral_offset_interval = dp("lateral_offset_interval", 0.25);
  p.ignore_distance_from_lane_start = dp("ignore_distance_from_lane_start", 15.0);
  // occupancy grid map
  p.use_occupancy_grid = dp("use_occupancy_grid", true);
  p.use_occupancy_grid_for_longitudinal_margin =
    dp("use_occupancy_grid_for_longitudinal_margin", false);
  p.occupancy_grid_collision_check_margin = dp("occupancy_grid_collision_check_margin", 0.0);
  p.theta_size = dp("theta_size", 360);
  p.obstacle_threshold = dp("obstacle_threshold", 90);
  // object recognition
  p.use_object_recognition = dp("use_object_recognition", true);
  p.object_recognition_collision_check_margin =
    dp("object_recognition_collision_check_margin", 1.0);
  // shift path
  p.enable_shift_parking = dp("enable_shift_parking", true);
  p.pull_over_sampling_num = dp("pull_over_sampling_num", 4);
  p.maximum_lateral_jerk = dp("maximum_lateral_jerk", 3.0);
  p.minimum_lateral_jerk = dp("minimum_lateral_jerk", 1.0);
  p.deceleration_interval = dp("deceleration_interval", 10.0);
  p.pull_over_velocity = dp("pull_over_velocity", 8.3);
  p.pull_over_minimum_velocity = dp("pull_over_minimum_velocity", 0.3);
  p.after_pull_over_straight_distance = dp("after_pull_over_straight_distance", 3.0);
  // parallel parking
  p.enable_arc_forward_parking = dp("enable_arc_forward_parking", true);
  p.enable_arc_backward_parking = dp("enable_arc_backward_parking", true);
  p.after_forward_parking_straight_distance = dp("after_forward_parking_straight_distance", 0.5);
  p.after_backward_parking_straight_distance = dp("after_backward_parking_straight_distance", 0.5);
  p.forward_parking_velocity = dp("forward_parking_velocity", 1.0);
  p.backward_parking_velocity = dp("backward_parking_velocity", -0.5);
  p.forward_parking_lane_departure_margin = dp("forward_parking_lane_departure_margin", 0.0);
  p.backward_parking_lane_departure_margin = dp("backward_parking_lane_departure_margin", 0.0);
  p.arc_path_interval = dp("arc_path_interval", 1.0);
  p.pull_over_max_steer_angle = dp("pull_over_max_steer_angle", 0.35);  // 20deg
  // freespace parking
  p.enable_freespace_parking = dp("enable_freespace_parking", true);
  // hazard
  p.hazard_on_threshold_distance = dp("hazard_on_threshold_distance", 1.0);
  p.hazard_on_threshold_velocity = dp("hazard_on_threshold_velocity", 0.5);
  // safety with dynamic objects. Not used now.
  p.pull_over_duration = dp("pull_over_duration", 4.0);
  p.pull_over_prepare_duration = dp("pull_over_prepare_duration", 2.0);
  p.min_stop_distance = dp("min_stop_distance", 5.0);
  p.stop_time = dp("stop_time", 2.0);
  p.hysteresis_buffer_distance = dp("hysteresis_buffer_distance", 2.0);
  p.prediction_time_resolution = dp("prediction_time_resolution", 0.5);
  p.enable_collision_check_at_prepare_phase = dp("enable_collision_check_at_prepare_phase", true);
  p.use_predicted_path_outside_lanelet = dp("use_predicted_path_outside_lanelet", true);
  p.use_all_predicted_path = dp("use_all_predicted_path", false);
  // drivable area
  p.drivable_area_right_bound_offset = dp("drivable_area_right_bound_offset", 0.0);
  p.drivable_area_left_bound_offset = dp("drivable_area_left_bound_offset", 0.0);
  p.drivable_area_types_to_skip =
    dp("drivable_area_types_to_skip", std::vector<std::string>({"road_border"}));
  // debug
  p.print_debug_info = dp("print_debug_info", false);

  // validation of parameters
  if (p.pull_over_sampling_num < 1) {
    RCLCPP_FATAL_STREAM(
      get_logger(), "pull_over_sampling_num must be positive integer. Given parameter: "
                      << p.pull_over_sampling_num << std::endl
                      << "Terminating the program...");
    exit(EXIT_FAILURE);
  }
  if (p.maximum_deceleration < 0.0) {
    RCLCPP_FATAL_STREAM(
      get_logger(), "maximum_deceleration cannot be negative value. Given parameter: "
                      << p.maximum_deceleration << std::endl
                      << "Terminating the program...");
    exit(EXIT_FAILURE);
  }

  return p;
}
#endif

#ifdef USE_OLD_ARCHITECTURE
PullOutParameters BehaviorPathPlannerNode::getPullOutParam()
{
  const auto dp = [this](const std::string & str, auto def_val) {
    std::string name = "pull_out." + str;
    return this->declare_parameter(name, def_val);
  };

  PullOutParameters p;

  p.th_arrived_distance = dp("th_arrived_distance", 1.0);
  p.th_stopped_velocity = dp("th_stopped_velocity", 0.01);
  p.th_stopped_time = dp("th_stopped_time", 1.0);
  p.collision_check_margin = dp("collision_check_margin", 1.0);
  p.collision_check_distance_from_end = dp("collision_check_distance_from_end", 3.0);
  // shift pull out
  p.enable_shift_pull_out = dp("enable_shift_pull_out", true);
  p.shift_pull_out_velocity = dp("shift_pull_out_velocity", 8.3);
  p.pull_out_sampling_num = dp("pull_out_sampling_num", 4);
  p.minimum_shift_pull_out_distance = dp("minimum_shift_pull_out_distance", 20.0);
  p.maximum_lateral_jerk = dp("maximum_lateral_jerk", 3.0);
  p.minimum_lateral_jerk = dp("minimum_lateral_jerk", 1.0);
  p.deceleration_interval = dp("deceleration_interval", 10.0);
  // geometric pull out
  p.enable_geometric_pull_out = dp("enable_geometric_pull_out", true);
  p.divide_pull_out_path = dp("divide_pull_out_path", false);
  p.geometric_pull_out_velocity = dp("geometric_pull_out_velocity", 1.0);
  p.arc_path_interval = dp("arc_path_interval", 1.0);
  p.lane_departure_margin = dp("lane_departure_margin", 0.2);
  p.backward_velocity = dp("backward_velocity", -0.3);
  p.pull_out_max_steer_angle = dp("pull_out_max_steer_angle", 0.26);  // 15deg
  // search start pose backward
  p.search_priority =
    dp("search_priority", "efficient_path");  // "efficient_path" or "short_back_distance"
  p.enable_back = dp("enable_back", true);
  p.max_back_distance = dp("max_back_distance", 30.0);
  p.backward_search_resolution = dp("backward_search_resolution", 2.0);
  p.backward_path_update_duration = dp("backward_path_update_duration", 3.0);
  p.ignore_distance_from_lane_end = dp("ignore_distance_from_lane_end", 15.0);
  // drivable area
  p.drivable_area_right_bound_offset = dp("drivable_area_right_bound_offset", 0.0);
  p.drivable_area_left_bound_offset = dp("drivable_area_left_bound_offset", 0.0);
  p.drivable_area_types_to_skip =
    dp("drivable_area_types_to_skip", std::vector<std::string>({"road_border"}));

  // validation of parameters
  if (p.pull_out_sampling_num < 1) {
    RCLCPP_FATAL_STREAM(
      get_logger(), "pull_out_sampling_num must be positive integer. Given parameter: "
                      << p.pull_out_sampling_num << std::endl
                      << "Terminating the program...");
    exit(EXIT_FAILURE);
  }

  return p;
}
#endif

#ifdef USE_OLD_ARCHITECTURE
BehaviorTreeManagerParam BehaviorPathPlannerNode::getBehaviorTreeManagerParam()
{
  BehaviorTreeManagerParam p{};
  p.bt_tree_config_path = declare_parameter("bt_tree_config_path", "default");
  p.groot_zmq_publisher_port = declare_parameter("groot_zmq_publisher_port", 1666);
  p.groot_zmq_server_port = declare_parameter("groot_zmq_server_port", 1667);
  return p;
}
#endif

// wait until mandatory data is ready
bool BehaviorPathPlannerNode::isDataReady()
{
  const auto missing = [this](const auto & name) {
    RCLCPP_INFO_SKIPFIRST_THROTTLE(get_logger(), *get_clock(), 5000, "waiting for %s", name);
    return false;
  };

  if (!current_scenario_) {
    return missing("scenario_topic");
  }

  if (!route_ptr_) {
    return missing("route");
  }

  if (!map_ptr_) {
    return missing("map");
  }

  if (!planner_data_->dynamic_object) {
    return missing("dynamic_object");
  }

  if (!planner_data_->self_odometry) {
    return missing("self_odometry");
  }

  if (!planner_data_->self_acceleration) {
    return missing("self_acceleration");
  }

#ifndef USE_OLD_ARCHITECTURE
  if (!planner_data_->operation_mode) {
    return missing("operation_mode");
  }
#endif

  return true;
}

std::shared_ptr<PlannerData> BehaviorPathPlannerNode::createLatestPlannerData()
{
  const std::lock_guard<std::mutex> lock(mutex_pd_);

  // update map
  if (has_received_map_) {
    planner_data_->route_handler->setMap(*map_ptr_);
    has_received_map_ = false;
  }

  // update route
  const bool is_first_time = !(planner_data_->route_handler->isHandlerReady());
  if (has_received_route_) {
    planner_data_->route_handler->setRoute(*route_ptr_);
    // Reset behavior tree when new route is received,
    // so that the each modules do not have to care about the "route jump".
    if (!is_first_time) {
      RCLCPP_DEBUG(get_logger(), "new route is received. reset behavior tree.");
#ifdef USE_OLD_ARCHITECTURE
      bt_manager_->resetBehaviorTree();
#else
      planner_manager_->reset();
#endif
    }

    has_received_route_ = false;
  }

  return std::make_shared<PlannerData>(*planner_data_);
}

void BehaviorPathPlannerNode::run()
{
  if (!isDataReady()) {
    return;
  }

  RCLCPP_DEBUG(get_logger(), "----- BehaviorPathPlannerNode start -----");
  mutex_bt_.lock();  // for bt_manager_

  // behavior_path_planner runs only in LANE DRIVING scenario.
  if (current_scenario_->current_scenario != Scenario::LANEDRIVING) {
    mutex_bt_.unlock();  // for bt_manager_
    return;
  }

  // create latest planner data
  const auto planner_data = createLatestPlannerData();

#ifndef USE_OLD_ARCHITECTURE
  if (planner_data->operation_mode->mode != OperationModeState::AUTONOMOUS) {
    planner_manager_->resetRootLanelet(planner_data);
  }
#endif

  // run behavior planner
#ifdef USE_OLD_ARCHITECTURE
  const auto output = bt_manager_->run(planner_data);
#else
  const auto output = planner_manager_->run(planner_data);
#endif

  // path handling
  const auto path = getPath(output, planner_data);

  // update planner data
  planner_data_->prev_output_path = path;

  // compute turn signal
  computeTurnSignal(planner_data, *path, output);

  // publish drivable bounds
  publish_bounds(*path);

  const size_t target_idx = planner_data->findEgoIndex(path->points);
  util::clipPathLength(*path, target_idx, planner_data_->parameters);

  if (!path->points.empty()) {
    path_publisher_->publish(*path);
  } else {
    RCLCPP_ERROR_THROTTLE(
      get_logger(), *get_clock(), 5000, "behavior path output is empty! Stop publish.");
  }

#ifdef USE_OLD_ARCHITECTURE
  publishPathCandidate(bt_manager_->getSceneModules());
#else
  publishPathCandidate(planner_manager_->getSceneModuleManagers());
  publishPathReference(planner_manager_->getSceneModuleManagers());
#endif

  publishSceneModuleDebugMsg();

  if (output.modified_goal) {
    PoseWithUuidStamped modified_goal = *(output.modified_goal);
    modified_goal.header.stamp = path->header.stamp;
    modified_goal_publisher_->publish(modified_goal);
  }

  if (planner_data->parameters.visualize_maximum_drivable_area) {
    const auto maximum_drivable_area =
      marker_utils::createFurthestLineStringMarkerArray(util::getMaximumDrivableArea(planner_data));
    debug_maximum_drivable_area_publisher_->publish(maximum_drivable_area);
  }

#ifndef USE_OLD_ARCHITECTURE
  planner_manager_->print();
  planner_manager_->publishDebugMarker();
#endif

  mutex_bt_.unlock();
  RCLCPP_DEBUG(get_logger(), "----- behavior path planner end -----\n\n");
}

void BehaviorPathPlannerNode::computeTurnSignal(
  const std::shared_ptr<PlannerData> planner_data, const PathWithLaneId & path,
  const BehaviorModuleOutput & output)
{
  TurnIndicatorsCommand turn_signal;
  HazardLightsCommand hazard_signal;
  if (output.turn_signal_info.hazard_signal.command == HazardLightsCommand::ENABLE) {
    turn_signal.command = TurnIndicatorsCommand::DISABLE;
    hazard_signal.command = output.turn_signal_info.hazard_signal.command;
  } else {
    turn_signal = turn_signal_decider_.getTurnSignal(planner_data, path, output.turn_signal_info);
    hazard_signal.command = HazardLightsCommand::DISABLE;
  }
  turn_signal.stamp = get_clock()->now();
  hazard_signal.stamp = get_clock()->now();
  turn_signal_publisher_->publish(turn_signal);
  hazard_signal_publisher_->publish(hazard_signal);

  publish_steering_factor(turn_signal);
}

void BehaviorPathPlannerNode::publish_steering_factor(const TurnIndicatorsCommand & turn_signal)
{
  const auto [intersection_flag, approaching_intersection_flag] =
    turn_signal_decider_.getIntersectionTurnSignalFlag();
  if (intersection_flag || approaching_intersection_flag) {
    const uint16_t steering_factor_direction = std::invoke([&turn_signal]() {
      if (turn_signal.command == TurnIndicatorsCommand::ENABLE_LEFT) {
        return SteeringFactor::LEFT;
      }
      return SteeringFactor::RIGHT;
    });

    const auto [intersection_pose, intersection_distance] =
      turn_signal_decider_.getIntersectionPoseAndDistance();
    const uint16_t steering_factor_state = std::invoke([&intersection_flag]() {
      if (intersection_flag) {
        return SteeringFactor::TURNING;
      }
      return SteeringFactor::TRYING;
    });

    steering_factor_interface_ptr_->updateSteeringFactor(
      {intersection_pose, intersection_pose}, {intersection_distance, intersection_distance},
      SteeringFactor::INTERSECTION, steering_factor_direction, steering_factor_state, "");
  } else {
    steering_factor_interface_ptr_->clearSteeringFactors();
  }
  steering_factor_interface_ptr_->publishSteeringFactor(get_clock()->now());
}

void BehaviorPathPlannerNode::publish_bounds(const PathWithLaneId & path)
{
  constexpr double scale_x = 0.2;
  constexpr double scale_y = 0.2;
  constexpr double scale_z = 0.2;
  constexpr double color_r = 0.0 / 256.0;
  constexpr double color_g = 148.0 / 256.0;
  constexpr double color_b = 205.0 / 256.0;
  constexpr double color_a = 0.999;

  const auto current_time = path.header.stamp;
  auto left_marker = tier4_autoware_utils::createDefaultMarker(
    "map", current_time, "left_bound", 0L, Marker::LINE_STRIP,
    tier4_autoware_utils::createMarkerScale(scale_x, scale_y, scale_z),
    tier4_autoware_utils::createMarkerColor(color_r, color_g, color_b, color_a));
  for (const auto lb : path.left_bound) {
    left_marker.points.push_back(lb);
  }

  auto right_marker = tier4_autoware_utils::createDefaultMarker(
    "map", current_time, "right_bound", 0L, Marker::LINE_STRIP,
    tier4_autoware_utils::createMarkerScale(scale_x, scale_y, scale_z),
    tier4_autoware_utils::createMarkerColor(color_r, color_g, color_b, color_a));
  for (const auto rb : path.right_bound) {
    right_marker.points.push_back(rb);
  }

  MarkerArray msg;
  msg.markers.push_back(left_marker);
  msg.markers.push_back(right_marker);
  bound_publisher_->publish(msg);
}

void BehaviorPathPlannerNode::publishSceneModuleDebugMsg()
{
#ifdef USE_OLD_ARCHITECTURE
  const auto debug_messages_data_ptr = bt_manager_->getAllSceneModuleDebugMsgData();

  const auto avoidance_debug_message = debug_messages_data_ptr->getAvoidanceModuleDebugMsg();
  if (avoidance_debug_message) {
    debug_avoidance_msg_array_publisher_->publish(*avoidance_debug_message);
  }

  const auto lane_change_debug_message = debug_messages_data_ptr->getLaneChangeModuleDebugMsg();
  if (lane_change_debug_message) {
    debug_lane_change_msg_array_publisher_->publish(*lane_change_debug_message);
  }
#endif
}

#ifdef USE_OLD_ARCHITECTURE
void BehaviorPathPlannerNode::publishPathCandidate(
  const std::vector<std::shared_ptr<SceneModuleInterface>> & scene_modules)
{
  for (auto & module : scene_modules) {
    if (path_candidate_publishers_.count(module->name()) != 0) {
      path_candidate_publishers_.at(module->name())
        ->publish(convertToPath(module->getPathCandidate(), module->isExecutionReady()));
    }
  }
}
#else
void BehaviorPathPlannerNode::publishPathCandidate(
  const std::vector<std::shared_ptr<SceneModuleManagerInterface>> & managers)
{
  for (auto & manager : managers) {
    if (path_candidate_publishers_.count(manager->getModuleName()) == 0) {
      continue;
    }

    if (manager->getSceneModules().empty()) {
      path_candidate_publishers_.at(manager->getModuleName())
        ->publish(convertToPath(nullptr, false));
      continue;
    }

    for (auto & module : manager->getSceneModules()) {
      path_candidate_publishers_.at(module->name())
        ->publish(convertToPath(module->getPathCandidate(), module->isExecutionReady()));
    }
  }
}

void BehaviorPathPlannerNode::publishPathReference(
  const std::vector<std::shared_ptr<SceneModuleManagerInterface>> & managers)
{
  for (auto & manager : managers) {
    if (path_reference_publishers_.count(manager->getModuleName()) == 0) {
      continue;
    }

    if (manager->getSceneModules().empty()) {
      path_reference_publishers_.at(manager->getModuleName())
        ->publish(convertToPath(nullptr, false));
      continue;
    }

    for (auto & module : manager->getSceneModules()) {
      path_reference_publishers_.at(module->name())
        ->publish(convertToPath(module->getPathReference(), true));
    }
  }
}
#endif

Path BehaviorPathPlannerNode::convertToPath(
  const std::shared_ptr<PathWithLaneId> & path_candidate_ptr, const bool is_ready)
{
  Path output;
  output.header = planner_data_->route_handler->getRouteHeader();
  output.header.stamp = this->now();

  if (!path_candidate_ptr) {
    return output;
  }

  output = util::toPath(*path_candidate_ptr);
  // header is replaced by the input one, so it is substituted again
  output.header = planner_data_->route_handler->getRouteHeader();
  output.header.stamp = this->now();

  if (!is_ready) {
    for (auto & point : output.points) {
      point.longitudinal_velocity_mps = 0.0;
    }
  }

  return output;
}

PathWithLaneId::SharedPtr BehaviorPathPlannerNode::getPath(
  const BehaviorModuleOutput & bt_output, const std::shared_ptr<PlannerData> planner_data)
{
  // TODO(Horibe) do some error handling when path is not available.

  auto path = bt_output.path ? bt_output.path : planner_data->prev_output_path;
  path->header = planner_data->route_handler->getRouteHeader();
  path->header.stamp = this->now();
  RCLCPP_DEBUG(
    get_logger(), "BehaviorTreeManager: output is %s.", bt_output.path ? "FOUND" : "NOT FOUND");

  PathWithLaneId connected_path;
#ifdef USE_OLD_ARCHITECTURE
  const auto module_status_ptr_vec = bt_manager_->getModulesStatus();
#else
  const auto module_status_ptr_vec = planner_manager_->getSceneModuleStatus();
#endif
  if (skipSmoothGoalConnection(module_status_ptr_vec)) {
    connected_path = *path;
  } else {
    connected_path = modifyPathForSmoothGoalConnection(*path);
  }

  const auto resampled_path = util::resamplePathWithSpline(
    connected_path, planner_data_->parameters.path_interval,
    keepInputPoints(module_status_ptr_vec));
  return std::make_shared<PathWithLaneId>(resampled_path);
}

bool BehaviorPathPlannerNode::skipSmoothGoalConnection(
  const std::vector<std::shared_ptr<SceneModuleStatus>> & statuses) const
{
  const auto target_module = "PullOver";

  const auto target_status = ModuleStatus::RUNNING;

  for (auto & status : statuses) {
    if (status->is_waiting_approval || status->status == target_status) {
      if (target_module == status->module_name) {
        return true;
      }
    }
  }
  return false;
}

// This is a temporary process until motion planning can take the terminal pose into account
bool BehaviorPathPlannerNode::keepInputPoints(
  const std::vector<std::shared_ptr<SceneModuleStatus>> & statuses) const
{
  const std::vector<std::string> target_modules = {"PullOver", "Avoidance"};

  const auto target_status = ModuleStatus::RUNNING;

  for (auto & status : statuses) {
    if (status->is_waiting_approval || status->status == target_status) {
      if (
        std::find(target_modules.begin(), target_modules.end(), status->module_name) !=
        target_modules.end()) {
        return true;
      }
    }
  }
  return false;
}

void BehaviorPathPlannerNode::onOdometry(const Odometry::ConstSharedPtr msg)
{
  const std::lock_guard<std::mutex> lock(mutex_pd_);
  planner_data_->self_odometry = msg;
}
void BehaviorPathPlannerNode::onAcceleration(const AccelWithCovarianceStamped::ConstSharedPtr msg)
{
  const std::lock_guard<std::mutex> lock(mutex_pd_);
  planner_data_->self_acceleration = msg;
}
void BehaviorPathPlannerNode::onPerception(const PredictedObjects::ConstSharedPtr msg)
{
  const std::lock_guard<std::mutex> lock(mutex_pd_);
  planner_data_->dynamic_object = msg;
}
void BehaviorPathPlannerNode::onOccupancyGrid(const OccupancyGrid::ConstSharedPtr msg)
{
  const std::lock_guard<std::mutex> lock(mutex_pd_);
  planner_data_->occupancy_grid = msg;
}
void BehaviorPathPlannerNode::onCostMap(const OccupancyGrid::ConstSharedPtr msg)
{
  const std::lock_guard<std::mutex> lock(mutex_pd_);
  planner_data_->costmap = msg;
}
void BehaviorPathPlannerNode::onMap(const HADMapBin::ConstSharedPtr msg)
{
  const std::lock_guard<std::mutex> lock(mutex_pd_);
  map_ptr_ = msg;
  has_received_map_ = true;
}
void BehaviorPathPlannerNode::onRoute(const LaneletRoute::ConstSharedPtr msg)
{
  const std::lock_guard<std::mutex> lock(mutex_pd_);
  route_ptr_ = msg;
  has_received_route_ = true;
}
#ifndef USE_OLD_ARCHITECTURE
void BehaviorPathPlannerNode::onOperationMode(const OperationModeState::ConstSharedPtr msg)
{
  const std::lock_guard<std::mutex> lock(mutex_pd_);
  planner_data_->operation_mode = msg;
}
#endif

SetParametersResult BehaviorPathPlannerNode::onSetParam(
  const std::vector<rclcpp::Parameter> & parameters)
{
  rcl_interfaces::msg::SetParametersResult result;

#ifdef USE_OLD_ARCHITECTURE
  if (!lane_change_param_ptr && !avoidance_param_ptr) {
    result.successful = false;
    result.reason = "param not initialized";
    return result;
  }
#endif

  result.successful = true;
  result.reason = "success";

  try {
#ifdef USE_OLD_ARCHITECTURE
    update_param(
      parameters, "avoidance.publish_debug_marker", avoidance_param_ptr->publish_debug_marker);
    update_param(
      parameters, "lane_change.publish_debug_marker", lane_change_param_ptr->publish_debug_marker);
#endif
    // Drivable area expansion parameters
    using drivable_area_expansion::DrivableAreaExpansionParameters;
    update_param(
      parameters, DrivableAreaExpansionParameters::ENABLED_PARAM,
      planner_data_->drivable_area_expansion_parameters.enabled);
    update_param(
      parameters, DrivableAreaExpansionParameters::AVOID_DYN_OBJECTS_PARAM,
      planner_data_->drivable_area_expansion_parameters.avoid_dynamic_objects);
    update_param(
      parameters, DrivableAreaExpansionParameters::EXPANSION_METHOD_PARAM,
      planner_data_->drivable_area_expansion_parameters.expansion_method);
    update_param(
      parameters, DrivableAreaExpansionParameters::AVOID_LINESTRING_TYPES_PARAM,
      planner_data_->drivable_area_expansion_parameters.avoid_linestring_types);
    update_param(
      parameters, DrivableAreaExpansionParameters::AVOID_LINESTRING_DIST_PARAM,
      planner_data_->drivable_area_expansion_parameters.avoid_linestring_dist);
    update_param(
      parameters, DrivableAreaExpansionParameters::EGO_EXTRA_OFFSET_FRONT,
      planner_data_->drivable_area_expansion_parameters.ego_extra_front_offset);
    update_param(
      parameters, DrivableAreaExpansionParameters::EGO_EXTRA_OFFSET_REAR,
      planner_data_->drivable_area_expansion_parameters.ego_extra_rear_offset);
    update_param(
      parameters, DrivableAreaExpansionParameters::EGO_EXTRA_OFFSET_LEFT,
      planner_data_->drivable_area_expansion_parameters.ego_extra_left_offset);
    update_param(
      parameters, DrivableAreaExpansionParameters::EGO_EXTRA_OFFSET_RIGHT,
      planner_data_->drivable_area_expansion_parameters.ego_extra_right_offset);
    update_param(
      parameters, DrivableAreaExpansionParameters::DYN_OBJECTS_EXTRA_OFFSET_FRONT,
      planner_data_->drivable_area_expansion_parameters.dynamic_objects_extra_front_offset);
    update_param(
      parameters, DrivableAreaExpansionParameters::DYN_OBJECTS_EXTRA_OFFSET_REAR,
      planner_data_->drivable_area_expansion_parameters.dynamic_objects_extra_rear_offset);
    update_param(
      parameters, DrivableAreaExpansionParameters::DYN_OBJECTS_EXTRA_OFFSET_LEFT,
      planner_data_->drivable_area_expansion_parameters.dynamic_objects_extra_left_offset);
    update_param(
      parameters, DrivableAreaExpansionParameters::DYN_OBJECTS_EXTRA_OFFSET_RIGHT,
      planner_data_->drivable_area_expansion_parameters.dynamic_objects_extra_right_offset);
    update_param(
      parameters, DrivableAreaExpansionParameters::MAX_EXP_DIST_PARAM,
      planner_data_->drivable_area_expansion_parameters.max_expansion_distance);
    update_param(
      parameters, DrivableAreaExpansionParameters::MAX_PATH_ARC_LENGTH_PARAM,
      planner_data_->drivable_area_expansion_parameters.max_path_arc_length);
    update_param(
      parameters, DrivableAreaExpansionParameters::EXTRA_ARC_LENGTH_PARAM,
      planner_data_->drivable_area_expansion_parameters.extra_arc_length);
    update_param(
      parameters, DrivableAreaExpansionParameters::COMPENSATE_PARAM,
      planner_data_->drivable_area_expansion_parameters.compensate_uncrossable_lines);
    update_param(
      parameters, DrivableAreaExpansionParameters::EXTRA_COMPENSATE_PARAM,
      planner_data_->drivable_area_expansion_parameters.compensate_extra_dist);
  } catch (const rclcpp::exceptions::InvalidParameterTypeException & e) {
    result.successful = false;
    result.reason = e.what();
  }

  return result;
}

PathWithLaneId BehaviorPathPlannerNode::modifyPathForSmoothGoalConnection(
  const PathWithLaneId & path) const
{
  const auto goal = planner_data_->route_handler->getGoalPose();
  const auto goal_lane_id = planner_data_->route_handler->getGoalLaneId();

  Pose refined_goal{};
  {
    lanelet::ConstLanelet goal_lanelet;
    if (planner_data_->route_handler->getGoalLanelet(&goal_lanelet)) {
      refined_goal = util::refineGoal(goal, goal_lanelet);
    } else {
      refined_goal = goal;
    }
  }

  auto refined_path = util::refinePathForGoal(
    planner_data_->parameters.refine_goal_search_radius_range, M_PI * 0.5, path, refined_goal,
    goal_lane_id);
  refined_path.header.frame_id = "map";
  refined_path.header.stamp = this->now();

  return refined_path;
}
}  // namespace behavior_path_planner

#include <rclcpp_components/register_node_macro.hpp>
RCLCPP_COMPONENTS_REGISTER_NODE(behavior_path_planner::BehaviorPathPlannerNode)<|MERGE_RESOLUTION|>--- conflicted
+++ resolved
@@ -91,18 +91,15 @@
   occupancy_grid_subscriber_ = create_subscription<OccupancyGrid>(
     "~/input/occupancy_grid_map", 1, std::bind(&BehaviorPathPlannerNode::onOccupancyGrid, this, _1),
     createSubscriptionOptions(this));
-<<<<<<< HEAD
   costmap_subscriber_ = create_subscription<OccupancyGrid>(
     "~/input/costmap", 1, std::bind(&BehaviorPathPlannerNode::onCostMap, this, _1),
     createSubscriptionOptions(this));
-=======
 #ifndef USE_OLD_ARCHITECTURE
   operation_mode_subscriber_ = create_subscription<OperationModeState>(
     "/system/operation_mode/state", 1,
     std::bind(&BehaviorPathPlannerNode::onOperationMode, this, _1),
     createSubscriptionOptions(this));
 #endif
->>>>>>> 1a8099a5
   scenario_subscriber_ = create_subscription<Scenario>(
     "~/input/scenario", 1,
     [this](const Scenario::ConstSharedPtr msg) {
