--- conflicted
+++ resolved
@@ -26,21 +26,10 @@
 
 
 #include <tier4_autoware_utils/geometry/boost_geometry.hpp>
-<<<<<<< HEAD
-using Point2d = tier4_autoware_utils::Point2d;
-
-#include "autoware_auto_planning_msgs/msg/path_with_lane_id.hpp"
-using autoware_auto_planning_msgs::msg::PathWithLaneId;
-
-#include <lanelet2_core/geometry/Polygon.h>
-
-
-=======
 #include "autoware_auto_planning_msgs/msg/path_with_lane_id.hpp"
 
 #include <lanelet2_core/geometry/Polygon.h>
 #include "lanelet2_core/LaneletMap.h"
->>>>>>> 6a4bf129
 
 namespace behavior_path_planner
 {
@@ -59,17 +48,6 @@
   return output;
 }
 
-<<<<<<< HEAD
-
-
-
-// use the isAllPointsInAnyLane (new test)
-// copied isInAnyLane()
-
-#include "lanelet2_core/LaneletMap.h"
-
-=======
->>>>>>> 6a4bf129
 bool isInAnyLane(const lanelet::ConstLanelets & candidate_lanelets, const Point2d & point)
 {
   for (const auto & ll : candidate_lanelets) {
@@ -88,86 +66,29 @@
     const PathPointWithLaneId& path_point = refined_path.points[i];
     path_point_point2D.x() = path_point.point.pose.position.x;
     path_point_point2D.y() = path_point.point.pose.position.y;
-<<<<<<< HEAD
-    std::cerr << "refined_path.points[" << i << "]:" << std::endl;
-    std::cerr << "X:" << path_point_point2D.x() << std::endl;
-    std::cerr << "Y:" << path_point_point2D.y() << std::endl;
-  }
-
-  for (size_t i = 0; i < refined_path.points.size(); ++i) {
-    const PathPointWithLaneId& path_point = refined_path.points[i];
-    path_point_point2D.x() = path_point.point.pose.position.x;
-    path_point_point2D.y() = path_point.point.pose.position.y;
     bool is_point_in_any_lanelet = isInAnyLane(candidate_lanelets, path_point_point2D);
     if (!is_point_in_any_lanelet) {
-      std::cerr << "INVALID POINT: refined_path.points[" << i << "]" << std::endl;
-=======
-    bool is_point_in_any_lanelet = isInAnyLane(candidate_lanelets, path_point_point2D);
-    if (!is_point_in_any_lanelet) {
->>>>>>> 6a4bf129
       return false;  // at least one path_point falls outside any lanelet
     }
   }
   return true;
 }
 
-<<<<<<< HEAD
-// end of the isAllPointsInAnyLane
-
-
-
-// retreive the extractLaneletsFromPath (new test)
-
-#include "route_handler/route_handler.hpp" // MAKE SURE
-
-lanelet::ConstLanelets extractLaneletsFromPath(const PathWithLaneId& refined_path, const std::shared_ptr<const PlannerData> & planner_data) {
-    const auto & rh = planner_data->route_handler;
-    lanelet::ConstLanelets refined_path_lanelets;
-
-=======
 lanelet::ConstLanelets DefaultFixedGoalPlanner::extractLaneletsFromPath(const PathWithLaneId& refined_path, const std::shared_ptr<const PlannerData> & planner_data) const {
     const auto & rh = planner_data->route_handler;
     lanelet::ConstLanelets refined_path_lanelets;
->>>>>>> 6a4bf129
     for (size_t i = 0; i < refined_path.points.size(); ++i) {
         const PathPointWithLaneId& path_point = refined_path.points[i];
         int64_t lane_id = path_point.lane_ids[0];
         lanelet::ConstLanelet lanelet = rh->getLaneletsFromId(lane_id);
         bool is_unique = true;
         for (const lanelet::ConstLanelet& existing_lanelet : refined_path_lanelets) {
-<<<<<<< HEAD
-            if (lanelet == existing_lanelet) { //not sure whether can overload.
-=======
             if (lanelet == existing_lanelet) {
->>>>>>> 6a4bf129
                 is_unique = false;
                 break;
             }
         }
         if (is_unique) {
-<<<<<<< HEAD
-            refined_path_lanelets.push_back(lanelet); //not sure whether can push_back.
-        }
-    }
-
-
-        for (const auto& ll : refined_path_lanelets) {
-             lanelet::Id laneId = ll.id();
-             std::cerr << "laneId on the Lanelet List: " << laneId << std::endl;          
-        }
-
-
-    return refined_path_lanelets;
-}
-
-// end of the extractLaneletsFromPath (new test)
-
-
-// isPathValid (test)
-// the utilization of the extractLaneletsFromPath: isAllPointsInAnyLane(refined_path,extractLaneletsFromPath(refined_path))
-
-bool isPathValid(const PathWithLaneId &refined_path, const std::shared_ptr<const PlannerData> & planner_data) {
-=======
             refined_path_lanelets.push_back(lanelet);
         }
     }
@@ -175,18 +96,10 @@
 }
 
 bool DefaultFixedGoalPlanner::isPathValid(const PathWithLaneId &refined_path, const std::shared_ptr<const PlannerData> & planner_data) const {
->>>>>>> 6a4bf129
   const lanelet::ConstLanelets lanelets = extractLaneletsFromPath(refined_path, planner_data);
   return isAllPointsInAnyLane(refined_path, lanelets);
 }
 
-<<<<<<< HEAD
-// end of isPathValid (test)
-
-
-
-=======
->>>>>>> 6a4bf129
 PathWithLaneId DefaultFixedGoalPlanner::modifyPathForSmoothGoalConnection(
   const PathWithLaneId & path, const std::shared_ptr<const PlannerData> & planner_data) const
 {
@@ -201,41 +114,6 @@
       refined_goal = goal;
     }
   }
-<<<<<<< HEAD
-
-  double goal_search_radius {planner_data->parameters.refine_goal_search_radius_range};
-  
-  double range_reduce_by {1};
-  int path_is_valid {0};
-
-  autoware_auto_planning_msgs::msg::PathWithLaneId refined_path;
-
-  while(goal_search_radius >= 0 && !path_is_valid) {
-  
-    refined_path = utils::refinePathForGoal(
-      goal_search_radius, M_PI * 0.5, path, refined_goal,
-      goal_lane_id);
-
-
-    if (isPathValid(refined_path, planner_data)) {
-      path_is_valid = 1;
-      std::cerr << "valid refined_path :)" << std::endl;
-    } 
-    else {
-      std::cerr << "INVALID POINTS ON THE CURRENT refined_path!" << std::endl;
-    }
-
-
-    std::cerr << "number of points on refined_path.points:" << refined_path.points.size() << std::endl; 
-    std::cerr << "Goal Search Radius is " << goal_search_radius << " meter(s)" << std::endl;   
-    std::cerr << "range_reduce_by is " << range_reduce_by << " meter(s)" << std::endl;   
-
-    goal_search_radius -= range_reduce_by; 
-  }
-
-  return refined_path; 
-
-=======
   double goal_search_radius {planner_data->parameters.refine_goal_search_radius_range};
   const double range_reduce_by {1}; // set a reasonable value, 10% - 20% of the refine_goal_search_radius_range is recommended
   int path_is_valid {0};
@@ -250,7 +128,6 @@
     goal_search_radius -= range_reduce_by; 
   }
   return refined_path; 
->>>>>>> 6a4bf129
 }
 
 }  // namespace behavior_path_planner