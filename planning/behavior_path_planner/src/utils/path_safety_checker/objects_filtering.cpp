--- conflicted
+++ resolved
@@ -55,11 +55,7 @@
   const PredictedObjects & objects, const double velocity_threshold,
   const bool remove_above_threshold)
 {
-<<<<<<< HEAD
-  if (filter_dynamic_objects) {
-=======
   if (remove_above_threshold) {
->>>>>>> af177f43
     return filterObjectsByVelocity(objects, -velocity_threshold, velocity_threshold);
   } else {
     return filterObjectsByVelocity(objects, velocity_threshold, std::numeric_limits<double>::max());
