--- conflicted
+++ resolved
@@ -751,19 +751,9 @@
     const auto itr =
       std::find_if(approved_module_ptrs_.begin(), approved_module_ptrs_.end(), success_module_cond);
 
-<<<<<<< HEAD
     if (std::any_of(itr, approved_module_ptrs_.end(), [](const auto & m) {
           return m->isRootLaneletToBeUpdated();
         })) {
-=======
-    const auto success_lane_change =
-      std::any_of(itr, approved_module_ptrs_.end(), [](const auto & m) {
-        return m->name().find("lane_change") != std::string::npos ||
-               m->name().find("avoidance_by_lc") != std::string::npos;
-      });
-
-    if (success_lane_change) {
->>>>>>> c9b9fca4
       root_lanelet_ = updateRootLanelet(data);
     }
 
