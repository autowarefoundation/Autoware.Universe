// Copyright 2021 Tier IV, Inc.
//
// Licensed under the Apache License, Version 2.0 (the "License");
// you may not use this file except in compliance with the License.
// You may obtain a copy of the License at
//
//     http://www.apache.org/licenses/LICENSE-2.0
//
// Unless required by applicable law or agreed to in writing, software
// distributed under the License is distributed on an "AS IS" BASIS,
// WITHOUT WARRANTIES OR CONDITIONS OF ANY KIND, either express or implied.
// See the License for the specific language governing permissions and
// limitations under the License.

#include "behavior_path_planner/scene_module/goal_planner/goal_planner_module.hpp"

#include "behavior_path_planner/utils/create_vehicle_footprint.hpp"
#include "behavior_path_planner/utils/goal_planner/util.hpp"
#include "behavior_path_planner/utils/path_safety_checker/objects_filtering.hpp"
#include "behavior_path_planner/utils/path_shifter/path_shifter.hpp"
#include "behavior_path_planner/utils/path_utils.hpp"
#include "behavior_path_planner/utils/start_goal_planner_common/utils.hpp"
#include "behavior_path_planner/utils/utils.hpp"

#include <lanelet2_extension/utility/message_conversion.hpp>
#include <lanelet2_extension/utility/utilities.hpp>
#include <magic_enum.hpp>
#include <motion_utils/motion_utils.hpp>
#include <rclcpp/rclcpp.hpp>
#include <tier4_autoware_utils/tier4_autoware_utils.hpp>

#include <algorithm>
#include <limits>
#include <memory>
#include <string>
#include <utility>
#include <vector>

using behavior_path_planner::utils::start_goal_planner_common::calcFeasibleDecelDistance;
using motion_utils::calcDecelDistWithJerkAndAccConstraints;
using motion_utils::calcLongitudinalOffsetPose;
using motion_utils::calcSignedArcLength;
using motion_utils::findFirstNearestSegmentIndexWithSoftConstraints;
using motion_utils::insertDecelPoint;
using nav_msgs::msg::OccupancyGrid;
using tier4_autoware_utils::calcDistance2d;
using tier4_autoware_utils::calcOffsetPose;
using tier4_autoware_utils::createMarkerColor;
using tier4_autoware_utils::inverseTransformPose;

namespace behavior_path_planner
{
GoalPlannerModule::GoalPlannerModule(
  const std::string & name, rclcpp::Node & node,
  const std::shared_ptr<GoalPlannerParameters> & parameters,
  const std::unordered_map<std::string, std::shared_ptr<RTCInterface> > & rtc_interface_ptr_map)
: SceneModuleInterface{name, node, rtc_interface_ptr_map},
  parameters_{parameters},
  vehicle_info_{vehicle_info_util::VehicleInfoUtil(node).getVehicleInfo()}
{
  LaneDepartureChecker lane_departure_checker{};
  lane_departure_checker.setVehicleInfo(vehicle_info_);

  occupancy_grid_map_ = std::make_shared<OccupancyGridBasedCollisionDetector>();

  left_side_parking_ = parameters_->parking_policy == ParkingPolicy::LEFT_SIDE;

  // planner when goal modification is not allowed
  fixed_goal_planner_ = std::make_unique<DefaultFixedGoalPlanner>();

  // set enabled planner
  if (parameters_->enable_shift_parking) {
    pull_over_planners_.push_back(std::make_shared<ShiftPullOver>(
      node, *parameters, lane_departure_checker, occupancy_grid_map_));
  }
  // currently only support geometric_parallel_parking for left side parking
  if (left_side_parking_) {
    if (parameters_->enable_arc_forward_parking) {
      constexpr bool is_forward = true;
      pull_over_planners_.push_back(std::make_shared<GeometricPullOver>(
        node, *parameters, lane_departure_checker, occupancy_grid_map_, is_forward));
    }
    if (parameters_->enable_arc_backward_parking) {
      constexpr bool is_forward = false;
      pull_over_planners_.push_back(std::make_shared<GeometricPullOver>(
        node, *parameters, lane_departure_checker, occupancy_grid_map_, is_forward));
    }
  }
  if (pull_over_planners_.empty()) {
    RCLCPP_ERROR(getLogger(), "Not found enabled planner");
  }

  // set selected goal searcher
  // currently there is only one goal_searcher_type
  const auto vehicle_info = vehicle_info_util::VehicleInfoUtil(node).getVehicleInfo();
  vehicle_footprint_ = createVehicleFootprint(vehicle_info);
  goal_searcher_ =
    std::make_shared<GoalSearcher>(*parameters, vehicle_footprint_, occupancy_grid_map_);

  // timer callback for generating lane parking candidate paths
  const auto lane_parking_period_ns = rclcpp::Rate(1.0).period();
  lane_parking_timer_cb_group_ =
    node.create_callback_group(rclcpp::CallbackGroupType::MutuallyExclusive);
  lane_parking_timer_ = rclcpp::create_timer(
    &node, clock_, lane_parking_period_ns, std::bind(&GoalPlannerModule::onTimer, this),
    lane_parking_timer_cb_group_);

  // freespace parking
  if (parameters_->enable_freespace_parking) {
    freespace_planner_ = std::make_unique<FreespacePullOver>(node, *parameters, vehicle_info);
    const auto freespace_parking_period_ns = rclcpp::Rate(1.0).period();
    freespace_parking_timer_cb_group_ =
      node.create_callback_group(rclcpp::CallbackGroupType::MutuallyExclusive);
    freespace_parking_timer_ = rclcpp::create_timer(
      &node, clock_, freespace_parking_period_ns,
      std::bind(&GoalPlannerModule::onFreespaceParkingTimer, this),
      freespace_parking_timer_cb_group_);
  }

  resetStatus();
}

void GoalPlannerModule::resetStatus()
{
  PullOverStatus initial_status{};
  status_ = initial_status;
  pull_over_path_candidates_.clear();
  closest_start_pose_.reset();
  goal_candidates_.clear();
}

// This function is needed for waiting for planner_data_
void GoalPlannerModule::updateOccupancyGrid()
{
  if (!planner_data_->occupancy_grid) {
    RCLCPP_WARN_THROTTLE(getLogger(), *clock_, 5000, "occupancy_grid is not ready");
    return;
  }
  occupancy_grid_map_->setMap(*(planner_data_->occupancy_grid));
}

// generate pull over candidate paths
void GoalPlannerModule::onTimer()
{
  // already generated pull over candidate paths
  if (!pull_over_path_candidates_.empty()) {
    return;
  }

  // goals are not yet available.
  if (goal_candidates_.empty()) {
    return;
  }
  mutex_.lock();
  const auto goal_candidates = goal_candidates_;
  mutex_.unlock();

  // generate valid pull over path candidates and calculate closest start pose
  const auto current_lanes = utils::getExtendedCurrentLanes(
    planner_data_, parameters_->backward_goal_search_length,
    parameters_->forward_goal_search_length,
    /*forward_only_in_route*/ false);
  std::vector<PullOverPath> path_candidates{};
  std::optional<Pose> closest_start_pose{};
  double min_start_arc_length = std::numeric_limits<double>::max();
  const auto planCandidatePaths = [&](
                                    const std::shared_ptr<PullOverPlannerBase> & planner,
                                    const GoalCandidate & goal_candidate) {
    planner->setPlannerData(planner_data_);
    auto pull_over_path = planner->plan(goal_candidate.goal_pose);
    if (pull_over_path && isCrossingPossible(*pull_over_path)) {
      pull_over_path->goal_id = goal_candidate.id;
      path_candidates.push_back(*pull_over_path);
      // calculate closest pull over start pose for stop path
      const double start_arc_length =
        lanelet::utils::getArcCoordinates(current_lanes, pull_over_path->start_pose).length;
      if (start_arc_length < min_start_arc_length) {
        min_start_arc_length = start_arc_length;
        // closest start pose is stop point when not finding safe path
        closest_start_pose = pull_over_path->start_pose;
      }
    }
  };

  // plan candidate paths and set them to the member variable
  if (parameters_->search_priority == "efficient_path") {
    for (const auto & planner : pull_over_planners_) {
      for (const auto & goal_candidate : goal_candidates) {
        planCandidatePaths(planner, goal_candidate);
      }
    }
  } else if (parameters_->search_priority == "close_goal") {
    for (const auto & goal_candidate : goal_candidates) {
      for (const auto & planner : pull_over_planners_) {
        planCandidatePaths(planner, goal_candidate);
      }
    }
  } else {
    RCLCPP_ERROR(
      getLogger(), "search_priority should be efficient_path or close_goal, but %s is given.",
      parameters_->search_priority.c_str());
    throw std::domain_error("[pull_over] invalid search_priority");
  }

  // set member variables
  mutex_.lock();
  pull_over_path_candidates_ = path_candidates;
  closest_start_pose_ = closest_start_pose;
  mutex_.unlock();
}

void GoalPlannerModule::onFreespaceParkingTimer()
{
  if (!planner_data_) {
    return;
  }
  if (!planner_data_->costmap) {
    return;
  }

  const bool is_new_costmap =
    (clock_->now() - planner_data_->costmap->header.stamp).seconds() < 1.0;
  constexpr double path_update_duration = 1.0;
  if (isStuck() && is_new_costmap && needPathUpdate(path_update_duration)) {
    planFreespacePath();
  }
}

BehaviorModuleOutput GoalPlannerModule::run()
{
  current_state_ = ModuleStatus::RUNNING;
  updateOccupancyGrid();

  if (!isActivated()) {
    return planWaitingApproval();
  }

  return plan();
}

void GoalPlannerModule::initializeOccupancyGridMap()
{
  OccupancyGridMapParam occupancy_grid_map_param{};
  const double margin = parameters_->occupancy_grid_collision_check_margin;
  occupancy_grid_map_param.vehicle_shape.length =
    planner_data_->parameters.vehicle_length + 2 * margin;
  occupancy_grid_map_param.vehicle_shape.width =
    planner_data_->parameters.vehicle_width + 2 * margin;
  occupancy_grid_map_param.vehicle_shape.base2back =
    planner_data_->parameters.base_link2rear + margin;
  occupancy_grid_map_param.theta_size = parameters_->theta_size;
  occupancy_grid_map_param.obstacle_threshold = parameters_->obstacle_threshold;
  occupancy_grid_map_->setParam(occupancy_grid_map_param);
}

void GoalPlannerModule::processOnEntry()
{
  // Initialize occupancy grid map
  if (parameters_->use_occupancy_grid) {
    initializeOccupancyGridMap();
  }
}

void GoalPlannerModule::processOnExit()
{
  resetPathCandidate();
  resetPathReference();
  debug_marker_.markers.clear();
}

bool GoalPlannerModule::isExecutionRequested() const
{
  if (current_state_ == ModuleStatus::RUNNING) {
    return true;
  }

  const auto & route_handler = planner_data_->route_handler;
  const Pose & current_pose = planner_data_->self_odometry->pose.pose;
  const Pose goal_pose = route_handler->getOriginalGoalPose();

  // check if goal_pose is in current_lanes.
  lanelet::ConstLanelet current_lane{};
  const lanelet::ConstLanelets current_lanes = utils::getCurrentLanes(planner_data_);
  lanelet::utils::query::getClosestLanelet(current_lanes, current_pose, &current_lane);
  const bool goal_is_in_current_lanes = std::any_of(
    current_lanes.begin(), current_lanes.end(), [&](const lanelet::ConstLanelet & current_lane) {
      return lanelet::utils::isInLanelet(goal_pose, current_lane);
    });

  // check that goal is in current neighbor shoulder lane
  const bool goal_is_in_current_shoulder_lanes = std::invoke([&]() {
    lanelet::ConstLanelet neighbor_shoulder_lane{};
    for (const auto & lane : current_lanes) {
      const bool has_shoulder_lane =
        left_side_parking_ ? route_handler->getLeftShoulderLanelet(lane, &neighbor_shoulder_lane)
                           : route_handler->getRightShoulderLanelet(lane, &neighbor_shoulder_lane);
      if (has_shoulder_lane && lanelet::utils::isInLanelet(goal_pose, neighbor_shoulder_lane)) {
        return true;
      }
    }
    return false;
  });

  // if goal is not in current_lanes and current_shoulder_lanes, do not execute goal_planner,
  // because goal arc coordinates cannot be calculated.
  if (!goal_is_in_current_lanes && !goal_is_in_current_shoulder_lanes) {
    return false;
  }

  // if goal modification is not allowed
  // 1) goal_pose is in current_lanes, plan path to the original fixed goal
  // 2) goal_pose is NOT in current_lanes, do not execute goal_planner
  if (!goal_planner_utils::isAllowedGoalModification(route_handler)) {
    return goal_is_in_current_lanes;
  }

  // if goal arc coordinates can be calculated, check if goal is in request_length
  const double self_to_goal_arc_length =
    utils::getSignedDistance(current_pose, goal_pose, current_lanes);
  const double request_length = goal_planner_utils::isAllowedGoalModification(route_handler)
                                  ? calcModuleRequestLength()
                                  : parameters_->pull_over_minimum_request_length;
  if (self_to_goal_arc_length < 0.0 || self_to_goal_arc_length > request_length) {
    // if current position is far from goal or behind goal, do not execute goal_planner
    return false;
  }

  // if goal modification is not allowed
  // 1) goal_pose is in current_lanes, plan path to the original fixed goal
  // 2) goal_pose is NOT in current_lanes, do not execute goal_planner
  if (!goal_planner_utils::isAllowedGoalModification(route_handler)) {
    return goal_is_in_current_lanes;
  }

  // if (A) or (B) is met execute pull over
  // (A) target lane is `road` and same to the current lanes
  // (B) target lane is `road_shoulder` and neighboring to the current lanes
  const lanelet::ConstLanelets pull_over_lanes = goal_planner_utils::getPullOverLanes(
    *(route_handler), left_side_parking_, parameters_->backward_goal_search_length,
    parameters_->forward_goal_search_length);
  lanelet::ConstLanelet target_lane{};
  lanelet::utils::query::getClosestLanelet(pull_over_lanes, goal_pose, &target_lane);
  if (!isCrossingPossible(current_lane, target_lane)) {
    return false;
  }

  return true;
}

bool GoalPlannerModule::isExecutionReady() const
{
  // TODO(Sugahara): should check safe or not but in the current flow, it is not possible.
  if (status_.pull_over_path == nullptr) {
    return true;
  }

  if (status_.is_safe_static_objects && parameters_->safety_check_params.enable_safety_check) {
    utils::start_goal_planner_common::updateEgoPredictedPathParams(
      ego_predicted_path_params_, parameters_);
    utils::start_goal_planner_common::updateSafetyCheckParams(safety_check_params_, parameters_);
    utils::start_goal_planner_common::updateObjectsFilteringParams(
      objects_filtering_params_, parameters_);
    if (!isSafePath()) {
      RCLCPP_ERROR_THROTTLE(getLogger(), *clock_, 5000, "Path is not safe against dynamic objects");
      return false;
    }
  }
  return true;
}

double GoalPlannerModule::calcModuleRequestLength() const
{
  const auto min_stop_distance = calcFeasibleDecelDistance(
    planner_data_, parameters_->maximum_deceleration, parameters_->maximum_jerk, 0.0);
  if (!min_stop_distance) {
    return parameters_->pull_over_minimum_request_length;
  }

  const double minimum_request_length =
    *min_stop_distance + parameters_->backward_goal_search_length + approximate_pull_over_distance_;

  return std::max(minimum_request_length, parameters_->pull_over_minimum_request_length);
}

Pose GoalPlannerModule::calcRefinedGoal(const Pose & goal_pose) const
{
  const double vehicle_width = planner_data_->parameters.vehicle_width;
  const double base_link2front = planner_data_->parameters.base_link2front;
  const double base_link2rear = planner_data_->parameters.base_link2rear;

  const lanelet::ConstLanelets pull_over_lanes = goal_planner_utils::getPullOverLanes(
    *(planner_data_->route_handler), left_side_parking_, parameters_->backward_goal_search_length,
    parameters_->forward_goal_search_length);

  lanelet::Lanelet closest_pull_over_lanelet{};
  lanelet::utils::query::getClosestLanelet(pull_over_lanes, goal_pose, &closest_pull_over_lanelet);

  // calc closest center line pose
  Pose center_pose{};
  {
    // find position
    const auto lanelet_point = lanelet::utils::conversion::toLaneletPoint(goal_pose.position);
    const auto segment = lanelet::utils::getClosestSegment(
      lanelet::utils::to2D(lanelet_point), closest_pull_over_lanelet.centerline());
    const auto p1 = segment.front().basicPoint();
    const auto p2 = segment.back().basicPoint();
    const auto direction_vector = (p2 - p1).normalized();
    const auto p1_to_goal = lanelet_point.basicPoint() - p1;
    const double s = direction_vector.dot(p1_to_goal);
    const auto refined_point = p1 + direction_vector * s;

    center_pose.position.x = refined_point.x();
    center_pose.position.y = refined_point.y();
    center_pose.position.z = refined_point.z();

    // find orientation
    const double yaw = std::atan2(direction_vector.y(), direction_vector.x());
    tf2::Quaternion tf_quat;
    tf_quat.setRPY(0, 0, yaw);
    center_pose.orientation = tf2::toMsg(tf_quat);
  }

  const auto distance_from_bound = utils::getSignedDistanceFromBoundary(
    pull_over_lanes, vehicle_width, base_link2front, base_link2rear, center_pose,
    left_side_parking_);
  if (!distance_from_bound) {
    RCLCPP_ERROR(getLogger(), "fail to calculate refined goal");
    return goal_pose;
  }

  const double sign = left_side_parking_ ? -1.0 : 1.0;
  const double offset_from_center_line =
    sign * (distance_from_bound.value() + parameters_->margin_from_boundary);

  const auto refined_goal_pose = calcOffsetPose(center_pose, 0, -offset_from_center_line, 0);

  return refined_goal_pose;
}

ModuleStatus GoalPlannerModule::updateState()
{
  // finish module only when the goal is fixed
  if (
    !goal_planner_utils::isAllowedGoalModification(planner_data_->route_handler) &&
    hasFinishedGoalPlanner()) {
    return ModuleStatus::SUCCESS;
  }

  // start_planner module will be run when setting new goal, so not need finishing pull_over module.
  // Finishing it causes wrong lane_following path generation.
  return current_state_;
}

bool GoalPlannerModule::planFreespacePath()
{
  mutex_.lock();
  goal_searcher_->update(goal_candidates_);
  const auto goal_candidates = goal_candidates_;
  debug_data_.freespace_planner.num_goal_candidates = goal_candidates.size();
  debug_data_.freespace_planner.is_planning = true;
  mutex_.unlock();

  for (size_t i = 0; i < goal_candidates.size(); i++) {
    const auto goal_candidate = goal_candidates.at(i);
    mutex_.lock();
    debug_data_.freespace_planner.current_goal_idx = i;
    mutex_.unlock();

    if (!goal_candidate.is_safe) {
      continue;
    }
    freespace_planner_->setPlannerData(planner_data_);
    auto freespace_path = freespace_planner_->plan(goal_candidate.goal_pose);
    freespace_path->goal_id = goal_candidate.id;
    if (!freespace_path) {
      continue;
    }
    mutex_.lock();
    status_.pull_over_path = std::make_shared<PullOverPath>(*freespace_path);
    status_.current_path_idx = 0;
    status_.is_safe_static_objects = true;
    modified_goal_pose_ = goal_candidate;
    last_path_update_time_ = std::make_unique<rclcpp::Time>(clock_->now());
    debug_data_.freespace_planner.is_planning = false;
    mutex_.unlock();
    return true;
  }

  debug_data_.freespace_planner.is_planning = false;
  return false;
}

void GoalPlannerModule::returnToLaneParking()
{
  // return only before starting free space parking
  if (!isStopped()) {
    return;
  }

  if (!status_.lane_parking_pull_over_path) {
    return;
  }

  const PathWithLaneId path = status_.lane_parking_pull_over_path->getFullPath();
  if (checkCollision(path)) {
    return;
  }

  const Point & current_point = planner_data_->self_odometry->pose.pose.position;
  constexpr double th_distance = 0.5;
  const bool is_close_to_path =
    std::abs(motion_utils::calcLateralOffset(path.points, current_point)) < th_distance;
  if (!is_close_to_path) {
    return;
  }

  mutex_.lock();
  status_.is_safe_static_objects = true;
  status_.has_decided_path = false;
  status_.pull_over_path = status_.lane_parking_pull_over_path;
  status_.current_path_idx = 0;
  last_path_update_time_ = std::make_unique<rclcpp::Time>(clock_->now());
  mutex_.unlock();

  RCLCPP_INFO(getLogger(), "return to lane parking");
}

void GoalPlannerModule::generateGoalCandidates()
{
  const auto & route_handler = planner_data_->route_handler;

  // with old architecture, module instance is not cleared when new route is received
  // so need to reset status here.
  // todo: move this check out of this function after old architecture is removed
  if (!goal_candidates_.empty()) {
    return;
  }

  // calculate goal candidates
  const Pose goal_pose = route_handler->getOriginalGoalPose();
  refined_goal_pose_ = calcRefinedGoal(goal_pose);
  if (goal_planner_utils::isAllowedGoalModification(route_handler)) {
    goal_searcher_->setPlannerData(planner_data_);
    goal_candidates_ = goal_searcher_->search(refined_goal_pose_);
  } else {
    GoalCandidate goal_candidate{};
    goal_candidate.goal_pose = goal_pose;
    goal_candidate.distance_from_original_goal = 0.0;
    goal_candidates_.push_back(goal_candidate);
  }
}

BehaviorModuleOutput GoalPlannerModule::plan()
{
  resetPathCandidate();
  resetPathReference();

  generateGoalCandidates();

  path_reference_ = getPreviousModuleOutput().reference_path;

  if (goal_planner_utils::isAllowedGoalModification(planner_data_->route_handler)) {
    return planWithGoalModification();
  } else {
    fixed_goal_planner_->setPreviousModuleOutput(getPreviousModuleOutput());
    return fixed_goal_planner_->plan(planner_data_);
  }
}

void GoalPlannerModule::selectSafePullOverPath()
{
  // select safe lane pull over path from candidates
  mutex_.lock();
  goal_searcher_->setPlannerData(planner_data_);
  goal_searcher_->update(goal_candidates_);
  const auto pull_over_path_candidates = pull_over_path_candidates_;
  const auto goal_candidates = goal_candidates_;
  mutex_.unlock();
  status_.is_safe_static_objects = false;
  for (const auto & pull_over_path : pull_over_path_candidates) {
    // check if goal is safe
    const auto goal_candidate_it = std::find_if(
      goal_candidates.begin(), goal_candidates.end(),
      [pull_over_path](const auto & goal_candidate) {
        return goal_candidate.id == pull_over_path.goal_id;
      });
    if (goal_candidate_it != goal_candidates.end() && !goal_candidate_it->is_safe) {
      continue;
    }

    // check if path is valid and safe
    if (
      !hasEnoughDistance(pull_over_path) ||
      checkCollision(utils::resamplePathWithSpline(pull_over_path.getParkingPath(), 0.5))) {
      continue;
    }

    status_.is_safe_static_objects = true;
    mutex_.lock();
    status_.pull_over_path = std::make_shared<PullOverPath>(pull_over_path);
    status_.current_path_idx = 0;
    status_.lane_parking_pull_over_path = status_.pull_over_path;
    modified_goal_pose_ = *goal_candidate_it;
    last_path_update_time_ = std::make_unique<rclcpp::Time>(clock_->now());
    mutex_.unlock();
    break;
  }

  // decelerate before the search area start
  if (status_.is_safe_static_objects) {
    const auto search_start_offset_pose = calcLongitudinalOffsetPose(
      status_.pull_over_path->getFullPath().points, refined_goal_pose_.position,
      -parameters_->backward_goal_search_length - planner_data_->parameters.base_link2front -
        approximate_pull_over_distance_);
    auto & first_path = status_.pull_over_path->partial_paths.front();

    if (search_start_offset_pose) {
      decelerateBeforeSearchStart(*search_start_offset_pose, first_path);
    } else {
      // if already passed the search start offset pose, set pull_over_velocity to first_path.
      const auto min_decel_distance = calcFeasibleDecelDistance(
        planner_data_, parameters_->maximum_deceleration, parameters_->maximum_jerk,
        parameters_->pull_over_velocity);
      for (auto & p : first_path.points) {
        const double distance_from_ego = calcSignedArcLengthFromEgo(first_path, p.point.pose);
        if (min_decel_distance && distance_from_ego < *min_decel_distance) {
          continue;
        }
        p.point.longitudinal_velocity_mps = std::min(
          p.point.longitudinal_velocity_mps, static_cast<float>(parameters_->pull_over_velocity));
      }
    }
  }

  // generate drivable area for each partial path
  for (auto & path : status_.pull_over_path->partial_paths) {
    const size_t ego_idx = planner_data_->findEgoIndex(path.points);
    utils::clipPathLength(path, ego_idx, planner_data_->parameters);
  }
}

void GoalPlannerModule::setLanes()
{
  status_.current_lanes = utils::getExtendedCurrentLanes(
    planner_data_, parameters_->backward_goal_search_length,
    parameters_->forward_goal_search_length,
    /*forward_only_in_route*/ false);
  status_.pull_over_lanes = goal_planner_utils::getPullOverLanes(
    *(planner_data_->route_handler), left_side_parking_, parameters_->backward_goal_search_length,
    parameters_->forward_goal_search_length);
  status_.lanes =
    utils::generateDrivableLanesWithShoulderLanes(status_.current_lanes, status_.pull_over_lanes);
}

void GoalPlannerModule::setOutput(BehaviorModuleOutput & output)
{
  if (status_.is_safe_static_objects) {
    // clear stop pose when the path is safe and activated
    if (isActivated()) {
      resetWallPoses();
    }

    // keep stop if not enough time passed,
    // because it takes time for the trajectory to be reflected
    auto current_path = getCurrentPath();
    keepStoppedWithCurrentPath(current_path);

    output.path = std::make_shared<PathWithLaneId>(current_path);
    output.reference_path = getPreviousModuleOutput().reference_path;
  } else {
    // not safe: use stop_path
    setStopPath(output);
  }

  setDrivableAreaInfo(output);

  setModifiedGoal(output);

  // set hazard and turn signal
  if (status_.has_decided_path) {
    setTurnSignalInfo(output);
  }

  // for the next loop setOutput().
  // this is used to determine whether to generate a new stop path or keep the current stop path.
  status_.prev_is_safe = status_.is_safe_static_objects;
}

void GoalPlannerModule::setStopPath(BehaviorModuleOutput & output)
{
  if (status_.prev_is_safe || status_.prev_stop_path == nullptr) {
    // safe -> not_safe or no prev_stop_path: generate new stop_path
    output.path = std::make_shared<PathWithLaneId>(generateStopPath());
    output.reference_path = getPreviousModuleOutput().reference_path;
    status_.prev_stop_path = output.path;
    // set stop path as pull over path
    mutex_.lock();
    PullOverPath pull_over_path{};
    status_.pull_over_path = std::make_shared<PullOverPath>(pull_over_path);
    status_.current_path_idx = 0;
    status_.pull_over_path->partial_paths.push_back(*output.path);
    last_path_update_time_ = std::make_unique<rclcpp::Time>(clock_->now());
    mutex_.unlock();
    RCLCPP_WARN_THROTTLE(
      getLogger(), *clock_, 5000, "Not found safe pull_over path, generate stop path");
  } else {
    // not_safe -> not_safe: use previous stop path
    output.path = status_.prev_stop_path;
    output.reference_path = getPreviousModuleOutput().reference_path;
    RCLCPP_WARN_THROTTLE(
      getLogger(), *clock_, 5000, "Not found safe pull_over path, use previous stop path");
  }
}

void GoalPlannerModule::setDrivableAreaInfo(BehaviorModuleOutput & output) const
{
  if (status_.pull_over_path->type == PullOverPlannerType::FREESPACE) {
    const double drivable_area_margin = planner_data_->parameters.vehicle_width;
    output.drivable_area_info.drivable_margin =
      planner_data_->parameters.vehicle_width / 2.0 + drivable_area_margin;
  } else {
    const auto target_drivable_lanes = utils::getNonOverlappingExpandedLanes(
      *output.path, status_.lanes, planner_data_->drivable_area_expansion_parameters);

    DrivableAreaInfo current_drivable_area_info;
    current_drivable_area_info.drivable_lanes = target_drivable_lanes;
    output.drivable_area_info = utils::combineDrivableAreaInfo(
      current_drivable_area_info, getPreviousModuleOutput().drivable_area_info);
  }
}

void GoalPlannerModule::setModifiedGoal(BehaviorModuleOutput & output) const
{
  const auto & route_handler = planner_data_->route_handler;
  if (status_.is_safe_static_objects) {
    PoseWithUuidStamped modified_goal{};
    modified_goal.uuid = route_handler->getRouteUuid();
    modified_goal.pose = modified_goal_pose_->goal_pose;
    modified_goal.header = route_handler->getRouteHeader();
    output.modified_goal = modified_goal;
  } else {
    output.modified_goal = {};
  }
}

void GoalPlannerModule::setTurnSignalInfo(BehaviorModuleOutput & output) const
{
  const auto original_signal = getPreviousModuleOutput().turn_signal_info;
  const auto new_signal = calcTurnSignalInfo();
  const auto current_seg_idx = planner_data_->findEgoSegmentIndex(output.path->points);
  output.turn_signal_info = planner_data_->turn_signal_decider.use_prior_turn_signal(
    *output.path, getEgoPose(), current_seg_idx, original_signal, new_signal,
    planner_data_->parameters.ego_nearest_dist_threshold,
    planner_data_->parameters.ego_nearest_yaw_threshold);
}

void GoalPlannerModule::updateSteeringFactor(
  const std::array<Pose, 2> & pose, const std::array<double, 2> distance, const uint16_t type)
{
  const uint16_t steering_factor_direction = std::invoke([this]() {
    const auto turn_signal = calcTurnSignalInfo();
    if (turn_signal.turn_signal.command == TurnIndicatorsCommand::ENABLE_LEFT) {
      return SteeringFactor::LEFT;
    } else if (turn_signal.turn_signal.command == TurnIndicatorsCommand::ENABLE_RIGHT) {
      return SteeringFactor::RIGHT;
    }
    return SteeringFactor::STRAIGHT;
  });

  // TODO(tkhmy) add handle status TRYING
  steering_factor_interface_ptr_->updateSteeringFactor(
    pose, distance, SteeringFactor::GOAL_PLANNER, steering_factor_direction, type, "");
}

bool GoalPlannerModule::hasDecidedPath() const
{
  // once decided, keep the decision
  if (status_.has_decided_path) {
    return true;
  }

  // if path is not safe, not decided
  if (!status_.is_safe_static_objects) {
    return false;
  }

  // if ego is sufficiently close to the start of the nearest candidate path, the path is decided
  const auto & current_pose = planner_data_->self_odometry->pose.pose;
  const auto ego_segment_idx = motion_utils::findNearestSegmentIndex(
    getCurrentPath().points, current_pose, std::numeric_limits<double>::max(), M_PI_2);
  if (!ego_segment_idx) {
    return false;
  }
  const size_t start_pose_segment_idx = motion_utils::findNearestSegmentIndex(
    getCurrentPath().points, status_.pull_over_path->start_pose.position);
  const double dist_to_parking_start_pose = calcSignedArcLength(
    getCurrentPath().points, current_pose.position, *ego_segment_idx,
    status_.pull_over_path->start_pose.position, start_pose_segment_idx);
  return dist_to_parking_start_pose < parameters_->decide_path_distance;
}

void GoalPlannerModule::decideVelocity()
{
  const double current_vel = planner_data_->self_odometry->twist.twist.linear.x;

  // decide velocity to guarantee turn signal lighting time
  if (!status_.has_decided_velocity) {
    auto & first_path = status_.pull_over_path->partial_paths.front();
    const auto vel =
      static_cast<float>(std::max(current_vel, parameters_->pull_over_minimum_velocity));
    for (auto & p : first_path.points) {
      p.point.longitudinal_velocity_mps = std::min(p.point.longitudinal_velocity_mps, vel);
    }
  }
  status_.has_decided_velocity = true;
}

BehaviorModuleOutput GoalPlannerModule::planWithGoalModification()
{
  constexpr double path_update_duration = 1.0;

  resetPathCandidate();
  resetPathReference();

  // set current road lanes, pull over lanes, and drivable lane
  setLanes();

  // Check if it needs to decide path
  status_.has_decided_path = hasDecidedPath();

  // Use decided path
  if (status_.has_decided_path) {
    if (isActivated() && isWaitingApproval()) {
      last_approved_time_ = std::make_unique<rclcpp::Time>(clock_->now());
      last_approved_pose_ = std::make_unique<Pose>(planner_data_->self_odometry->pose.pose);
      clearWaitingApproval();
      decideVelocity();
    }
    transitionToNextPathIfFinishingCurrentPath();
  } else if (!pull_over_path_candidates_.empty() && needPathUpdate(path_update_duration)) {
    // if the final path is not decided and enough time has passed since last path update,
    // select safe path from lane parking pull over path candidates
    // and set it to status_.pull_over_path
    selectSafePullOverPath();
  }
  // else: stop path is generated and set by setOutput()

  // set output and status
  BehaviorModuleOutput output{};
  setOutput(output);
  path_candidate_ = std::make_shared<PathWithLaneId>(status_.pull_over_path->getFullPath());
  path_reference_ = getPreviousModuleOutput().reference_path;

  // return to lane parking if it is possible
  if (status_.pull_over_path->type == PullOverPlannerType::FREESPACE) {
    returnToLaneParking();
  }

  const auto distance_to_path_change = calcDistanceToPathChange();
  if (status_.has_decided_path) {
    updateRTCStatus(distance_to_path_change.first, distance_to_path_change.second);
  }
  // TODO(tkhmy) add handle status TRYING
  updateSteeringFactor(
    {status_.pull_over_path->start_pose, modified_goal_pose_->goal_pose},
    {distance_to_path_change.first, distance_to_path_change.second}, SteeringFactor::TURNING);

  // For debug
  setDebugData();
  if (parameters_->print_debug_info) {
    // For evaluations
    printParkingPositionError();
  }

  setStopReason(StopReason::GOAL_PLANNER, status_.pull_over_path->getFullPath());

  return output;
}

BehaviorModuleOutput GoalPlannerModule::planWaitingApproval()
{
  resetPathCandidate();
  resetPathReference();

  path_reference_ = getPreviousModuleOutput().reference_path;

  if (goal_planner_utils::isAllowedGoalModification(planner_data_->route_handler)) {
    return planWaitingApprovalWithGoalModification();
  } else {
    fixed_goal_planner_->setPreviousModuleOutput(getPreviousModuleOutput());
    return fixed_goal_planner_->plan(planner_data_);
  }
}

BehaviorModuleOutput GoalPlannerModule::planWaitingApprovalWithGoalModification()
{
  waitApproval();

  updateOccupancyGrid();
  BehaviorModuleOutput out;
  out.modified_goal = plan().modified_goal;  // update status_
  out.path = std::make_shared<PathWithLaneId>(generateStopPath());
  out.reference_path = getPreviousModuleOutput().reference_path;
  path_candidate_ = status_.is_safe_static_objects
                      ? std::make_shared<PathWithLaneId>(status_.pull_over_path->getFullPath())
                      : out.path;
  path_reference_ = getPreviousModuleOutput().reference_path;
  const auto distance_to_path_change = calcDistanceToPathChange();

  // generate drivable area info for new architecture
  if (status_.pull_over_path->type == PullOverPlannerType::FREESPACE) {
    const double drivable_area_margin = planner_data_->parameters.vehicle_width;
    out.drivable_area_info.drivable_margin =
      planner_data_->parameters.vehicle_width / 2.0 + drivable_area_margin;
  } else {
    const auto target_drivable_lanes = utils::getNonOverlappingExpandedLanes(
      *out.path, status_.lanes, planner_data_->drivable_area_expansion_parameters);

    DrivableAreaInfo current_drivable_area_info;
    current_drivable_area_info.drivable_lanes = target_drivable_lanes;
    out.drivable_area_info = utils::combineDrivableAreaInfo(
      current_drivable_area_info, getPreviousModuleOutput().drivable_area_info);
  }

  if (status_.has_decided_path) {
    updateRTCStatus(distance_to_path_change.first, distance_to_path_change.second);
  }
  updateSteeringFactor(
    {status_.pull_over_path->start_pose, modified_goal_pose_->goal_pose},
    {distance_to_path_change.first, distance_to_path_change.second}, SteeringFactor::APPROACHING);

  setStopReason(StopReason::GOAL_PLANNER, status_.pull_over_path->getFullPath());

  return out;
}

std::pair<double, double> GoalPlannerModule::calcDistanceToPathChange() const
{
  const auto & full_path = status_.pull_over_path->getFullPath();

  const auto ego_segment_idx = motion_utils::findNearestSegmentIndex(
    full_path.points, planner_data_->self_odometry->pose.pose, std::numeric_limits<double>::max(),
    M_PI_2);
  if (!ego_segment_idx) {
    return {std::numeric_limits<double>::max(), std::numeric_limits<double>::max()};
  }

  const size_t start_pose_segment_idx = motion_utils::findNearestSegmentIndex(
    full_path.points, status_.pull_over_path->start_pose.position);
  const double dist_to_parking_start_pose = calcSignedArcLength(
    full_path.points, planner_data_->self_odometry->pose.pose.position, *ego_segment_idx,
    status_.pull_over_path->start_pose.position, start_pose_segment_idx);
  const size_t goal_pose_segment_idx = motion_utils::findNearestSegmentIndex(
    full_path.points, modified_goal_pose_->goal_pose.position);
  const double dist_to_parking_finish_pose = calcSignedArcLength(
    full_path.points, planner_data_->self_odometry->pose.pose.position, *ego_segment_idx,
    modified_goal_pose_->goal_pose.position, goal_pose_segment_idx);

  return {dist_to_parking_start_pose, dist_to_parking_finish_pose};
}

void GoalPlannerModule::setParameters(const std::shared_ptr<GoalPlannerParameters> & parameters)
{
  parameters_ = parameters;
}

PathWithLaneId GoalPlannerModule::generateStopPath()
{
  const auto & route_handler = planner_data_->route_handler;
  const auto & current_pose = planner_data_->self_odometry->pose.pose;
  const auto & common_parameters = planner_data_->parameters;
  const double current_vel = planner_data_->self_odometry->twist.twist.linear.x;
  const double pull_over_velocity = parameters_->pull_over_velocity;

  if (status_.current_lanes.empty()) {
    return PathWithLaneId{};
  }

  // generate reference path
  const auto s_current =
    lanelet::utils::getArcCoordinates(status_.current_lanes, current_pose).length;
  const double s_start = std::max(0.0, s_current - common_parameters.backward_path_length);
  const double s_end = s_current + common_parameters.forward_path_length;
  auto reference_path =
    route_handler->getCenterLinePath(status_.current_lanes, s_start, s_end, true);

  // if not approved stop road lane.
  // stop point priority is
  // 1. actual start pose
  // 2. closest candidate start pose
  // 3. pose offset by approximate_pull_over_distance_ from search start pose.
  //     (In the case of the curve lane, the position is not aligned due to the
  //     difference between the outer and inner sides)
  // 4. feasible stop
  const auto search_start_offset_pose = calcLongitudinalOffsetPose(
    reference_path.points, refined_goal_pose_.position,
    -parameters_->backward_goal_search_length - common_parameters.base_link2front -
      approximate_pull_over_distance_);
  if (!status_.is_safe_static_objects && !closest_start_pose_ && !search_start_offset_pose) {
    return generateFeasibleStopPath();
  }

  const Pose stop_pose =
    status_.is_safe_static_objects
      ? status_.pull_over_path->start_pose
      : (closest_start_pose_ ? closest_start_pose_.value() : *search_start_offset_pose);

  // if stop pose is closer than min_stop_distance, stop as soon as possible
  const double ego_to_stop_distance = calcSignedArcLengthFromEgo(reference_path, stop_pose);
  const auto min_stop_distance = calcFeasibleDecelDistance(
    planner_data_, parameters_->maximum_deceleration, parameters_->maximum_jerk, 0.0);
  const double eps_vel = 0.01;
  const bool is_stopped = std::abs(current_vel) < eps_vel;
  const double buffer = is_stopped ? stop_distance_buffer_ : 0.0;
  if (min_stop_distance && ego_to_stop_distance + buffer < *min_stop_distance) {
    return generateFeasibleStopPath();
  }

  // slow down for turn signal, insert stop point to stop_pose
  decelerateForTurnSignal(stop_pose, reference_path);
  stop_pose_ = stop_pose;

  // slow down before the search area.
  if (search_start_offset_pose) {
    decelerateBeforeSearchStart(*search_start_offset_pose, reference_path);
  } else {
    // if already passed the search start offset pose, set pull_over_velocity to reference_path.
    const auto min_decel_distance = calcFeasibleDecelDistance(
      planner_data_, parameters_->maximum_deceleration, parameters_->maximum_jerk,
      pull_over_velocity);
    for (auto & p : reference_path.points) {
      const double distance_from_ego = calcSignedArcLengthFromEgo(reference_path, p.point.pose);
      if (min_decel_distance && distance_from_ego < *min_decel_distance) {
        continue;
      }
      p.point.longitudinal_velocity_mps =
        std::min(p.point.longitudinal_velocity_mps, static_cast<float>(pull_over_velocity));
    }
  }

  return reference_path;
}

PathWithLaneId GoalPlannerModule::generateFeasibleStopPath()
{
  const auto & route_handler = planner_data_->route_handler;
  const auto & current_pose = planner_data_->self_odometry->pose.pose;
  const auto & common_parameters = planner_data_->parameters;

  // generate stop reference path
  const auto s_current =
    lanelet::utils::getArcCoordinates(status_.current_lanes, current_pose).length;
  const double s_start = std::max(0.0, s_current - common_parameters.backward_path_length);
  const double s_end = s_current + common_parameters.forward_path_length;
  auto stop_path = route_handler->getCenterLinePath(status_.current_lanes, s_start, s_end, true);

  // calc minimum stop distance under maximum deceleration
  const auto min_stop_distance = calcFeasibleDecelDistance(
    planner_data_, parameters_->maximum_deceleration, parameters_->maximum_jerk, 0.0);
  if (!min_stop_distance) {
    return stop_path;
  }

  // set stop point
  const auto stop_idx =
    motion_utils::insertStopPoint(current_pose, *min_stop_distance, stop_path.points);
  if (stop_idx) {
    stop_pose_ = stop_path.points.at(*stop_idx).point.pose;
  }

  return stop_path;
}

void GoalPlannerModule::transitionToNextPathIfFinishingCurrentPath()
{
  if (isActivated() && last_approved_time_ != nullptr) {
    // if using arc_path and finishing current_path, get next path
    // enough time for turn signal
    const bool has_passed_enough_time = (clock_->now() - *last_approved_time_).seconds() >
                                        planner_data_->parameters.turn_signal_search_time;

    if (hasFinishedCurrentPath() && has_passed_enough_time && status_.require_increment_) {
      if (incrementPathIndex()) {
        last_increment_time_ = std::make_unique<rclcpp::Time>(clock_->now());
      }
    }
  }
}

bool GoalPlannerModule::incrementPathIndex()
{
  if (status_.current_path_idx == status_.pull_over_path->partial_paths.size() - 1) {
    return false;
  }
  status_.current_path_idx = status_.current_path_idx + 1;
  return true;
}

PathWithLaneId GoalPlannerModule::getCurrentPath() const
{
  if (status_.pull_over_path->partial_paths.size() <= status_.current_path_idx) {
    return PathWithLaneId{};
  }
  return status_.pull_over_path->partial_paths.at(status_.current_path_idx);
}

bool GoalPlannerModule::isStopped(
  std::deque<nav_msgs::msg::Odometry::ConstSharedPtr> & odometry_buffer, const double time)
{
  odometry_buffer.push_back(planner_data_->self_odometry);
  // Delete old data in buffer
  while (rclcpp::ok()) {
    const auto time_diff = rclcpp::Time(odometry_buffer.back()->header.stamp) -
                           rclcpp::Time(odometry_buffer.front()->header.stamp);
    if (time_diff.seconds() < time) {
      break;
    }
    odometry_buffer.pop_front();
  }
  bool is_stopped = true;
  for (const auto & odometry : odometry_buffer) {
    const double ego_vel = utils::l2Norm(odometry->twist.twist.linear);
    if (ego_vel > parameters_->th_stopped_velocity) {
      is_stopped = false;
      break;
    }
  }
  return is_stopped;
}

bool GoalPlannerModule::isStopped()
{
  return isStopped(odometry_buffer_stopped_, parameters_->th_stopped_time);
}

bool GoalPlannerModule::isStuck()
{
  constexpr double stuck_time = 5.0;
  if (!isStopped(odometry_buffer_stuck_, stuck_time)) {
    return false;
  }

  // not found safe path
  if (!status_.is_safe_static_objects) {
    return true;
  }

  // any path has never been found
  if (!status_.pull_over_path) {
    return false;
  }

  return checkCollision(getCurrentPath());
}

bool GoalPlannerModule::hasFinishedCurrentPath()
{
  const auto current_path_end = getCurrentPath().points.back();
  const auto & self_pose = planner_data_->self_odometry->pose.pose;
  const bool is_near_target = tier4_autoware_utils::calcDistance2d(current_path_end, self_pose) <
                              parameters_->th_arrived_distance;

  return is_near_target && isStopped();
}

bool GoalPlannerModule::isOnModifiedGoal() const
{
  if (!modified_goal_pose_) {
    return false;
  }

  const Pose current_pose = planner_data_->self_odometry->pose.pose;
  return calcDistance2d(current_pose, modified_goal_pose_->goal_pose) <
         parameters_->th_arrived_distance;
}

bool GoalPlannerModule::hasFinishedGoalPlanner()
{
  return isOnModifiedGoal() && isStopped();
}

TurnSignalInfo GoalPlannerModule::calcTurnSignalInfo() const
{
  TurnSignalInfo turn_signal{};  // output

  const auto & current_pose = planner_data_->self_odometry->pose.pose;
  const auto & start_pose = status_.pull_over_path->start_pose;
  const auto & end_pose = status_.pull_over_path->end_pose;
  const auto full_path = status_.pull_over_path->getFullPath();

  // calc TurnIndicatorsCommand
  {
    const double distance_to_end =
      calcSignedArcLength(full_path.points, current_pose.position, end_pose.position);
    const bool is_before_end_pose = distance_to_end >= 0.0;
    if (is_before_end_pose) {
      if (left_side_parking_) {
        turn_signal.turn_signal.command = TurnIndicatorsCommand::ENABLE_LEFT;
      } else {
        turn_signal.turn_signal.command = TurnIndicatorsCommand::ENABLE_RIGHT;
      }
    } else {
      turn_signal.turn_signal.command = TurnIndicatorsCommand::NO_COMMAND;
    }
  }

  // calc desired/required start/end point
  {
    // ego decelerates so that current pose is the point `turn_light_on_threshold_time` seconds
    // before starting pull_over
    turn_signal.desired_start_point =
      last_approved_pose_ && status_.has_decided_path ? *last_approved_pose_ : current_pose;
    turn_signal.desired_end_point = end_pose;
    turn_signal.required_start_point = start_pose;
    turn_signal.required_end_point = end_pose;
  }

  return turn_signal;
}

bool GoalPlannerModule::checkCollision(const PathWithLaneId & path) const
{
  if (parameters_->use_occupancy_grid || !occupancy_grid_map_) {
    const bool check_out_of_range = false;
    if (occupancy_grid_map_->hasObstacleOnPath(path, check_out_of_range)) {
      return true;
    }
  }

  if (parameters_->use_object_recognition) {
    const auto common_parameters = planner_data_->parameters;
    const double base_link2front = common_parameters.base_link2front;
    const double base_link2rear = common_parameters.base_link2rear;
    const double vehicle_width = common_parameters.vehicle_width;
    if (utils::path_safety_checker::checkCollisionWithExtraStoppingMargin(
          path, *(planner_data_->dynamic_object), base_link2front, base_link2rear, vehicle_width,
          parameters_->maximum_deceleration, parameters_->object_recognition_collision_check_margin,
          parameters_->object_recognition_collision_check_max_extra_stopping_margin)) {
      return true;
    }
  }

  return false;
}

bool GoalPlannerModule::hasEnoughDistance(const PullOverPath & pull_over_path) const
{
  const Pose & current_pose = planner_data_->self_odometry->pose.pose;
  const double current_vel = planner_data_->self_odometry->twist.twist.linear.x;

  // when the path is separated and start_pose is close,
  // once stopped, the vehicle cannot start again.
  // so need enough distance to restart.
  // distance to restart should be less than decide_path_distance.
  // otherwise, the goal would change immediately after departure.
  const bool is_separated_path = status_.pull_over_path->partial_paths.size() > 1;
  const double distance_to_start = calcSignedArcLength(
    pull_over_path.getFullPath().points, current_pose.position, pull_over_path.start_pose.position);
  const double distance_to_restart = parameters_->decide_path_distance / 2;
  const double eps_vel = 0.01;
  const bool is_stopped = std::abs(current_vel) < eps_vel;
  if (is_separated_path && is_stopped && distance_to_start < distance_to_restart) {
    return false;
  }

  const auto current_to_stop_distance = calcFeasibleDecelDistance(
    planner_data_, parameters_->maximum_deceleration, parameters_->maximum_jerk, 0.0);
  if (!current_to_stop_distance) {
    return false;
  }

  // If the stop line is subtly exceeded, it is assumed that there is not enough distance to the
  // starting point of parking, so to prevent this, once the vehicle has stopped, it also has a
  // stop_distance_buffer to allow for the amount exceeded.
  const double buffer = is_stopped ? stop_distance_buffer_ : 0.0;
  if (distance_to_start + buffer < *current_to_stop_distance) {
    return false;
  }

  return true;
}

void GoalPlannerModule::keepStoppedWithCurrentPath(PathWithLaneId & path)
{
  constexpr double keep_stop_time = 2.0;
  constexpr double keep_current_idx_buffer_time = 2.0;
  if (last_increment_time_) {
    const auto time_diff = (clock_->now() - *last_increment_time_).seconds();
    if (time_diff < keep_stop_time) {
      status_.require_increment_ = false;
      for (auto & p : path.points) {
        p.point.longitudinal_velocity_mps = 0.0;
      }
    } else if (time_diff > keep_stop_time + keep_current_idx_buffer_time) {
      // require increment only when the time passed is enough
      // to prevent increment before driving
      // when the end of the current path is close to the current pose
      status_.require_increment_ = true;
    }
  }
}

double GoalPlannerModule::calcSignedArcLengthFromEgo(
  const PathWithLaneId & path, const Pose & pose) const
{
  const auto & current_pose = planner_data_->self_odometry->pose.pose;
  const auto & p = planner_data_->parameters;

  const size_t ego_idx = planner_data_->findEgoIndex(path.points);
  const size_t target_idx = findFirstNearestSegmentIndexWithSoftConstraints(
    path.points, pose, p.ego_nearest_dist_threshold, p.ego_nearest_yaw_threshold);
  return calcSignedArcLength(
    path.points, current_pose.position, ego_idx, pose.position, target_idx);
}

void GoalPlannerModule::decelerateForTurnSignal(const Pose & stop_pose, PathWithLaneId & path) const
{
  const double time = planner_data_->parameters.turn_signal_search_time;
  const Pose & current_pose = planner_data_->self_odometry->pose.pose;

  for (auto & point : path.points) {
    const double distance_to_stop = std::max(
      0.0, calcSignedArcLength(path.points, point.point.pose.position, stop_pose.position));
    const float decel_vel =
      std::min(point.point.longitudinal_velocity_mps, static_cast<float>(distance_to_stop / time));
    const double distance_from_ego = calcSignedArcLengthFromEgo(path, point.point.pose);
    const auto min_decel_distance = calcFeasibleDecelDistance(
      planner_data_, parameters_->maximum_deceleration, parameters_->maximum_jerk, decel_vel);

    // when current velocity already lower than decel_vel, min_decel_distance will be 0.0,
    // and do not need to decelerate.
    // skip next process to avoid inserting decel point at the same current position.
    constexpr double eps_distance = 0.1;
    if (!min_decel_distance || *min_decel_distance < eps_distance) {
      continue;
    }

    if (*min_decel_distance < distance_from_ego) {
      point.point.longitudinal_velocity_mps = decel_vel;
    } else {
      insertDecelPoint(current_pose.position, *min_decel_distance, decel_vel, path.points);
    }
  }

  const double stop_point_length = calcSignedArcLength(path.points, 0, stop_pose.position);
  const auto min_stop_distance = calcFeasibleDecelDistance(
    planner_data_, parameters_->maximum_deceleration, parameters_->maximum_jerk, 0.0);

  if (min_stop_distance && *min_stop_distance < stop_point_length) {
    const auto stop_point = utils::insertStopPoint(stop_point_length, path);
  }
}

void GoalPlannerModule::decelerateBeforeSearchStart(
  const Pose & search_start_offset_pose, PathWithLaneId & path) const
{
  const double pull_over_velocity = parameters_->pull_over_velocity;
  const Pose & current_pose = planner_data_->self_odometry->pose.pose;

  // slow down before the search area.
  const auto min_decel_distance = calcFeasibleDecelDistance(
    planner_data_, parameters_->maximum_deceleration, parameters_->maximum_jerk,
    pull_over_velocity);
  if (min_decel_distance) {
    const double distance_to_search_start =
      calcSignedArcLengthFromEgo(path, search_start_offset_pose);
    const double distance_to_decel =
      std::max(*min_decel_distance, distance_to_search_start - approximate_pull_over_distance_);
    insertDecelPoint(current_pose.position, distance_to_decel, pull_over_velocity, path.points);
  }
}

bool GoalPlannerModule::isCrossingPossible(
  const lanelet::ConstLanelet & start_lane, const lanelet::ConstLanelet & end_lane) const
{
  if (start_lane.centerline().empty() || end_lane.centerline().empty()) {
    return false;
  }

  if (start_lane == end_lane) {
    return true;
  }

  const auto & route_handler = planner_data_->route_handler;

  lanelet::ConstLanelets start_lane_sequence = route_handler->getLaneletSequence(start_lane);

  // get end lane sequence based on whether it is shoulder lanelet or not
  lanelet::ConstLanelets end_lane_sequence{};
  const bool is_shoulder_lane = route_handler->isShoulderLanelet(end_lane);
  if (is_shoulder_lane) {
    Pose end_lane_pose{};
    end_lane_pose.orientation.w = 1.0;
    end_lane_pose.position = lanelet::utils::conversion::toGeomMsgPt(end_lane.centerline().front());
    end_lane_sequence = route_handler->getShoulderLaneletSequence(end_lane, end_lane_pose);
  } else {
    const double dist = std::numeric_limits<double>::max();
    end_lane_sequence = route_handler->getLaneletSequence(end_lane, dist, dist, false);
  }

  // Lambda function to get the neighboring lanelet based on left_side_parking_
  auto getNeighboringLane =
    [&](const lanelet::ConstLanelet & lane) -> boost::optional<lanelet::ConstLanelet> {
    lanelet::ConstLanelet neighboring_lane{};
    if (left_side_parking_) {
      if (route_handler->getLeftShoulderLanelet(lane, &neighboring_lane)) {
        return neighboring_lane;
      } else {
        return route_handler->getLeftLanelet(lane);
      }
    } else {
      if (route_handler->getRightShoulderLanelet(lane, &neighboring_lane)) {
        return neighboring_lane;
      } else {
        return route_handler->getRightLanelet(lane);
      }
    }
  };

  // Iterate through start_lane_sequence to find a path to end_lane_sequence
  for (auto it = start_lane_sequence.rbegin(); it != start_lane_sequence.rend(); ++it) {
    lanelet::ConstLanelet current_lane = *it;

    // Check if the current lane is in the end_lane_sequence
    auto end_it = std::find(end_lane_sequence.rbegin(), end_lane_sequence.rend(), current_lane);
    if (end_it != end_lane_sequence.rend()) {
      return true;
    }

    // Traversing is not allowed between road lanes
    if (!is_shoulder_lane) {
      continue;
    }

    // Traverse the lanes horizontally until the end_lane_sequence is reached
    boost::optional<lanelet::ConstLanelet> neighboring_lane = getNeighboringLane(current_lane);
    if (neighboring_lane) {
      // Check if the neighboring lane is in the end_lane_sequence
      end_it =
        std::find(end_lane_sequence.rbegin(), end_lane_sequence.rend(), neighboring_lane.get());
      if (end_it != end_lane_sequence.rend()) {
        return true;
      }
    }
  }

  return false;
}

bool GoalPlannerModule::isCrossingPossible(
  const Pose & start_pose, const Pose & end_pose, const lanelet::ConstLanelets lanes) const
{
  lanelet::ConstLanelet start_lane{};
  lanelet::utils::query::getClosestLanelet(lanes, start_pose, &start_lane);

  lanelet::ConstLanelet end_lane{};
  lanelet::utils::query::getClosestLanelet(lanes, end_pose, &end_lane);

  return isCrossingPossible(start_lane, end_lane);
}

bool GoalPlannerModule::isCrossingPossible(const PullOverPath & pull_over_path) const
{
  const lanelet::ConstLanelets lanes = utils::transformToLanelets(status_.lanes);
  const Pose & start_pose = pull_over_path.start_pose;
  const Pose & end_pose = pull_over_path.end_pose;

  return isCrossingPossible(start_pose, end_pose, lanes);
}

void GoalPlannerModule::updateSafetyCheckTargetObjectsData(
  const PredictedObjects & filtered_objects, const TargetObjectsOnLane & target_objects_on_lane,
  const std::vector<PoseWithVelocityStamped> & ego_predicted_path) const
{
  goal_planner_data_.filtered_objects = filtered_objects;
  goal_planner_data_.target_objects_on_lane = target_objects_on_lane;
  goal_planner_data_.ego_predicted_path = ego_predicted_path;
}

bool GoalPlannerModule::isSafePath() const
{
  const auto pull_over_path = getCurrentPath();
  const auto & current_pose = planner_data_->self_odometry->pose.pose;
  const double current_velocity = std::hypot(
    planner_data_->self_odometry->twist.twist.linear.x,
    planner_data_->self_odometry->twist.twist.linear.y);
  const auto & dynamic_object = planner_data_->dynamic_object;
  const auto & route_handler = planner_data_->route_handler;
  const double backward_path_length = planner_data_->parameters.backward_path_length;
  const auto current_lanes = utils::getExtendedCurrentLanes(
    planner_data_, backward_path_length, std::numeric_limits<double>::max(),
    /*forward_only_in_route*/ true);
<<<<<<< HEAD
  const auto pull_over_lanes =
    goal_planner_utils::getPullOverLanes(*(route_handler), left_side_parking_);

  // for ego predicted path
=======
  const auto pull_over_lanes = goal_planner_utils::getPullOverLanes(
    *route_handler, left_side_parking_, parameters_->backward_goal_search_length,
    parameters_->forward_goal_search_length);
>>>>>>> 0ab6a3be
  const size_t ego_seg_idx = planner_data_->findEgoSegmentIndex(pull_over_path.points);
  const auto & common_param = ;
  const std::pair<double, double> terminal_velocity_and_accel =
    utils::start_goal_planner_common::getPairsTerminalVelocityAndAccel(
      status_.pull_over_path->pairs_terminal_velocity_and_accel, status_.current_path_idx);
  RCLCPP_DEBUG(
    getLogger(), "pairs_terminal_velocity_and_accel for goal_planner: %f, %f",
    terminal_velocity_and_accel.first, terminal_velocity_and_accel.second);
  RCLCPP_DEBUG(getLogger(), "current_path_idx %ld", status_.current_path_idx);
  utils::start_goal_planner_common::updatePathProperty(
    ego_predicted_path_params_, terminal_velocity_and_accel);
  const auto ego_predicted_path =
    behavior_path_planner::utils::path_safety_checker::createPredictedPath(
      ego_predicted_path_params_, pull_over_path.points, current_pose, current_velocity,
      ego_seg_idx);

  // filtering objects with velocity, position and class
  const auto & filtered_objects = utils::path_safety_checker::filterObjects(
    dynamic_object, route_handler, pull_over_lanes, current_pose.position,
    objects_filtering_params_);

  // filtering objects based on the current position's lane
  const auto & target_objects_on_lane = utils::path_safety_checker::createTargetObjectsOnLane(
    pull_over_lanes, route_handler, filtered_objects, objects_filtering_params_);

  const double hysteresis_factor =
    status_.is_safe_dynamic_objects ? 1.0 : parameters_->hysteresis_factor_expand_rate;

  utils::start_goal_planner_common::updateSafetyCheckTargetObjectsData(
    goal_planner_data_, filtered_objects, target_objects_on_lane, ego_predicted_path);
  utils::start_goal_planner_common::initializeCollisionCheckDebugMap(
    goal_planner_data_.collision_check);

  bool is_safe_dynamic_objects = true;
  // Check for collisions with each predicted path of the object
  for (const auto & object : target_objects_on_lane.on_current_lane) {
    const auto current_debug_data = marker_utils::createObjectDebug(object);

    bool is_safe_dynamic_object = true;

    const auto obj_predicted_paths = utils::path_safety_checker::getPredictedPathFromObj(
      object, objects_filtering_params_->check_all_predicted_path);

    // If a collision is detected, mark the object as unsafe and break the loop
    for (const auto & obj_path : obj_predicted_paths) {
      if (!utils::path_safety_checker::checkCollision(
            pull_over_path, ego_predicted_path, object, obj_path, planner_data_->parameters,
            safety_check_params_->rss_params, hysteresis_factor, collision)) {
        marker_utils::updateCollisionCheckDebugMap(
          goal_planner_data_.collision_check, current_debug_data, false);
        is_safe_dynamic_objects = false;
        is_safe_dynamic_object = false;
        break;
      }
    }
    if (is_safe_dynamic_object) {
      marker_utils::updateCollisionCheckDebugMap(
        goal_planner_data_.collision_check, current_debug_data, is_safe_dynamic_object);
    }
  }

  return is_safe_dynamic_objects;
}

void GoalPlannerModule::setDebugData()
{
  debug_marker_.markers.clear();

  using marker_utils::createObjectsMarkerArray;
  using marker_utils::createPathMarkerArray;
  using marker_utils::createPoseMarkerArray;
  using marker_utils::createPredictedPathMarkerArray;
  using motion_utils::createStopVirtualWallMarker;
  using tier4_autoware_utils::createDefaultMarker;
  using tier4_autoware_utils::createMarkerColor;
  using tier4_autoware_utils::createMarkerScale;

  const auto header = planner_data_->route_handler->getRouteHeader();

  const auto add = [this](MarkerArray added) {
    for (auto & marker : added.markers) {
      marker.lifetime = rclcpp::Duration::from_seconds(1.5);
    }
    tier4_autoware_utils::appendMarkerArray(added, &debug_marker_);
  };
  if (goal_planner_utils::isAllowedGoalModification(planner_data_->route_handler)) {
    // Visualize pull over areas
    const auto color = status_.has_decided_path ? createMarkerColor(1.0, 1.0, 0.0, 0.999)  // yellow
                                                : createMarkerColor(0.0, 1.0, 0.0, 0.999);  // green
    const double z = refined_goal_pose_.position.z;
    add(goal_planner_utils::createPullOverAreaMarkerArray(
      goal_searcher_->getAreaPolygons(), header, color, z));

    // Visualize goal candidates
    add(goal_planner_utils::createGoalCandidatesMarkerArray(goal_candidates_, color));
  }

  // Visualize path and related pose
  if (status_.is_safe_static_objects) {
    add(createPoseMarkerArray(
      status_.pull_over_path->start_pose, "pull_over_start_pose", 0, 0.3, 0.3, 0.9));
    add(createPoseMarkerArray(
      status_.pull_over_path->end_pose, "pull_over_end_pose", 0, 0.3, 0.3, 0.9));
    add(
      createPathMarkerArray(status_.pull_over_path->getFullPath(), "full_path", 0, 0.0, 0.5, 0.9));
    add(createPathMarkerArray(getCurrentPath(), "current_path", 0, 0.9, 0.5, 0.0));

    // visualize each partial path
    for (size_t i = 0; i < status_.pull_over_path->partial_paths.size(); ++i) {
      const auto & partial_path = status_.pull_over_path->partial_paths.at(i);
      add(
        createPathMarkerArray(partial_path, "partial_path_" + std::to_string(i), 0, 0.9, 0.5, 0.9));
    }
    if (goal_planner_data_.ego_predicted_path.size() > 0) {
      const auto & ego_predicted_path = utils::path_safety_checker::convertToPredictedPath(
        goal_planner_data_.ego_predicted_path, ego_predicted_path_params_->time_resolution);
      add(createPredictedPathMarkerArray(
        ego_predicted_path, vehicle_info_, "ego_predicted_path", 0, 0.0, 0.5, 0.9));
    }

    if (goal_planner_data_.filtered_objects.objects.size() > 0) {
      add(createObjectsMarkerArray(
        goal_planner_data_.filtered_objects, "filtered_objects", 0, 0.0, 0.5, 0.9));
    }
  }

  // Visualize planner type text
  {
    visualization_msgs::msg::MarkerArray planner_type_marker_array{};
    const auto color = status_.is_safe_static_objects ? createMarkerColor(1.0, 1.0, 1.0, 0.99)
                                                      : createMarkerColor(1.0, 0.0, 0.0, 0.99);
    auto marker = createDefaultMarker(
      header.frame_id, header.stamp, "planner_type", 0,
      visualization_msgs::msg::Marker::TEXT_VIEW_FACING, createMarkerScale(0.0, 0.0, 1.0), color);
    marker.pose = modified_goal_pose_ ? modified_goal_pose_->goal_pose
                                      : planner_data_->self_odometry->pose.pose;
    marker.text = magic_enum::enum_name(status_.pull_over_path->type);
    marker.text += " " + std::to_string(status_.current_path_idx) + "/" +
                   std::to_string(status_.pull_over_path->partial_paths.size() - 1);
    if (isStuck()) {
      marker.text += " stuck";
    } else if (isStopped()) {
      marker.text += " stopped";
    }

    if (debug_data_.freespace_planner.is_planning) {
      marker.text +=
        " freespace: " + std::to_string(debug_data_.freespace_planner.current_goal_idx) + "/" +
        std::to_string(debug_data_.freespace_planner.num_goal_candidates);
    }

    planner_type_marker_array.markers.push_back(marker);
    add(planner_type_marker_array);
  }

  // Visualize debug poses
  const auto & debug_poses = status_.pull_over_path->debug_poses;
  for (size_t i = 0; i < debug_poses.size(); ++i) {
    add(createPoseMarkerArray(
      debug_poses.at(i), "debug_pose_" + std::to_string(i), 0, 0.3, 0.3, 0.3));
  }
}

void GoalPlannerModule::printParkingPositionError() const
{
  const auto current_pose = planner_data_->self_odometry->pose.pose;
  const double real_shoulder_to_map_shoulder = 0.0;

  const Pose goal_to_ego = inverseTransformPose(current_pose, modified_goal_pose_->goal_pose);
  const double dx = goal_to_ego.position.x;
  const double dy = goal_to_ego.position.y;
  const double distance_from_real_shoulder =
    real_shoulder_to_map_shoulder + parameters_->margin_from_boundary - dy;
  RCLCPP_INFO(
    getLogger(), "current pose to goal, dx:%f dy:%f dyaw:%f from_real_shoulder:%f", dx, dy,
    tier4_autoware_utils::rad2deg(
      tf2::getYaw(current_pose.orientation) -
      tf2::getYaw(modified_goal_pose_->goal_pose.orientation)),
    distance_from_real_shoulder);
}

bool GoalPlannerModule::checkOriginalGoalIsInShoulder() const
{
  const auto & route_handler = planner_data_->route_handler;
  const Pose & goal_pose = route_handler->getOriginalGoalPose();

  const lanelet::ConstLanelets pull_over_lanes = goal_planner_utils::getPullOverLanes(
    *(route_handler), left_side_parking_, parameters_->backward_goal_search_length,
    parameters_->forward_goal_search_length);
  lanelet::ConstLanelet target_lane{};
  lanelet::utils::query::getClosestLanelet(pull_over_lanes, goal_pose, &target_lane);

  return route_handler->isShoulderLanelet(target_lane) &&
         lanelet::utils::isInLanelet(goal_pose, target_lane, 0.1);
}

bool GoalPlannerModule::needPathUpdate(const double path_update_duration) const
{
  return !isOnModifiedGoal() && hasEnoughTimePassedSincePathUpdate(path_update_duration);
}

bool GoalPlannerModule::hasEnoughTimePassedSincePathUpdate(const double duration) const
{
  if (!last_path_update_time_) {
    return true;
  }

  return (clock_->now() - *last_path_update_time_).seconds() > duration;
}
}  // namespace behavior_path_planner<|MERGE_RESOLUTION|>--- conflicted
+++ resolved
@@ -1490,16 +1490,9 @@
   const auto current_lanes = utils::getExtendedCurrentLanes(
     planner_data_, backward_path_length, std::numeric_limits<double>::max(),
     /*forward_only_in_route*/ true);
-<<<<<<< HEAD
-  const auto pull_over_lanes =
-    goal_planner_utils::getPullOverLanes(*(route_handler), left_side_parking_);
-
-  // for ego predicted path
-=======
   const auto pull_over_lanes = goal_planner_utils::getPullOverLanes(
     *route_handler, left_side_parking_, parameters_->backward_goal_search_length,
     parameters_->forward_goal_search_length);
->>>>>>> 0ab6a3be
   const size_t ego_seg_idx = planner_data_->findEgoSegmentIndex(pull_over_path.points);
   const auto & common_param = ;
   const std::pair<double, double> terminal_velocity_and_accel =
