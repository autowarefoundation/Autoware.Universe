--- conflicted
+++ resolved
@@ -2099,15 +2099,9 @@
 
   const size_t ego_idx = findEgoIndex(shifted_path.path.points);
   util::clipPathLength(shifted_path.path, ego_idx, planner_data_->parameters);
-<<<<<<< HEAD
 
   output.path_candidate = shifted_path.path;
 
-=======
-
-  output.path_candidate = shifted_path.path;
-
->>>>>>> 10c60429
   return output;
 }
 
@@ -2552,50 +2546,25 @@
     return {};
   }
 
-  const auto getRelativeLength = [this](const ShiftPoint & sp) {
-    const auto current_shift = getCurrentShift();
-    return sp.length - current_shift;
-  };
-
-<<<<<<< HEAD
-  const auto front_shift_point = shift_points.front();
-=======
+  const auto latest_shift_point = shift_points.front();  // assuming it is sorted.
+
   const auto turn_info = util::getPathTurnSignal(
     avoidance_data_.current_lanelets, path, latest_shift_point, planner_data_->self_pose->pose,
     planner_data_->self_odometry->twist.twist.linear.x, planner_data_->parameters);
->>>>>>> 10c60429
-
-  TurnSignalInfo turn_signal_info{};
-
-  if (std::abs(getRelativeLength(front_shift_point)) < 0.1) {
-    return turn_signal_info;
-  }
-
-  const auto signal_prepare_distance = std::max(getEgoSpeed() * 3.0, 10.0);
-  const auto ego_to_shift_start =
-    calcSignedArcLength(path.path.points, getEgoPosition(), front_shift_point.start.position);
-
-  if (signal_prepare_distance < ego_to_shift_start) {
-    return turn_signal_info;
-  }
-
-  if (getRelativeLength(front_shift_point) > 0.0) {
-    turn_signal_info.turn_signal.command = TurnIndicatorsCommand::ENABLE_LEFT;
-  } else {
-    turn_signal_info.turn_signal.command = TurnIndicatorsCommand::ENABLE_RIGHT;
-  }
-
-  if (ego_to_shift_start > 0.0) {
-    turn_signal_info.desired_start_point = getEgoPosition();
-  } else {
-    turn_signal_info.desired_start_point = front_shift_point.start.position;
-  }
-
-  turn_signal_info.desired_end_point = front_shift_point.end.position;
-  turn_signal_info.required_start_point = front_shift_point.start.position;
-  turn_signal_info.required_end_point = front_shift_point.end.position;
-
-  return turn_signal_info;
+
+  // Set turn signal if the vehicle across the lane.
+  if (!path.shift_length.empty()) {
+    if (isAvoidancePlanRunning()) {
+      turn_signal.turn_signal.command = turn_info.first.command;
+    }
+  }
+
+  // calc distance from ego to latest_shift_point end point.
+  if (turn_info.second >= 0.0) {
+    turn_signal.signal_distance = turn_info.second;
+  }
+
+  return turn_signal;
 }
 
 double AvoidanceModule::getCurrentShift() const
