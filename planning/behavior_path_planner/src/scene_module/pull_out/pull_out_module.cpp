--- conflicted
+++ resolved
@@ -40,9 +40,7 @@
   vehicle_info_{vehicle_info_util::VehicleInfoUtil(node).getVehicleInfo()}
 {
   rtc_interface_ptr_ = std::make_shared<RTCInterface>(&node, "pull_out");
-<<<<<<< HEAD
   planning_api_interface_ptr_ = std::make_shared<PlanningAPIInterface>(&node, "pull_out");
-=======
   lane_departure_checker_ = std::make_shared<LaneDepartureChecker>();
   lane_departure_checker_->setVehicleInfo(vehicle_info_);
 
@@ -58,7 +56,6 @@
   if (pull_out_planners_.empty()) {
     RCLCPP_DEBUG(getLogger(), "Not found enabled planner");
   }
->>>>>>> 505f9758
 }
 
 BehaviorModuleOutput PullOutModule::run()
@@ -241,66 +238,16 @@
       pull_out_path.points.end(), partial_path.points.begin(), partial_path.points.end());
   }
 
-<<<<<<< HEAD
-  // Find pull out path
-  bool found_valid_path, found_safe_path;
-  PullOutPath selected_path;
-  std::tie(found_valid_path, found_safe_path) =
-    getSafePath(shoulder_lanes, check_distance_, selected_path);
-
-  if (found_valid_path && !found_safe_path) {
-    double back_distance;
-    if (getBackDistance(shoulder_lanes, check_distance_, selected_path, back_distance)) {
-      bool found_valid_retreat_path, found_safe_retreat_path;
-      RetreatPath selected_retreat_path;
-      std::tie(found_valid_retreat_path, found_safe_retreat_path) =
-        getSafeRetreatPath(shoulder_lanes, check_distance_, selected_retreat_path, back_distance);
-      // ROS_ERROR("found safe retreat path in plan candidate :%d", found_safe_retreat_path);
-      if (found_safe_retreat_path == true) {
-        selected_retreat_path.pull_out_path.path.header =
-          planner_data_->route_handler->getRouteHeader();
-        CandidateOutput output_retreat(selected_retreat_path.pull_out_path.path);
-        output_retreat.start_distance_to_path_change = motion_utils::calcSignedArcLength(
-          selected_retreat_path.pull_out_path.path.points, current_pose.position,
-          selected_retreat_path.backed_pose.position);
-        output_retreat.finish_distance_to_path_change =
-          output_retreat.start_distance_to_path_change;
-        return output_retreat;
-      }
-    }
-=======
   if (status_.back_finished) {
     // not need backward path or finish it
     return pull_out_path;
->>>>>>> 505f9758
-  }
-
-<<<<<<< HEAD
-  selected_path.path.header = planner_data_->route_handler->getRouteHeader();
-  CandidateOutput output(selected_path.path);
-  output.start_distance_to_path_change = motion_utils::calcSignedArcLength(
-    selected_path.path.points, current_pose.position, selected_path.shift_point.start.position);
-  output.finish_distance_to_path_change = motion_utils::calcSignedArcLength(
-    selected_path.path.points, current_pose.position, selected_path.shift_point.end.position);
-
-  uint16_t direction;
-  if (output.lateral_shift > 0.0) {
-    direction = SteeringFactor::LEFT;
-  } else {
-    direction = SteeringFactor::RIGHT;
-  }
-  planning_api_interface_ptr_->updateSteeringFactor(
-    {selected_path.shift_point.start, selected_path.shift_point.end},
-    {output.start_distance_to_path_change, output.finish_distance_to_path_change},
-    SteeringFactor::PULL_OUT, direction, SteeringFactor::APPROACHING, "");
-  return output;
-=======
+  }
+
   // concat back_path and pull_out_path and
   auto full_path = status_.backward_path;
   full_path.points.insert(
     full_path.points.end(), pull_out_path.points.begin(), pull_out_path.points.end());
   return full_path;
->>>>>>> 505f9758
 }
 
 BehaviorModuleOutput PullOutModule::planWaitingApproval()
@@ -309,18 +256,10 @@
   const auto current_lanes = getCurrentLanes();
   const auto shoulder_lanes = pull_out_utils::getPullOutLanes(current_lanes, planner_data_);
 
-<<<<<<< HEAD
-    updateRTCStatus(
-      candidate.start_distance_to_path_change, candidate.finish_distance_to_path_change);
-  }
-  for (size_t i = 1; i < candidate_path.points.size(); i++) {
-    candidate_path.points.at(i).point.longitudinal_velocity_mps = 0.0;
-=======
   const auto candidate_path = status_.back_finished ? getCurrentPath() : status_.backward_path;
   auto stop_path = candidate_path;
   for (auto & p : stop_path.points) {
     p.point.longitudinal_velocity_mps = 0.0;
->>>>>>> 505f9758
   }
 
   output.path = std::make_shared<PathWithLaneId>(stop_path);
