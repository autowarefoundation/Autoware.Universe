--- conflicted
+++ resolved
@@ -60,10 +60,7 @@
 
 BehaviorModuleOutput PullOutModule::run()
 {
-<<<<<<< HEAD
-=======
   clearWaitingApproval();
->>>>>>> 10c60429
   current_state_ = BT::NodeStatus::RUNNING;
   return plan();
 }
@@ -158,15 +155,6 @@
 
 BehaviorModuleOutput PullOutModule::plan()
 {
-<<<<<<< HEAD
-  if (isWaitingApproval()) {
-    clearWaitingApproval();
-    // save current_pose when approved for start_point of turn_signal for backward driving
-    last_approved_pose_ = std::make_unique<Pose>(planner_data_->self_pose->pose);
-  }
-
-=======
->>>>>>> 10c60429
   BehaviorModuleOutput output;
   if (!status_.is_safe) {
     return output;
@@ -187,8 +175,8 @@
     planner_data_->parameters.vehicle_length, planner_data_);
 
   output.path = std::make_shared<PathWithLaneId>(path);
-<<<<<<< HEAD
-  output.turn_signal_info = calcTurnSignalInfo();
+  output.turn_signal_info =
+    calcTurnSignalInfo(status_.pull_out_path.start_pose, status_.pull_out_path.end_pose);
 
   const uint16_t steering_factor_direction = std::invoke([&output]() {
     if (output.turn_signal_info.turn_signal.command == TurnIndicatorsCommand::ENABLE_LEFT) {
@@ -223,44 +211,6 @@
       SteeringFactor::PULL_OUT, steering_factor_direction, SteeringFactor::TURNING, "");
   }
 
-=======
-  output.turn_signal_info =
-    calcTurnSignalInfo(status_.pull_out_path.start_pose, status_.pull_out_path.end_pose);
-
-  const uint16_t steering_factor_direction = std::invoke([&output]() {
-    if (output.turn_signal_info.turn_signal.command == TurnIndicatorsCommand::ENABLE_LEFT) {
-      return SteeringFactor::LEFT;
-    } else if (output.turn_signal_info.turn_signal.command == TurnIndicatorsCommand::ENABLE_RIGHT) {
-      return SteeringFactor::RIGHT;
-    }
-    return SteeringFactor::STRAIGHT;
-  });
-
-  if (status_.back_finished) {
-    const double start_distance = motion_utils::calcSignedArcLength(
-      path.points, planner_data_->self_pose->pose.position,
-      status_.pull_out_path.start_pose.position);
-    const double finish_distance = motion_utils::calcSignedArcLength(
-      path.points, planner_data_->self_pose->pose.position,
-      status_.pull_out_path.end_pose.position);
-    updateRTCStatus(start_distance, finish_distance);
-    // TODO(tkhmy) add handle status TRYING
-    steering_factor_interface_ptr_->updateSteeringFactor(
-      {status_.pull_out_path.start_pose, status_.pull_out_path.end_pose},
-      {start_distance, finish_distance}, SteeringFactor::PULL_OUT, steering_factor_direction,
-      SteeringFactor::TURNING, "");
-  } else {
-    const double distance = motion_utils::calcSignedArcLength(
-      path.points, planner_data_->self_pose->pose.position,
-      status_.pull_out_path.start_pose.position);
-    updateRTCStatus(0.0, distance);
-    // TODO(tkhmy) add handle status TRYING
-    steering_factor_interface_ptr_->updateSteeringFactor(
-      {status_.pull_out_path.start_pose, status_.pull_out_path.end_pose}, {0.0, distance},
-      SteeringFactor::PULL_OUT, steering_factor_direction, SteeringFactor::TURNING, "");
-  }
-
->>>>>>> 10c60429
   setDebugData();
 
   return output;
@@ -284,7 +234,6 @@
   if (pull_out_planner == nullptr) {
     return PathWithLaneId{};
   }
-<<<<<<< HEAD
 
   // combine partial pull out path
   PathWithLaneId pull_out_path;
@@ -298,21 +247,6 @@
     return pull_out_path;
   }
 
-=======
-
-  // combine partial pull out path
-  PathWithLaneId pull_out_path;
-  for (const auto & partial_path : status_.pull_out_path.partial_paths) {
-    pull_out_path.points.insert(
-      pull_out_path.points.end(), partial_path.points.begin(), partial_path.points.end());
-  }
-
-  if (status_.back_finished) {
-    // not need backward path or finish it
-    return pull_out_path;
-  }
-
->>>>>>> 10c60429
   // concat back_path and pull_out_path and
   auto full_path = status_.backward_path;
   full_path.points.insert(
@@ -322,11 +256,6 @@
 
 BehaviorModuleOutput PullOutModule::planWaitingApproval()
 {
-<<<<<<< HEAD
-  waitApproval();
-
-=======
->>>>>>> 10c60429
   BehaviorModuleOutput output;
   const auto current_lanes = getCurrentLanes();
   const auto pull_out_lanes = pull_out_utils::getPullOutLanes(current_lanes, planner_data_);
@@ -343,18 +272,12 @@
   }
 
   output.path = std::make_shared<PathWithLaneId>(stop_path);
-<<<<<<< HEAD
-  output.turn_signal_info = calcTurnSignalInfo();
-  output.path_candidate = std::make_shared<PathWithLaneId>(candidate_path);
-
-=======
   output.turn_signal_info =
     calcTurnSignalInfo(status_.pull_out_path.start_pose, status_.pull_out_path.end_pose);
   output.path_candidate = std::make_shared<PathWithLaneId>(candidate_path);
 
   waitApproval();
 
->>>>>>> 10c60429
   const uint16_t steering_factor_direction = std::invoke([&output]() {
     if (output.turn_signal_info.turn_signal.command == TurnIndicatorsCommand::ENABLE_LEFT) {
       return SteeringFactor::LEFT;
@@ -482,7 +405,6 @@
 
   const auto current_lanes = getCurrentLanes();
   status_.current_lanes = current_lanes;
-<<<<<<< HEAD
 
   // Get pull_out lanes
   const auto pull_out_lanes = pull_out_utils::getPullOutLanes(current_lanes, planner_data_);
@@ -492,17 +414,6 @@
   status_.lanes = current_lanes;
   status_.lanes.insert(status_.lanes.end(), pull_out_lanes.begin(), pull_out_lanes.end());
 
-=======
-
-  // Get pull_out lanes
-  const auto pull_out_lanes = pull_out_utils::getPullOutLanes(current_lanes, planner_data_);
-  status_.pull_out_lanes = pull_out_lanes;
-
-  // combine road and shoulder lanes
-  status_.lanes = current_lanes;
-  status_.lanes.insert(status_.lanes.end(), pull_out_lanes.begin(), pull_out_lanes.end());
-
->>>>>>> 10c60429
   // search pull out start candidates backward
   std::vector<Pose> start_pose_candidates;
   {
@@ -531,7 +442,6 @@
     status_.is_safe = false;
     return;
   }
-<<<<<<< HEAD
 
   checkBackFinished();
   if (!status_.back_finished) {
@@ -540,16 +450,6 @@
       parameters_.backward_velocity);
   }
 
-=======
-
-  checkBackFinished();
-  if (!status_.back_finished) {
-    status_.backward_path = pull_out_utils::getBackwardPath(
-      *route_handler, pull_out_lanes, current_pose, status_.pull_out_start_pose,
-      parameters_.backward_velocity);
-  }
-
->>>>>>> 10c60429
   // Update status
   status_.lane_follow_lane_ids = util::getIds(current_lanes);
   status_.pull_out_lane_ids = util::getIds(pull_out_lanes);
@@ -592,7 +492,6 @@
   for (auto & p : backward_shoulder_path.points) {
     p.point.pose = calcOffsetPose(p.point.pose, 0, distance_from_center_line, 0);
   }
-<<<<<<< HEAD
 
   // check collision between footprint and object at the backed pose
   const auto local_vehicle_footprint = createVehicleFootprint(vehicle_info_);
@@ -611,26 +510,6 @@
       break;  // poses behind this has a collision, so break.
     }
 
-=======
-
-  // check collision between footprint and object at the backed pose
-  const auto local_vehicle_footprint = createVehicleFootprint(vehicle_info_);
-  std::vector<Pose> backed_poses;
-  for (double back_distance = 0.0; back_distance <= parameters_.max_back_distance;
-       back_distance += parameters_.backward_search_resolution) {
-    const auto backed_pose = calcLongitudinalOffsetPose(
-      backward_shoulder_path.points, current_pose.position, -back_distance);
-    if (!backed_pose) {
-      continue;
-    }
-
-    if (util::checkCollisionBetweenFootprintAndObjects(
-          local_vehicle_footprint, *backed_pose, *(planner_data_->dynamic_object),
-          parameters_.collision_check_margin)) {
-      break;  // poses behind this has a collision, so break.
-    }
-
->>>>>>> 10c60429
     backed_poses.push_back(*backed_pose);
   }
   return backed_poses;
@@ -724,35 +603,10 @@
   return is_near_target && isStopped();
 }
 
-<<<<<<< HEAD
-TurnSignalInfo PullOutModule::calcTurnSignalInfo() const
-=======
 TurnSignalInfo PullOutModule::calcTurnSignalInfo(const Pose start_pose, const Pose end_pose) const
->>>>>>> 10c60429
-{
-  TurnSignalInfo turn_signal{};  // output
-  const auto & current_pose = planner_data_->self_pose->pose;
-
-<<<<<<< HEAD
-  // turn on hazard light when backward driving
-  if (!status_.back_finished) {
-    turn_signal.hazard_signal.command = HazardLightsCommand::ENABLE;
-    const auto back_start_pose = isWaitingApproval() ? current_pose : *last_approved_pose_;
-    turn_signal.desired_start_point = back_start_pose.position;
-    turn_signal.required_start_point = back_start_pose.position;
-    // pull_out start_pose is same to backward driving end_pose
-    turn_signal.required_end_point = status_.pull_out_path.start_pose.position;
-    turn_signal.desired_end_point = status_.pull_out_path.start_pose.position;
-    return turn_signal;
-  }
-
-  // turn on right signal until passing pull_out end point
-  const auto path = getFullPath();
-  // pull out path does not overlap
-  const double distance_from_end = motion_utils::calcSignedArcLength(
-    path.points, status_.pull_out_path.end_pose.position, current_pose.position);
-  if (distance_from_end < parameters_.pull_out_finish_judge_buffer) {
-=======
+{
+  TurnSignalInfo turn_signal;
+
   // turn hazard light when backward driving
   if (!status_.back_finished) {
     turn_signal.hazard_signal.command = HazardLightsCommand::ENABLE;
@@ -772,20 +626,12 @@
   // turn on right signal until passing pull_out end point
   const double turn_signal_off_buffer = std::min(parameters_.pull_out_finish_judge_buffer, 3.0);
   if (distance_from_pull_out_end < turn_signal_off_buffer) {
->>>>>>> 10c60429
     turn_signal.turn_signal.command = TurnIndicatorsCommand::ENABLE_RIGHT;
   } else {
     turn_signal.turn_signal.command = TurnIndicatorsCommand::DISABLE;
   }
 
-<<<<<<< HEAD
-  turn_signal.desired_start_point = status_.pull_out_path.start_pose.position;
-  turn_signal.required_start_point = status_.pull_out_path.start_pose.position;
-  turn_signal.required_end_point = status_.pull_out_path.end_pose.position;
-  turn_signal.desired_end_point = status_.pull_out_path.end_pose.position;
-=======
   turn_signal.signal_distance = -distance_from_pull_out_end + turn_signal_off_buffer;
->>>>>>> 10c60429
 
   return turn_signal;
 }
