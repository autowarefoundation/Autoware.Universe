// Copyright 2022 TIER IV, Inc.
//
// Licensed under the Apache License, Version 2.0 (the "License");
// you may not use this file except in compliance with the License.
// You may obtain a copy of the License at
//
//     http://www.apache.org/licenses/LICENSE-2.0
//
// Unless required by applicable law or agreed to in writing, software
// distributed under the License is distributed on an "AS IS" BASIS,
// WITHOUT WARRANTIES OR CONDITIONS OF ANY KIND, either express or implied.
// See the License for the specific language governing permissions and
// limitations under the License.

#include "behavior_path_planner/scene_module/start_planner/start_planner_module.hpp"

#include "behavior_path_planner/utils/create_vehicle_footprint.hpp"
#include "behavior_path_planner/utils/path_safety_checker/objects_filtering.hpp"
#include "behavior_path_planner/utils/path_utils.hpp"
#include "behavior_path_planner/utils/start_goal_planner_common/utils.hpp"
#include "behavior_path_planner/utils/start_planner/util.hpp"
#include "motion_utils/trajectory/trajectory.hpp"

#include <lanelet2_extension/utility/utilities.hpp>
#include <magic_enum.hpp>
#include <rclcpp/rclcpp.hpp>
#include <tier4_autoware_utils/tier4_autoware_utils.hpp>

#include <algorithm>
#include <memory>
#include <string>
#include <utility>
#include <vector>

using motion_utils::calcLongitudinalOffsetPose;
using tier4_autoware_utils::calcOffsetPose;
using tier4_autoware_utils::inverseTransformPoint;

namespace behavior_path_planner
{
StartPlannerModule::StartPlannerModule(
  const std::string & name, rclcpp::Node & node,
  const std::shared_ptr<StartPlannerParameters> & parameters,
  const std::unordered_map<std::string, std::shared_ptr<RTCInterface>> & rtc_interface_ptr_map)
: SceneModuleInterface{name, node, rtc_interface_ptr_map},
  parameters_{parameters},
  vehicle_info_{vehicle_info_util::VehicleInfoUtil(node).getVehicleInfo()}
{
  lane_departure_checker_ = std::make_shared<LaneDepartureChecker>();
  lane_departure_checker_->setVehicleInfo(vehicle_info_);

  // set enabled planner
  if (parameters_->enable_shift_pull_out) {
    start_planners_.push_back(
      std::make_shared<ShiftPullOut>(node, *parameters, lane_departure_checker_));
  }
  if (parameters_->enable_geometric_pull_out) {
    start_planners_.push_back(std::make_shared<GeometricPullOut>(node, *parameters));
  }
  if (start_planners_.empty()) {
    RCLCPP_ERROR(getLogger(), "Not found enabled planner");
  }

  if (parameters_->enable_freespace_planner) {
    freespace_planner_ = std::make_unique<FreespacePullOut>(node, *parameters, vehicle_info_);
    const auto freespace_planner_period_ns = rclcpp::Rate(1.0).period();
    freespace_planner_timer_cb_group_ =
      node.create_callback_group(rclcpp::CallbackGroupType::MutuallyExclusive);
    freespace_planner_timer_ = rclcpp::create_timer(
      &node, clock_, freespace_planner_period_ns,
      std::bind(&StartPlannerModule::onFreespacePlannerTimer, this),
      freespace_planner_timer_cb_group_);
  }
}

void StartPlannerModule::onFreespacePlannerTimer()
{
  if (!planner_data_) {
    return;
  }

  if (!planner_data_->costmap) {
    return;
  }

  const bool is_new_costmap =
    (clock_->now() - planner_data_->costmap->header.stamp).seconds() < 1.0;
  if (isStuck() && is_new_costmap) {
    planFreespacePath();
  }
}

BehaviorModuleOutput StartPlannerModule::run()
{
  if (!isActivated()) {
    return planWaitingApproval();
  }

  return plan();
}

void StartPlannerModule::processOnExit()
{
  resetPathCandidate();
  resetPathReference();
  debug_marker_.markers.clear();
}

bool StartPlannerModule::isExecutionRequested() const
{
  // TODO(Sugahara): if required lateral shift distance is small, don't engage this module.
  // Execute when current pose is near route start pose
  const Pose start_pose = planner_data_->route_handler->getOriginalStartPose();
  const Pose & current_pose = planner_data_->self_odometry->pose.pose;
  if (
    tier4_autoware_utils::calcDistance2d(start_pose.position, current_pose.position) >
    parameters_->th_arrived_distance) {
    return false;
  }

  // Check if ego arrives at goal
  const Pose goal_pose = planner_data_->route_handler->getGoalPose();
  if (
    tier4_autoware_utils::calcDistance2d(goal_pose.position, current_pose.position) <
    parameters_->th_arrived_distance) {
    return false;
  }

  if (current_state_ == ModuleStatus::RUNNING) {
    return true;
  }

  const bool is_stopped = utils::l2Norm(planner_data_->self_odometry->twist.twist.linear) <
                          parameters_->th_stopped_velocity;
  if (!is_stopped) {
    return false;
  }

  return true;
}

bool StartPlannerModule::isExecutionReady() const
{
  if (status_.pull_out_path.partial_paths.empty()) {
    return true;
  }

  if (status_.is_safe_static_objects && parameters_->safety_check_params.enable_safety_check) {
    utils::start_goal_planner_common::updateEgoPredictedPathParams(
      ego_predicted_path_params_, parameters_);
    utils::start_goal_planner_common::updateSafetyCheckParams(safety_check_params_, parameters_);
    utils::start_goal_planner_common::updateObjectsFilteringParams(
      objects_filtering_params_, parameters_);
    if (!isSafePath()) {
      RCLCPP_ERROR_THROTTLE(getLogger(), *clock_, 5000, "Path is not safe against dynamic objects");
      return false;
    }
  }
  return true;
}

ModuleStatus StartPlannerModule::updateState()
{
  RCLCPP_DEBUG(getLogger(), "START_PLANNER updateState");

  if (isActivated() && !isWaitingApproval()) {
    current_state_ = ModuleStatus::RUNNING;
  } else {
    current_state_ = ModuleStatus::IDLE;
  }

  if (hasFinishedPullOut()) {
    return ModuleStatus::SUCCESS;
  }

  checkBackFinished();

  return current_state_;
}

BehaviorModuleOutput StartPlannerModule::plan()
{
  if (IsGoalBehindOfEgoInSameRouteSegment()) {
    RCLCPP_WARN_THROTTLE(
      getLogger(), *clock_, 5000, "Start plan for a backward goal is not supported now");
    const auto output = generateStopOutput();
    setDebugData();  // use status updated in generateStopOutput()
    return output;
  }

  if (isWaitingApproval()) {
    clearWaitingApproval();
    resetPathCandidate();
    resetPathReference();
    // save current_pose when approved for start_point of turn_signal for backward driving
    last_approved_pose_ = std::make_unique<Pose>(planner_data_->self_odometry->pose.pose);
  }

  BehaviorModuleOutput output;
  if (!status_.is_safe_static_objects) {
    RCLCPP_WARN_THROTTLE(
      getLogger(), *clock_, 5000, "Not found safe pull out path, publish stop path");
    const auto output = generateStopOutput();
    setDebugData();  // use status updated in generateStopOutput()
    return output;
  }

  PathWithLaneId path;
  if (status_.back_finished) {
    if (hasFinishedCurrentPath()) {
      RCLCPP_INFO(getLogger(), "Increment path index");
      incrementPathIndex();
    }
    path = getCurrentPath();
  } else {
    path = status_.backward_path;
  }

  output.path = std::make_shared<PathWithLaneId>(path);
  output.reference_path = getPreviousModuleOutput().reference_path;
  output.turn_signal_info = calcTurnSignalInfo();
  path_candidate_ = std::make_shared<PathWithLaneId>(getFullPath());
  path_reference_ = getPreviousModuleOutput().reference_path;

  setDrivableAreaInfo(output);

  const uint16_t steering_factor_direction = std::invoke([&output]() {
    if (output.turn_signal_info.turn_signal.command == TurnIndicatorsCommand::ENABLE_LEFT) {
      return SteeringFactor::LEFT;
    } else if (output.turn_signal_info.turn_signal.command == TurnIndicatorsCommand::ENABLE_RIGHT) {
      return SteeringFactor::RIGHT;
    }
    return SteeringFactor::STRAIGHT;
  });

  if (status_.back_finished) {
    const double start_distance = motion_utils::calcSignedArcLength(
      path.points, planner_data_->self_odometry->pose.pose.position,
      status_.pull_out_path.start_pose.position);
    const double finish_distance = motion_utils::calcSignedArcLength(
      path.points, planner_data_->self_odometry->pose.pose.position,
      status_.pull_out_path.end_pose.position);
    updateRTCStatus(start_distance, finish_distance);
    // TODO(tkhmy) add handle status TRYING
    steering_factor_interface_ptr_->updateSteeringFactor(
      {status_.pull_out_path.start_pose, status_.pull_out_path.end_pose},
      {start_distance, finish_distance}, SteeringFactor::START_PLANNER, steering_factor_direction,
      SteeringFactor::TURNING, "");
  } else {
    const double distance = motion_utils::calcSignedArcLength(
      path.points, planner_data_->self_odometry->pose.pose.position,
      status_.pull_out_path.start_pose.position);
    updateRTCStatus(0.0, distance);
    // TODO(tkhmy) add handle status TRYING
    steering_factor_interface_ptr_->updateSteeringFactor(
      {status_.pull_out_path.start_pose, status_.pull_out_path.end_pose}, {0.0, distance},
      SteeringFactor::START_PLANNER, steering_factor_direction, SteeringFactor::TURNING, "");
  }

  setDebugData();

  return output;
}

CandidateOutput StartPlannerModule::planCandidate() const
{
  return CandidateOutput{};
}

PathWithLaneId StartPlannerModule::getFullPath() const
{
  // combine partial pull out path
  PathWithLaneId pull_out_path;
  for (const auto & partial_path : status_.pull_out_path.partial_paths) {
    pull_out_path.points.insert(
      pull_out_path.points.end(), partial_path.points.begin(), partial_path.points.end());
  }

  if (status_.back_finished) {
    // not need backward path or finish it
    return pull_out_path;
  }

  // concat back_path and pull_out_path and
  auto full_path = status_.backward_path;
  full_path.points.insert(
    full_path.points.end(), pull_out_path.points.begin(), pull_out_path.points.end());
  return full_path;
}

BehaviorModuleOutput StartPlannerModule::planWaitingApproval()
{
  updatePullOutStatus();

  if (IsGoalBehindOfEgoInSameRouteSegment()) {
    RCLCPP_WARN_THROTTLE(
      getLogger(), *clock_, 5000, "Start plan for a backward goal is not supported now");
    clearWaitingApproval();
    const auto output = generateStopOutput();
    setDebugData();  // use status updated in generateStopOutput()
    return output;
  }

  BehaviorModuleOutput output;
  if (!status_.is_safe_static_objects) {
    RCLCPP_WARN_THROTTLE(
      getLogger(), *clock_, 5000, "Not found safe pull out path, publish stop path");
    clearWaitingApproval();
    const auto output = generateStopOutput();
    setDebugData();  // use status updated in generateStopOutput()
    return output;
  }

  waitApproval();

  const double backward_path_length =
    planner_data_->parameters.backward_path_length + parameters_->max_back_distance;
  const auto current_lanes = utils::getExtendedCurrentLanes(
    planner_data_, backward_path_length, std::numeric_limits<double>::max(),
    /*forward_only_in_route*/ true);

  auto stop_path = status_.back_finished ? getCurrentPath() : status_.backward_path;
  const auto drivable_lanes = generateDrivableLanes(stop_path);
  const auto & dp = planner_data_->drivable_area_expansion_parameters;
  const auto expanded_lanes = utils::expandLanelets(
    drivable_lanes, dp.drivable_area_left_bound_offset, dp.drivable_area_right_bound_offset,
    dp.drivable_area_types_to_skip);
  for (auto & p : stop_path.points) {
    p.point.longitudinal_velocity_mps = 0.0;
  }

  output.path = std::make_shared<PathWithLaneId>(stop_path);
  output.reference_path = getPreviousModuleOutput().reference_path;
  output.turn_signal_info = calcTurnSignalInfo();
  path_candidate_ = std::make_shared<PathWithLaneId>(getFullPath());
  path_reference_ = getPreviousModuleOutput().reference_path;

  setDrivableAreaInfo(output);

  const uint16_t steering_factor_direction = std::invoke([&output]() {
    if (output.turn_signal_info.turn_signal.command == TurnIndicatorsCommand::ENABLE_LEFT) {
      return SteeringFactor::LEFT;
    } else if (output.turn_signal_info.turn_signal.command == TurnIndicatorsCommand::ENABLE_RIGHT) {
      return SteeringFactor::RIGHT;
    }
    return SteeringFactor::STRAIGHT;
  });

  if (status_.back_finished) {
    const double start_distance = motion_utils::calcSignedArcLength(
      stop_path.points, planner_data_->self_odometry->pose.pose.position,
      status_.pull_out_path.start_pose.position);
    const double finish_distance = motion_utils::calcSignedArcLength(
      stop_path.points, planner_data_->self_odometry->pose.pose.position,
      status_.pull_out_path.end_pose.position);
    updateRTCStatus(start_distance, finish_distance);
    steering_factor_interface_ptr_->updateSteeringFactor(
      {status_.pull_out_path.start_pose, status_.pull_out_path.end_pose},
      {start_distance, finish_distance}, SteeringFactor::START_PLANNER, steering_factor_direction,
      SteeringFactor::APPROACHING, "");
  } else {
    const double distance = motion_utils::calcSignedArcLength(
      stop_path.points, planner_data_->self_odometry->pose.pose.position,
      status_.pull_out_path.start_pose.position);
    updateRTCStatus(0.0, distance);
    steering_factor_interface_ptr_->updateSteeringFactor(
      {status_.pull_out_path.start_pose, status_.pull_out_path.end_pose}, {0.0, distance},
      SteeringFactor::START_PLANNER, steering_factor_direction, SteeringFactor::APPROACHING, "");
  }

  setDebugData();

  return output;
}

void StartPlannerModule::resetStatus()
{
  PullOutStatus initial_status;
  status_ = initial_status;
}

void StartPlannerModule::incrementPathIndex()
{
  status_.current_path_idx =
    std::min(status_.current_path_idx + 1, status_.pull_out_path.partial_paths.size() - 1);
}

PathWithLaneId StartPlannerModule::getCurrentPath() const
{
  if (status_.pull_out_path.partial_paths.size() <= status_.current_path_idx) {
    return PathWithLaneId{};
  }
  return status_.pull_out_path.partial_paths.at(status_.current_path_idx);
}

void StartPlannerModule::planWithPriority(
  const std::vector<Pose> & start_pose_candidates, const Pose & refined_start_pose,
  const Pose & goal_pose, const std::string search_priority)
{
  // check if start pose candidates are valid
  if (start_pose_candidates.empty()) {
    return;
  }

  const auto is_safe_with_pose_planner = [&](const size_t i, const auto & planner) {
    // Get the pull_out_start_pose for the current index
    const auto & pull_out_start_pose = start_pose_candidates.at(i);

    // Set back_finished to true if the current start pose is same to refined_start_pose
    status_.back_finished =
      tier4_autoware_utils::calcDistance2d(pull_out_start_pose, refined_start_pose) < 0.01;

    planner->setPlannerData(planner_data_);
    const auto pull_out_path = planner->plan(pull_out_start_pose, goal_pose);
    // not found safe path
    if (!pull_out_path) {
      return false;
    }
    // use current path if back is not needed
    if (status_.back_finished) {
      const std::lock_guard<std::mutex> lock(mutex_);
      status_.is_safe_static_objects = true;
      status_.pull_out_path = *pull_out_path;
      status_.pull_out_start_pose = pull_out_start_pose;
      status_.planner_type = planner->getPlannerType();
      return true;
    }

    // If this is the last start pose candidate, return false
    if (i == start_pose_candidates.size() - 1) return false;

    // check next path if back is needed
    const auto & pull_out_start_pose_next = start_pose_candidates.at(i + 1);
    const auto pull_out_path_next = planner->plan(pull_out_start_pose_next, goal_pose);
    // not found safe path
    if (!pull_out_path_next) {
      return false;
    }

    // Update status variables with the next path information
    {
      const std::lock_guard<std::mutex> lock(mutex_);
      status_.is_safe_static_objects = true;
      status_.pull_out_path = *pull_out_path_next;
      status_.pull_out_start_pose = pull_out_start_pose_next;
      status_.planner_type = planner->getPlannerType();
    }
    return true;
  };

  using PriorityOrder = std::vector<std::pair<size_t, std::shared_ptr<PullOutPlannerBase>>>;
  const auto make_loop_order_planner_first = [&]() {
    PriorityOrder order_priority;
    for (const auto & planner : start_planners_) {
      for (size_t i = 0; i < start_pose_candidates.size(); i++) {
        order_priority.emplace_back(i, planner);
      }
    }
    return order_priority;
  };

  const auto make_loop_order_pose_first = [&]() {
    PriorityOrder order_priority;
    for (size_t i = 0; i < start_pose_candidates.size(); i++) {
      for (const auto & planner : start_planners_) {
        order_priority.emplace_back(i, planner);
      }
    }
    return order_priority;
  };

  // Choose loop order based on priority_on_efficient_path
  PriorityOrder order_priority;
  if (search_priority == "efficient_path") {
    order_priority = make_loop_order_planner_first();
  } else if (search_priority == "short_back_distance") {
    order_priority = make_loop_order_pose_first();
  } else {
    RCLCPP_ERROR(
      getLogger(),
      "search_priority should be efficient_path or short_back_distance, but %s is given.",
      search_priority.c_str());
    throw std::domain_error("[start_planner] invalid search_priority");
  }

  for (const auto & p : order_priority) {
    if (is_safe_with_pose_planner(p.first, p.second)) {
      return;
    }
  }

  // not found safe path
  if (status_.planner_type != PlannerType::FREESPACE) {
    const std::lock_guard<std::mutex> lock(mutex_);
    status_.is_safe_static_objects = false;
    status_.planner_type = PlannerType::NONE;
  }
}

PathWithLaneId StartPlannerModule::generateStopPath() const
{
  const auto & current_pose = planner_data_->self_odometry->pose.pose;
  constexpr double dummy_path_distance = 1.0;
  const auto moved_pose = calcOffsetPose(current_pose, dummy_path_distance, 0, 0);

  // convert Pose to PathPointWithLaneId with 0 velocity.
  auto toPathPointWithLaneId = [this](const Pose & pose) {
    PathPointWithLaneId p{};
    p.point.pose = pose;
    p.point.longitudinal_velocity_mps = 0.0;
    lanelet::Lanelet closest_lanelet;
    lanelet::utils::query::getClosestLanelet(status_.pull_out_lanes, pose, &closest_lanelet);
    p.lane_ids.push_back(closest_lanelet.id());
    return p;
  };

  PathWithLaneId path{};
  path.points.push_back(toPathPointWithLaneId(current_pose));
  path.points.push_back(toPathPointWithLaneId(moved_pose));

  return path;
}

lanelet::ConstLanelets StartPlannerModule::getPathRoadLanes(const PathWithLaneId & path) const
{
  const auto & route_handler = planner_data_->route_handler;
  const auto & lanelet_layer = route_handler->getLaneletMapPtr()->laneletLayer;

  std::vector<lanelet::Id> lane_ids;
  for (const auto & p : path.points) {
    for (const auto & id : p.lane_ids) {
      if (route_handler->isShoulderLanelet(lanelet_layer.get(id))) {
        continue;
      }
      if (std::find(lane_ids.begin(), lane_ids.end(), id) == lane_ids.end()) {
        lane_ids.push_back(id);
      }
    }
  }

  lanelet::ConstLanelets path_lanes;
  path_lanes.reserve(lane_ids.size());
  for (const auto & id : lane_ids) {
    if (id != lanelet::InvalId) {
      path_lanes.push_back(lanelet_layer.get(id));
    }
  }

  return path_lanes;
}

std::vector<DrivableLanes> StartPlannerModule::generateDrivableLanes(
  const PathWithLaneId & path) const
{
  const auto path_road_lanes = getPathRoadLanes(path);

  if (!path_road_lanes.empty()) {
    return utils::generateDrivableLanesWithShoulderLanes(
      getPathRoadLanes(path), status_.pull_out_lanes);
  }

  // if path_road_lanes is empty, use only pull_out_lanes as drivable lanes
  std::vector<DrivableLanes> drivable_lanes;
  for (const auto & lane : status_.pull_out_lanes) {
    DrivableLanes drivable_lane;
    drivable_lane.right_lane = lane;
    drivable_lane.left_lane = lane;
    drivable_lanes.push_back(drivable_lane);
  }
  return drivable_lanes;
}

void StartPlannerModule::updatePullOutStatus()
{
  const bool has_received_new_route =
    !planner_data_->prev_route_id ||
    *planner_data_->prev_route_id != planner_data_->route_handler->getRouteUuid();

  if (has_received_new_route) {
    status_ = PullOutStatus();
  }

  // save pull out lanes which is generated using current pose before starting pull out
  // (before approval)
  status_.pull_out_lanes = start_planner_utils::getPullOutLanes(
    planner_data_, planner_data_->parameters.backward_path_length + parameters_->max_back_distance);

  // skip updating if enough time has not passed for preventing chattering between back and
  // start_planner
  if (!has_received_new_route && !last_pull_out_start_update_time_ && !status_.back_finished) {
    if (!last_pull_out_start_update_time_) {
      last_pull_out_start_update_time_ = std::make_unique<rclcpp::Time>(clock_->now());
    }
    const auto elapsed_time = (clock_->now() - *last_pull_out_start_update_time_).seconds();
    if (elapsed_time < parameters_->backward_path_update_duration) {
      return;
    }
  }
  last_pull_out_start_update_time_ = std::make_unique<rclcpp::Time>(clock_->now());

  const auto & route_handler = planner_data_->route_handler;
  const auto & current_pose = planner_data_->self_odometry->pose.pose;
  const auto & goal_pose = planner_data_->route_handler->getGoalPose();

  // refine start pose with pull out lanes.
  // 1) backward driving is not allowed: use refined pose just as start pose.
  // 2) backward driving is allowed: use refined pose to check if backward driving is needed.
  const PathWithLaneId start_pose_candidates_path = calcStartPoseCandidatesBackwardPath();
  const auto refined_start_pose = calcLongitudinalOffsetPose(
    start_pose_candidates_path.points, planner_data_->self_odometry->pose.pose.position, 0.0);
  if (!refined_start_pose) return;

  // search pull out start candidates backward
  const std::vector<Pose> start_pose_candidates = std::invoke([&]() -> std::vector<Pose> {
    if (parameters_->enable_back) {
      return searchPullOutStartPoses(start_pose_candidates_path);
    }
    return {*refined_start_pose};
  });

  planWithPriority(
    start_pose_candidates, *refined_start_pose, goal_pose, parameters_->search_priority);

  checkBackFinished();
  if (!status_.back_finished) {
    status_.backward_path = start_planner_utils::getBackwardPath(
      *route_handler, status_.pull_out_lanes, current_pose, status_.pull_out_start_pose,
      parameters_->backward_velocity);
  }
}

PathWithLaneId StartPlannerModule::calcStartPoseCandidatesBackwardPath() const
{
  const Pose & current_pose = planner_data_->self_odometry->pose.pose;

  // get backward shoulder path
  const auto arc_position_pose =
    lanelet::utils::getArcCoordinates(status_.pull_out_lanes, current_pose);
  const double check_distance = parameters_->max_back_distance + 30.0;  // buffer
  auto path = planner_data_->route_handler->getCenterLinePath(
    status_.pull_out_lanes, arc_position_pose.length - check_distance,
    arc_position_pose.length + check_distance);

  // lateral shift to current_pose
  const double distance_from_center_line = arc_position_pose.distance;
  for (auto & p : path.points) {
    p.point.pose = calcOffsetPose(p.point.pose, 0, distance_from_center_line, 0);
  }

  return path;
}

std::vector<Pose> StartPlannerModule::searchPullOutStartPoses(
  const PathWithLaneId & start_pose_candidates) const
{
  const Pose & current_pose = planner_data_->self_odometry->pose.pose;

  std::vector<Pose> pull_out_start_pose{};

  // filter pull out lanes stop objects
  const auto [pull_out_lane_objects, others] =
    utils::path_safety_checker::separateObjectsByLanelets(
      *planner_data_->dynamic_object, status_.pull_out_lanes);
  const auto pull_out_lane_stop_objects = utils::path_safety_checker::filterObjectsByVelocity(
    pull_out_lane_objects, parameters_->th_moving_object_velocity);

  // check collision between footprint and object at the backed pose
  const auto local_vehicle_footprint = createVehicleFootprint(vehicle_info_);
  for (double back_distance = 0.0; back_distance <= parameters_->max_back_distance;
       back_distance += parameters_->backward_search_resolution) {
    const auto backed_pose = calcLongitudinalOffsetPose(
      start_pose_candidates.points, current_pose.position, -back_distance);
    if (!backed_pose) {
      continue;
    }

    // check the back pose is near the lane end
    const double length_to_backed_pose =
      lanelet::utils::getArcCoordinates(status_.pull_out_lanes, *backed_pose).length;

    const double length_to_lane_end = std::accumulate(
      std::begin(status_.pull_out_lanes), std::end(status_.pull_out_lanes), 0.0,
      [](double acc, const auto & lane) { return acc + lanelet::utils::getLaneletLength2d(lane); });
    const double distance_from_lane_end = length_to_lane_end - length_to_backed_pose;
    if (distance_from_lane_end < parameters_->ignore_distance_from_lane_end) {
      RCLCPP_WARN_THROTTLE(
        getLogger(), *clock_, 5000,
        "the ego is too close to the lane end, so needs backward driving");
      continue;
    }

    if (utils::checkCollisionBetweenFootprintAndObjects(
          local_vehicle_footprint, *backed_pose, pull_out_lane_stop_objects,
          parameters_->collision_check_margin)) {
      break;  // poses behind this has a collision, so break.
    }

    pull_out_start_pose.push_back(*backed_pose);
  }
  return pull_out_start_pose;
}

bool StartPlannerModule::isOverlappedWithLane(
  const lanelet::ConstLanelet & candidate_lanelet,
  const tier4_autoware_utils::LinearRing2d & vehicle_footprint)
{
  for (const auto & point : vehicle_footprint) {
    if (boost::geometry::within(point, candidate_lanelet.polygon2d().basicPolygon())) {
      return true;
    }
  }

  return false;
}

bool StartPlannerModule::hasFinishedPullOut() const
{
  if (!status_.back_finished || !status_.is_safe_static_objects) {
    return false;
  }

  const auto current_pose = planner_data_->self_odometry->pose.pose;
  if (status_.planner_type == PlannerType::FREESPACE) {
    return tier4_autoware_utils::calcDistance2d(current_pose, status_.pull_out_path.end_pose) <
           parameters_->th_arrived_distance;
  }

  // check that ego has passed pull out end point
  const double backward_path_length =
    planner_data_->parameters.backward_path_length + parameters_->max_back_distance;
  const auto current_lanes = utils::getExtendedCurrentLanes(
    planner_data_, backward_path_length, std::numeric_limits<double>::max(),
    /*forward_only_in_route*/ true);

  const auto arclength_current = lanelet::utils::getArcCoordinates(current_lanes, current_pose);
  const auto arclength_pull_out_end =
    lanelet::utils::getArcCoordinates(current_lanes, status_.pull_out_path.end_pose);

  // offset to not finish the module before engage
  constexpr double offset = 0.1;
  const bool has_finished = arclength_current.length - arclength_pull_out_end.length > offset;

  return has_finished;
}

void StartPlannerModule::checkBackFinished()
{
  // check ego car is close enough to pull out start pose
  const auto current_pose = planner_data_->self_odometry->pose.pose;
  const auto distance =
    tier4_autoware_utils::calcDistance2d(current_pose, status_.pull_out_start_pose);

  const bool is_near = distance < parameters_->th_arrived_distance;
  const double ego_vel = utils::l2Norm(planner_data_->self_odometry->twist.twist.linear);
  const bool is_stopped = ego_vel < parameters_->th_stopped_velocity;

  if (!status_.back_finished && is_near && is_stopped) {
    RCLCPP_INFO(getLogger(), "back finished");
    status_.back_finished = true;

    // request start_planner approval
    waitApproval();
    removeRTCStatus();
    for (auto itr = uuid_map_.begin(); itr != uuid_map_.end(); ++itr) {
      itr->second = generateUUID();
    }
    current_state_ = ModuleStatus::SUCCESS;  // for breaking loop
  }
}

bool StartPlannerModule::isStopped()
{
  odometry_buffer_.push_back(planner_data_->self_odometry);
  // Delete old data in buffer
  while (rclcpp::ok()) {
    const auto time_diff = rclcpp::Time(odometry_buffer_.back()->header.stamp) -
                           rclcpp::Time(odometry_buffer_.front()->header.stamp);
    if (time_diff.seconds() < parameters_->th_stopped_time) {
      break;
    }
    odometry_buffer_.pop_front();
  }
  bool is_stopped = true;
  for (const auto & odometry : odometry_buffer_) {
    const double ego_vel = utils::l2Norm(odometry->twist.twist.linear);
    if (ego_vel > parameters_->th_stopped_velocity) {
      is_stopped = false;
      break;
    }
  }
  return is_stopped;
}

bool StartPlannerModule::isStuck()
{
  if (!isStopped()) {
    return false;
  }

  if (status_.planner_type == PlannerType::STOP) {
    return true;
  }

  // not found safe path
  if (!status_.is_safe_static_objects) {
    return true;
  }

  return false;
}

bool StartPlannerModule::hasFinishedCurrentPath()
{
  const auto current_path = getCurrentPath();
  const auto current_path_end = current_path.points.back();
  const auto self_pose = planner_data_->self_odometry->pose.pose;
  const bool is_near_target = tier4_autoware_utils::calcDistance2d(current_path_end, self_pose) <
                              parameters_->th_arrived_distance;

  return is_near_target && isStopped();
}

TurnSignalInfo StartPlannerModule::calcTurnSignalInfo() const
{
  TurnSignalInfo turn_signal{};  // output

  const Pose & current_pose = planner_data_->self_odometry->pose.pose;
  const Pose & start_pose = status_.pull_out_path.start_pose;
  const Pose & end_pose = status_.pull_out_path.end_pose;

  // turn on hazard light when backward driving
  if (!status_.back_finished) {
    turn_signal.hazard_signal.command = HazardLightsCommand::ENABLE;
    const auto back_start_pose = isWaitingApproval() ? current_pose : *last_approved_pose_;
    turn_signal.desired_start_point = back_start_pose;
    turn_signal.required_start_point = back_start_pose;
    // pull_out start_pose is same to backward driving end_pose
    turn_signal.required_end_point = start_pose;
    turn_signal.desired_end_point = start_pose;
    return turn_signal;
  }

  // turn on right signal until passing pull_out end point
  const auto path = getFullPath();
  // pull out path does not overlap
  const double distance_from_end =
    motion_utils::calcSignedArcLength(path.points, end_pose.position, current_pose.position);

  if (path.points.empty()) {
    return {};
  }

  // calculate lateral offset from pull out target lane center line
  lanelet::ConstLanelet closest_road_lane;
  const double backward_path_length =
    planner_data_->parameters.backward_path_length + parameters_->max_back_distance;
  const auto road_lanes = utils::getExtendedCurrentLanes(
    planner_data_, backward_path_length, std::numeric_limits<double>::max(),
    /*forward_only_in_route*/ true);
  lanelet::utils::query::getClosestLanelet(road_lanes, start_pose, &closest_road_lane);
  const double lateral_offset =
    lanelet::utils::getLateralDistanceToCenterline(closest_road_lane, start_pose);

  if (distance_from_end < 0.0 && lateral_offset > parameters_->th_turn_signal_on_lateral_offset) {
    turn_signal.turn_signal.command = TurnIndicatorsCommand::ENABLE_RIGHT;
  } else if (
    distance_from_end < 0.0 && lateral_offset < -parameters_->th_turn_signal_on_lateral_offset) {
    turn_signal.turn_signal.command = TurnIndicatorsCommand::ENABLE_LEFT;
  } else {
    turn_signal.turn_signal.command = TurnIndicatorsCommand::DISABLE;
  }

  turn_signal.desired_start_point = start_pose;
  turn_signal.required_start_point = start_pose;
  turn_signal.desired_end_point = end_pose;

  // check if intersection exists within search length
  const bool is_near_intersection = std::invoke([&]() {
    const double check_length = parameters_->intersection_search_length;
    double accumulated_length = 0.0;
    const size_t current_idx = motion_utils::findNearestIndex(path.points, current_pose.position);
    for (size_t i = current_idx; i < path.points.size() - 1; ++i) {
      const auto & p = path.points.at(i);
      for (const auto & lane : planner_data_->route_handler->getLaneletsFromIds(p.lane_ids)) {
        const std::string turn_direction = lane.attributeOr("turn_direction", "else");
        if (turn_direction == "right" || turn_direction == "left" || turn_direction == "straight") {
          return true;
        }
      }
      accumulated_length += tier4_autoware_utils::calcDistance2d(p, path.points.at(i + 1));
      if (accumulated_length > check_length) {
        return false;
      }
    }
    return false;
  });

  if (is_near_intersection) {
    // offset required end pose with ration to activate turn signal for intersection
    turn_signal.required_end_point = std::invoke([&]() {
      const double length_start_to_end =
        motion_utils::calcSignedArcLength(path.points, start_pose.position, end_pose.position);
      const auto ratio = std::clamp(
        parameters_->length_ratio_for_turn_signal_deactivation_near_intersection, 0.0, 1.0);

      const double required_end_length = length_start_to_end * ratio;
      double accumulated_length = 0.0;
      const size_t start_idx = motion_utils::findNearestIndex(path.points, start_pose.position);
      for (size_t i = start_idx; i < path.points.size() - 1; ++i) {
        accumulated_length +=
          tier4_autoware_utils::calcDistance2d(path.points.at(i), path.points.at(i + 1));
        if (accumulated_length > required_end_length) {
          return path.points.at(i).point.pose;
        }
      }
      // not found required end point
      return end_pose;
    });
  } else {
    turn_signal.required_end_point = end_pose;
  }

  return turn_signal;
}

bool StartPlannerModule::isSafePath() const
{
  // TODO(Sugahara): should safety check for backward path

  const auto pull_out_path = getCurrentPath();
  const auto & current_pose = planner_data_->self_odometry->pose.pose;
  const double current_velocity = std::hypot(
    planner_data_->self_odometry->twist.twist.linear.x,
    planner_data_->self_odometry->twist.twist.linear.y);
  const auto & dynamic_object = planner_data_->dynamic_object;
  const auto & route_handler = planner_data_->route_handler;
  const double backward_path_length =
    planner_data_->parameters.backward_path_length + parameters_->max_back_distance;

  const auto current_lanes = utils::getExtendedCurrentLanes(
    planner_data_, backward_path_length, std::numeric_limits<double>::max(),
    /*forward_only_in_route*/ true);

  // for ego predicted path
  const size_t ego_seg_idx = planner_data_->findEgoSegmentIndex(pull_out_path.points);
  const std::pair<double, double> terminal_velocity_and_accel =
    utils::start_goal_planner_common::getPairsTerminalVelocityAndAccel(
      status_.pull_out_path.pairs_terminal_velocity_and_accel, status_.current_path_idx);
  RCLCPP_DEBUG(
    getLogger(), "pairs_terminal_velocity_and_accel for start_planner: %f, %f",
    terminal_velocity_and_accel.first, terminal_velocity_and_accel.second);
  RCLCPP_DEBUG(getLogger(), "current_path_idx %ld", status_.current_path_idx);
  utils::start_goal_planner_common::updatePathProperty(
    ego_predicted_path_params_, terminal_velocity_and_accel);
  const auto ego_predicted_path =
    behavior_path_planner::utils::path_safety_checker::createPredictedPath(
      ego_predicted_path_params_, pull_out_path.points, current_pose, current_velocity,
      ego_seg_idx);

<<<<<<< HEAD
  // filtering objects with velocity, position and class
  const auto & filtered_objects = utils::path_safety_checker::filterObjects(
    dynamic_object, route_handler, current_lanes, current_pose.position, objects_filtering_params_);

  // filtering objects based on the current position's lane
  const auto & target_objects_on_lane = utils::path_safety_checker::createTargetObjectsOnLane(
=======
  const auto filtered_objects = utils::path_safety_checker::filterObjects(
    dynamic_object, route_handler, current_lanes, current_pose.position, objects_filtering_params_);

  const auto target_objects_on_lane = utils::path_safety_checker::createTargetObjectsOnLane(
>>>>>>> c8f826dc
    current_lanes, route_handler, filtered_objects, objects_filtering_params_);

  const double hysteresis_factor =
    status_.is_safe_dynamic_objects ? 1.0 : parameters_->hysteresis_factor_expand_rate;

  utils::start_goal_planner_common::updateSafetyCheckTargetObjectsData(
    start_planner_data_, filtered_objects, target_objects_on_lane, ego_predicted_path);
  utils::start_goal_planner_common::initializeCollisionCheckDebugMap(
    start_planner_data_.collision_check);

  bool is_safe_dynamic_objects = true;
  // Check for collisions with each predicted path of the object
  for (const auto & object : target_objects_on_lane.on_current_lane) {
    auto current_debug_data = marker_utils::createObjectDebug(object);

    bool is_safe_dynamic_object = true;

    const auto obj_predicted_paths = utils::path_safety_checker::getPredictedPathFromObj(
      object, objects_filtering_params_->check_all_predicted_path);

    // If a collision is detected, mark the object as unsafe and break the loop
    for (const auto & obj_path : obj_predicted_paths) {
      if (!utils::path_safety_checker::checkCollision(
            pull_out_path, ego_predicted_path, object, obj_path, planner_data_->parameters,
            safety_check_params_->rss_params, hysteresis_factor, current_debug_data.second)) {
        marker_utils::updateCollisionCheckDebugMap(
          start_planner_data_.collision_check, current_debug_data, false);
        is_safe_dynamic_objects = false;
        is_safe_dynamic_object = false;
        break;
      }
    }
    if (is_safe_dynamic_object) {
      marker_utils::updateCollisionCheckDebugMap(
        start_planner_data_.collision_check, current_debug_data, is_safe_dynamic_object);
    }
  }

  return is_safe_dynamic_objects;
}

bool StartPlannerModule::IsGoalBehindOfEgoInSameRouteSegment() const
{
  const auto & rh = planner_data_->route_handler;

  // Check if the goal and ego are in the same route segment. If not, this is out of scope of this
  // function. Return false.
  lanelet::ConstLanelet ego_lanelet;
  rh->getClosestLaneletWithinRoute(getEgoPose(), &ego_lanelet);
  const auto is_ego_in_goal_route_section = rh->isInGoalRouteSection(ego_lanelet);

  if (!is_ego_in_goal_route_section) {
    return false;
  }

  // If the goal and ego are in the same route segment, check the goal and ego pose relation.
  // Return true when the goal is located behind of ego.
  const auto ego_lane_path = rh->getCenterLinePath(
    lanelet::ConstLanelets{ego_lanelet}, 0.0, std::numeric_limits<double>::max());
  const auto dist_ego_to_goal = motion_utils::calcSignedArcLength(
    ego_lane_path.points, getEgoPosition(), rh->getGoalPose().position);

  const bool is_goal_behind_of_ego = (dist_ego_to_goal < 0.0);
  return is_goal_behind_of_ego;
}

// NOTE: this must be called after updatePullOutStatus(). This must be fixed.
BehaviorModuleOutput StartPlannerModule::generateStopOutput()
{
  BehaviorModuleOutput output;
  const PathWithLaneId stop_path = generateStopPath();
  output.path = std::make_shared<PathWithLaneId>(stop_path);

  setDrivableAreaInfo(output);

  output.reference_path = getPreviousModuleOutput().reference_path;

  {
    const std::lock_guard<std::mutex> lock(mutex_);
    status_.back_finished = true;
    status_.planner_type = PlannerType::STOP;
    status_.pull_out_path.partial_paths.clear();
    status_.pull_out_path.partial_paths.push_back(stop_path);
    const Pose & current_pose = planner_data_->self_odometry->pose.pose;
    status_.pull_out_start_pose = current_pose;
    status_.pull_out_path.start_pose = current_pose;
    status_.pull_out_path.end_pose = current_pose;
  }

  path_candidate_ = std::make_shared<PathWithLaneId>(stop_path);
  path_reference_ = getPreviousModuleOutput().reference_path;

  return output;
}

bool StartPlannerModule::planFreespacePath()
{
  const Pose & current_pose = planner_data_->self_odometry->pose.pose;
  const auto & route_handler = planner_data_->route_handler;

  const double end_pose_search_start_distance = parameters_->end_pose_search_start_distance;
  const double end_pose_search_end_distance = parameters_->end_pose_search_end_distance;
  const double end_pose_search_interval = parameters_->end_pose_search_interval;

  const double backward_path_length =
    planner_data_->parameters.backward_path_length + parameters_->max_back_distance;
  const auto current_lanes = utils::getExtendedCurrentLanes(
    planner_data_, backward_path_length, std::numeric_limits<double>::max(),
    /*forward_only_in_route*/ true);

  const auto current_arc_coords = lanelet::utils::getArcCoordinates(current_lanes, current_pose);

  const double s_start = std::max(0.0, current_arc_coords.length + end_pose_search_start_distance);
  const double s_end = current_arc_coords.length + end_pose_search_end_distance;

  auto center_line_path = utils::resamplePathWithSpline(
    route_handler->getCenterLinePath(current_lanes, s_start, s_end), end_pose_search_interval);

  for (const auto & p : center_line_path.points) {
    const Pose end_pose = p.point.pose;
    freespace_planner_->setPlannerData(planner_data_);
    auto freespace_path = freespace_planner_->plan(current_pose, end_pose);

    if (!freespace_path) {
      continue;
    }

    const std::lock_guard<std::mutex> lock(mutex_);
    status_.pull_out_path = *freespace_path;
    status_.pull_out_start_pose = current_pose;
    status_.planner_type = freespace_planner_->getPlannerType();
    status_.is_safe_static_objects = true;
    status_.back_finished = true;
    return true;
  }

  return false;
}

void StartPlannerModule::setDrivableAreaInfo(BehaviorModuleOutput & output) const
{
  if (status_.planner_type == PlannerType::FREESPACE) {
    const double drivable_area_margin = planner_data_->parameters.vehicle_width;
    output.drivable_area_info.drivable_margin =
      planner_data_->parameters.vehicle_width / 2.0 + drivable_area_margin;
  } else {
    const auto target_drivable_lanes = utils::getNonOverlappingExpandedLanes(
      *output.path, generateDrivableLanes(*output.path),
      planner_data_->drivable_area_expansion_parameters);

    DrivableAreaInfo current_drivable_area_info;
    current_drivable_area_info.drivable_lanes = target_drivable_lanes;
    output.drivable_area_info = utils::combineDrivableAreaInfo(
      current_drivable_area_info, getPreviousModuleOutput().drivable_area_info);
  }
}

void StartPlannerModule::setDebugData() const
{
  using marker_utils::createObjectsMarkerArray;
  using marker_utils::createPathMarkerArray;
  using marker_utils::createPoseMarkerArray;
  using marker_utils::createPredictedPathMarkerArray;
  using marker_utils::showPolygon;
  using marker_utils::showPredictedPath;
  using marker_utils::showSafetyCheckInfo;
  using tier4_autoware_utils::createDefaultMarker;
  using tier4_autoware_utils::createMarkerColor;
  using tier4_autoware_utils::createMarkerScale;

  const auto life_time = rclcpp::Duration::from_seconds(1.5);
  auto add = [&](MarkerArray added) {
    for (auto & marker : added.markers) {
      marker.lifetime = life_time;
    }
    tier4_autoware_utils::appendMarkerArray(added, &debug_marker_);
  };

  debug_marker_.markers.clear();
  add(createPoseMarkerArray(status_.pull_out_start_pose, "back_end_pose", 0, 0.9, 0.3, 0.3));
  add(createPoseMarkerArray(status_.pull_out_path.start_pose, "start_pose", 0, 0.3, 0.9, 0.3));
  add(createPoseMarkerArray(status_.pull_out_path.end_pose, "end_pose", 0, 0.9, 0.9, 0.3));
  add(createPathMarkerArray(getFullPath(), "full_path", 0, 0.0, 0.5, 0.9));
  if (start_planner_data_.ego_predicted_path.size() > 0) {
    const auto & ego_predicted_path = utils::path_safety_checker::convertToPredictedPath(
      start_planner_data_.ego_predicted_path, ego_predicted_path_params_->time_resolution);
    add(createPredictedPathMarkerArray(
      ego_predicted_path, vehicle_info_, "ego_predicted_path", 0, 0.0, 0.5, 0.9));
  }

  if (start_planner_data_.filtered_objects.objects.size() > 0) {
    add(createObjectsMarkerArray(
      start_planner_data_.filtered_objects, "filtered_objects", 0, 0.0, 0.5, 0.9));
  }

  // safety check
  {
    add(showSafetyCheckInfo(start_planner_data_.collision_check, "object_debug_info"));
    add(showPredictedPath(start_planner_data_.collision_check, "ego_predicted_path"));
    add(showPolygon(start_planner_data_.collision_check, "ego_and_target_polygon_relation"));
  }

  if (start_planner_data_.ego_predicted_path.size() > 0) {
    const auto & ego_predicted_path = utils::path_safety_checker::convertToPredictedPath(
      start_planner_data_.ego_predicted_path, ego_predicted_path_params_->time_resolution);
    add(createPredictedPathMarkerArray(
      ego_predicted_path, vehicle_info_, "ego_predicted_path", 0, 0.0, 0.5, 0.9));
  }

  if (start_planner_data_.filtered_objects.objects.size() > 0) {
    add(createObjectsMarkerArray(
      start_planner_data_.filtered_objects, "filtered_objects", 0, 0.0, 0.5, 0.9));
  }

  // Visualize planner type text
  const auto header = planner_data_->route_handler->getRouteHeader();
  {
    visualization_msgs::msg::MarkerArray planner_type_marker_array{};
    const auto color = status_.is_safe_static_objects ? createMarkerColor(1.0, 1.0, 1.0, 0.99)
                                                      : createMarkerColor(1.0, 0.0, 0.0, 0.99);
    auto marker = createDefaultMarker(
      header.frame_id, header.stamp, "planner_type", 0,
      visualization_msgs::msg::Marker::TEXT_VIEW_FACING, createMarkerScale(0.0, 0.0, 1.0), color);
    marker.pose = status_.pull_out_start_pose;
    if (!status_.back_finished) {
      marker.text = "BACK -> ";
    }
    marker.text += magic_enum::enum_name(status_.planner_type);
    marker.text += " " + std::to_string(status_.current_path_idx) + "/" +
                   std::to_string(status_.pull_out_path.partial_paths.size() - 1);
    marker.lifetime = life_time;
    planner_type_marker_array.markers.push_back(marker);
    add(planner_type_marker_array);
  }
}
}  // namespace behavior_path_planner<|MERGE_RESOLUTION|>--- conflicted
+++ resolved
@@ -957,19 +957,12 @@
       ego_predicted_path_params_, pull_out_path.points, current_pose, current_velocity,
       ego_seg_idx);
 
-<<<<<<< HEAD
   // filtering objects with velocity, position and class
   const auto & filtered_objects = utils::path_safety_checker::filterObjects(
     dynamic_object, route_handler, current_lanes, current_pose.position, objects_filtering_params_);
 
   // filtering objects based on the current position's lane
   const auto & target_objects_on_lane = utils::path_safety_checker::createTargetObjectsOnLane(
-=======
-  const auto filtered_objects = utils::path_safety_checker::filterObjects(
-    dynamic_object, route_handler, current_lanes, current_pose.position, objects_filtering_params_);
-
-  const auto target_objects_on_lane = utils::path_safety_checker::createTargetObjectsOnLane(
->>>>>>> c8f826dc
     current_lanes, route_handler, filtered_objects, objects_filtering_params_);
 
   const double hysteresis_factor =
