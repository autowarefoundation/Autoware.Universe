--- conflicted
+++ resolved
@@ -373,13 +373,9 @@
     -parameters_.drivable_area_right_bound_offset);
 
   const auto drivable_lanes = util::generateDrivableLanes(current_lanelets_);
-<<<<<<< HEAD
+  const auto shorten_lanes = util::cutOverlappedLanes(path->path, drivable_lanes);
   const auto expanded_lanes = util::expandLanelets(
-    drivable_lanes, left_offset, right_offset, parameters_.drivable_area_types_to_skip);
-=======
-  const auto shorten_lanes = util::cutOverlappedLanes(path->path, drivable_lanes);
-  const auto expanded_lanes = util::expandLanelets(shorten_lanes, left_offset, right_offset);
->>>>>>> 8bdfe7cc
+    shorten_lanes, left_offset, right_offset, parameters_.drivable_area_types_to_skip);
 
   {
     const auto & p = planner_data_->parameters;
