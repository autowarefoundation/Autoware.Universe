--- conflicted
+++ resolved
@@ -337,19 +337,13 @@
   LaneChangeTargetObjectIndices dynamic_object_indices;
 
   candidate_paths->reserve(lane_change_sampling_num);
-<<<<<<< HEAD
   for (double candidate_acc = 0.0; candidate_acc >= maximum_deceleration;
        candidate_acc -= acceleration_resolution) {
     const auto prepare_speed =
       std::max(current_velocity + candidate_acc * prepare_duration, minimum_lane_change_velocity);
 
+    // compute actual acceleration
     const double acceleration = (prepare_speed - current_velocity) / prepare_duration;
-=======
-  for (double acceleration = 0.0; acceleration >= maximum_deceleration;
-       acceleration -= acceleration_resolution) {
-    const auto prepare_speed =
-      std::max(current_velocity + acceleration * prepare_duration, minimum_lane_change_velocity);
->>>>>>> ee72e08b
 
     // get path on original lanes
     const double prepare_distance = std::max(
