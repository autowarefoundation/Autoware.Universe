// Copyright 2021 Tier IV, Inc.
//
// Licensed under the Apache License, Version 2.0 (the "License");
// you may not use this file except in compliance with the License.
// You may obtain a copy of the License at
//
//     http://www.apache.org/licenses/LICENSE-2.0
//
// Unless required by applicable law or agreed to in writing, software
// distributed under the License is distributed on an "AS IS" BASIS,
// WITHOUT WARRANTIES OR CONDITIONS OF ANY KIND, either express or implied.
// See the License for the specific language governing permissions and
// limitations under the License.

#include "behavior_path_planner/turn_signal_decider.hpp"

#include "behavior_path_planner/utilities.hpp"

#include <lanelet2_extension/utility/message_conversion.hpp>
#include <lanelet2_extension/utility/utilities.hpp>
#include <motion_utils/resample/resample.hpp>
#include <motion_utils/trajectory/trajectory.hpp>
#include <tier4_autoware_utils/tier4_autoware_utils.hpp>

#include <limits>
#include <string>
#include <utility>

namespace behavior_path_planner
{
TurnIndicatorsCommand TurnSignalDecider::getTurnSignal(
  const std::shared_ptr<const PlannerData> & planner_data, const PathWithLaneId & path,
  const TurnSignalInfo & turn_signal_info)
{
  // Guard
  if (path.points.empty()) {
    return turn_signal_info.turn_signal;
  }

  // Data
<<<<<<< HEAD
  const double nearest_dist_threshold = planner_data->parameters.ego_nearest_dist_threshold;
=======
  const double nearest_dist_threshold = 50.0;
>>>>>>> ed91e19f
  const double nearest_yaw_threshold = planner_data->parameters.ego_nearest_yaw_threshold;
  const auto & current_pose = planner_data->self_pose->pose;
  const double & current_vel = planner_data->self_odometry->twist.twist.linear.x;
  const size_t ego_seg_idx = motion_utils::findFirstNearestSegmentIndexWithSoftConstraints(
    path.points, current_pose, nearest_dist_threshold, nearest_yaw_threshold);
  const auto route_handler = *(planner_data->route_handler);

  // Get closest intersection turn signal if exists
  const auto intersection_turn_signal_info = getIntersectionTurnSignalInfo(
    path, current_pose, current_vel, ego_seg_idx, route_handler, nearest_dist_threshold,
    nearest_yaw_threshold);

  if (!intersection_turn_signal_info) {
    initialize_intersection_info();
    return turn_signal_info.turn_signal;
  } else if (
    turn_signal_info.turn_signal.command == TurnIndicatorsCommand::NO_COMMAND ||
    turn_signal_info.turn_signal.command == TurnIndicatorsCommand::DISABLE) {
    set_intersection_info(
      path, current_pose, ego_seg_idx, *intersection_turn_signal_info, nearest_dist_threshold,
      nearest_yaw_threshold);
    return intersection_turn_signal_info->turn_signal;
  }

  return resolve_turn_signal(
    path, current_pose, ego_seg_idx, *intersection_turn_signal_info, turn_signal_info,
    nearest_dist_threshold, nearest_yaw_threshold);
}

std::pair<bool, bool> TurnSignalDecider::getIntersectionTurnSignalFlag()
{
  return std::make_pair(intersection_turn_signal_, approaching_intersection_turn_signal_);
}

std::pair<Pose, double> TurnSignalDecider::getIntersectionPoseAndDistance()
{
  return std::make_pair(intersection_pose_point_, intersection_distance_);
}

boost::optional<TurnSignalInfo> TurnSignalDecider::getIntersectionTurnSignalInfo(
  const PathWithLaneId & path, const Pose & current_pose, const double current_vel,
  const size_t current_seg_idx, const RouteHandler & route_handler,
  const double nearest_dist_threshold, const double nearest_yaw_threshold)
{
  // base search distance
  const double base_search_distance =
    intersection_search_time_ * current_vel + intersection_search_distance_;

  // unique lane ids
  std::vector<lanelet::Id> unique_lane_ids;
  for (size_t i = 0; i < path.points.size(); ++i) {
    for (const auto & lane_id : path.points.at(i).lane_ids) {
      if (
        std::find(unique_lane_ids.begin(), unique_lane_ids.end(), lane_id) ==
        unique_lane_ids.end()) {
        unique_lane_ids.push_back(lane_id);
      }
    }
  }

  std::queue<TurnSignalInfo> signal_queue;
  for (const auto & lane_id : unique_lane_ids) {
    const auto lane = route_handler.getLaneletsFromId(lane_id);
    const double search_distance = lane.attributeOr("turn_signal_distance", base_search_distance);
    if (lane.centerline3d().size() < 2) {
      continue;
    }

    // lane front and back pose
    Pose lane_front_pose;
<<<<<<< HEAD
    Pose lane_terminal_pose;
    lane_front_pose.position = lanelet::utils::conversion::toGeomMsgPt(lane.centerline3d().front());
    lane_terminal_pose.position =
      lanelet::utils::conversion::toGeomMsgPt(lane.centerline3d().back());
=======
    Pose lane_back_pose;
    lane_front_pose.position = lanelet::utils::conversion::toGeomMsgPt(lane.centerline3d().front());
    lane_back_pose.position = lanelet::utils::conversion::toGeomMsgPt(lane.centerline3d().back());

    {
      const auto & current_point = lane_front_pose.position;
      const auto & next_point = lanelet::utils::conversion::toGeomMsgPt(lane.centerline3d()[1]);
      lane_front_pose.orientation = calc_orientation(current_point, next_point);
    }

    {
      const auto & current_point = lanelet::utils::conversion::toGeomMsgPt(
        lane.centerline3d()[lane.centerline3d().size() - 2]);
      const auto & next_point = lane_back_pose.position;
      lane_back_pose.orientation = calc_orientation(current_point, next_point);
    }
>>>>>>> ed91e19f

    {
      const auto & current_point = lane_front_pose.position;
      const auto & next_point = lanelet::utils::conversion::toGeomMsgPt(lane.centerline3d()[1]);
      lane_front_pose.orientation = calc_orientation(current_point, next_point);
    }

    {
      const auto lane_size = lane.centerline3d().size();
      const auto & current_point =
        lanelet::utils::conversion::toGeomMsgPt(lane.centerline3d()[lane_size - 2]);
      const auto & next_point = lane_front_pose.position;
      lane_terminal_pose.orientation = calc_orientation(current_point, next_point);
    }

    const size_t front_nearest_seg_idx =
      motion_utils::findFirstNearestSegmentIndexWithSoftConstraints(
        path.points, lane_front_pose, nearest_dist_threshold, nearest_yaw_threshold);
<<<<<<< HEAD
    const size_t terminal_nearest_seg_idx =
      motion_utils::findFirstNearestSegmentIndexWithSoftConstraints(
        path.points, lane_terminal_pose, nearest_dist_threshold, nearest_yaw_threshold);
=======
    const size_t back_nearest_seg_idx =
      motion_utils::findFirstNearestSegmentIndexWithSoftConstraints(
        path.points, lane_back_pose, nearest_dist_threshold, nearest_yaw_threshold);
>>>>>>> ed91e19f

    // Distance from ego vehicle front pose to front point of the lane
    const double dist_to_front_point = motion_utils::calcSignedArcLength(
                                         path.points, current_pose.position, current_seg_idx,
                                         lane_front_pose.position, front_nearest_seg_idx) -
                                       base_link2front_;

    // Distance from ego vehicle base link to the terminal point of the lane
<<<<<<< HEAD
    const double dist_to_terminal_point = motion_utils::calcSignedArcLength(
      path.points, current_pose.position, current_seg_idx, lane_terminal_pose.position,
      terminal_nearest_seg_idx);
=======
    const double dist_to_back_point = motion_utils::calcSignedArcLength(
      path.points, current_pose.position, current_seg_idx, lane_back_pose.position,
      back_nearest_seg_idx);
>>>>>>> ed91e19f

    if (dist_to_back_point < 0.0) {
      // Vehicle is already passed this lane
      if (desired_start_point_map_.find(lane_id) != desired_start_point_map_.end()) {
        desired_start_point_map_.erase(lane_id);
      }
      continue;
    } else if (search_distance < dist_to_front_point) {
      continue;
    }

    const std::string lane_attribute = lane.attributeOr("turn_direction", std::string("none"));
    if (
      (lane_attribute == "right" || lane_attribute == "left") &&
      dist_to_front_point < search_distance) {
      // update map if necessary
      if (desired_start_point_map_.find(lane_id) == desired_start_point_map_.end()) {
        desired_start_point_map_.emplace(lane_id, current_pose);
      }

      TurnSignalInfo turn_signal_info{};
      turn_signal_info.desired_start_point = desired_start_point_map_.at(lane_id);
      turn_signal_info.required_start_point = lane_front_pose;
      turn_signal_info.required_end_point = get_required_end_point(lane.centerline3d());
<<<<<<< HEAD
      turn_signal_info.desired_end_point = lane_terminal_pose;
=======
      turn_signal_info.desired_end_point = lane_back_pose;
>>>>>>> ed91e19f
      turn_signal_info.turn_signal.command = signal_map.at(lane_attribute);
      signal_queue.push(turn_signal_info);
    }
  }

  // Resolve the conflict between several turn signal requirements
  while (!signal_queue.empty()) {
    if (signal_queue.size() == 1) {
      return signal_queue.front();
    }

    const auto & turn_signal_info = signal_queue.front();
    const auto & required_end_point = turn_signal_info.required_end_point;
    const size_t nearest_seg_idx = motion_utils::findFirstNearestSegmentIndexWithSoftConstraints(
      path.points, required_end_point, nearest_dist_threshold, nearest_yaw_threshold);
    const double dist_to_end_point = motion_utils::calcSignedArcLength(
      path.points, current_pose.position, current_seg_idx, required_end_point.position,
      nearest_seg_idx);

    if (dist_to_end_point >= 0.0) {
      // we haven't finished the current mandatory turn signal
      return turn_signal_info;
    }

    signal_queue.pop();
  }

  return {};
}

TurnIndicatorsCommand TurnSignalDecider::resolve_turn_signal(
  const PathWithLaneId & path, const Pose & current_pose, const size_t current_seg_idx,
  const TurnSignalInfo & intersection_signal_info, const TurnSignalInfo & behavior_signal_info,
  const double nearest_dist_threshold, const double nearest_yaw_threshold)
{
  const auto get_distance = [&](const Pose & input_point) {
    const size_t nearest_seg_idx = motion_utils::findFirstNearestSegmentIndexWithSoftConstraints(
      path.points, input_point, nearest_dist_threshold, nearest_yaw_threshold);
    return motion_utils::calcSignedArcLength(
      path.points, current_pose.position, current_seg_idx, input_point.position, nearest_seg_idx);
  };

  const auto & inter_desired_start_point = intersection_signal_info.desired_start_point;
  const auto & inter_desired_end_point = intersection_signal_info.desired_end_point;
  const auto & inter_required_start_point = intersection_signal_info.required_start_point;
  const auto & inter_required_end_point = intersection_signal_info.required_end_point;
  const auto & behavior_desired_start_point = behavior_signal_info.desired_start_point;
  const auto & behavior_desired_end_point = behavior_signal_info.desired_end_point;
  const auto & behavior_required_start_point = behavior_signal_info.required_start_point;
  const auto & behavior_required_end_point = behavior_signal_info.required_end_point;

  const double dist_to_intersection_desired_start =
    get_distance(inter_desired_start_point) - base_link2front_;
  const double dist_to_intersection_desired_end = get_distance(inter_desired_end_point);
  const double dist_to_intersection_required_start =
    get_distance(inter_required_start_point) - base_link2front_;
  const double dist_to_intersection_required_end = get_distance(inter_required_end_point);
  const double dist_to_behavior_desired_start =
    get_distance(behavior_desired_start_point) - base_link2front_;
  const double dist_to_behavior_desired_end = get_distance(behavior_desired_end_point);
  const double dist_to_behavior_required_start =
    get_distance(behavior_required_start_point) - base_link2front_;
  const double dist_to_behavior_required_end = get_distance(behavior_required_end_point);

  // If we still do not reach the desired front point we ignore it
  if (dist_to_intersection_desired_start > 0.0 && dist_to_behavior_desired_start > 0.0) {
    TurnIndicatorsCommand empty_signal_command;
    empty_signal_command.command = TurnIndicatorsCommand::DISABLE;
    initialize_intersection_info();
    return empty_signal_command;
  } else if (dist_to_intersection_desired_start > 0.0) {
    initialize_intersection_info();
    return behavior_signal_info.turn_signal;
  } else if (dist_to_behavior_desired_start > 0.0) {
    set_intersection_info(
      path, current_pose, current_seg_idx, intersection_signal_info, nearest_dist_threshold,
      nearest_yaw_threshold);
    return intersection_signal_info.turn_signal;
  }

  // If we already passed the desired end point, return the other signal
  if (dist_to_intersection_desired_end < 0.0 && dist_to_behavior_desired_end < 0.0) {
    TurnIndicatorsCommand empty_signal_command;
    empty_signal_command.command = TurnIndicatorsCommand::DISABLE;
    initialize_intersection_info();
    return empty_signal_command;
  } else if (dist_to_intersection_desired_end < 0.0) {
    initialize_intersection_info();
    return behavior_signal_info.turn_signal;
  } else if (dist_to_behavior_desired_end < 0.0) {
    set_intersection_info(
      path, current_pose, current_seg_idx, intersection_signal_info, nearest_dist_threshold,
      nearest_yaw_threshold);
    return intersection_signal_info.turn_signal;
  }

  if (dist_to_intersection_desired_start <= dist_to_behavior_desired_start) {
    // intersection signal is prior than behavior signal
    const auto enable_prior = use_prior_turn_signal(
      dist_to_intersection_required_start, dist_to_intersection_required_end,
      dist_to_behavior_required_start, dist_to_behavior_required_end);

    if (enable_prior) {
      set_intersection_info(
        path, current_pose, current_seg_idx, intersection_signal_info, nearest_dist_threshold,
        nearest_yaw_threshold);
      return intersection_signal_info.turn_signal;
    }
    initialize_intersection_info();
    return behavior_signal_info.turn_signal;
  }

  // behavior signal is prior than intersection signal
  const auto enable_prior = use_prior_turn_signal(
    dist_to_behavior_required_start, dist_to_behavior_required_end,
    dist_to_intersection_required_start, dist_to_intersection_required_end);
  if (enable_prior) {
    initialize_intersection_info();
    return behavior_signal_info.turn_signal;
  }
  set_intersection_info(
    path, current_pose, current_seg_idx, intersection_signal_info, nearest_dist_threshold,
    nearest_yaw_threshold);
  return intersection_signal_info.turn_signal;
}

bool TurnSignalDecider::use_prior_turn_signal(
  const double dist_to_prior_required_start, const double dist_to_prior_required_end,
  const double dist_to_subsequent_required_start, const double dist_to_subsequent_required_end)
{
  const bool before_prior_required = dist_to_prior_required_start > 0.0;
  const bool before_subsequent_required = dist_to_subsequent_required_start > 0.0;
  const bool inside_prior_required =
    dist_to_prior_required_start < 0.0 && 0.0 <= dist_to_prior_required_end;

  if (dist_to_prior_required_start < dist_to_subsequent_required_start) {
    // subsequent signal required section is completely overlapped the prior signal required section
    if (dist_to_subsequent_required_end < dist_to_prior_required_end) {
      return true;
    }

    // Vehicle is inside or in front of the prior required section
    if (before_prior_required || inside_prior_required) {
      return true;
    }

    // passed prior required section but in front of the subsequent required section
    if (before_subsequent_required) {
      return true;
    }

    // within or passed subsequent required section and completely passed prior required section
    return false;
  }

  // Subsequent required section starts faster than prior required starts section

  // If the prior section is inside of the subsequent required section
  if (dist_to_prior_required_end < dist_to_subsequent_required_end) {
    if (before_prior_required || inside_prior_required) {
      return true;
    }
    return false;
  }

  // inside or passed the intersection required
  if (before_prior_required) {
    return false;
  }

  return true;
}

geometry_msgs::msg::Pose TurnSignalDecider::get_required_end_point(
  const lanelet::ConstLineString3d & centerline)
{
  std::vector<geometry_msgs::msg::Pose> converted_centerline(centerline.size());
  for (size_t i = 0; i < centerline.size(); ++i) {
    converted_centerline.at(i).position = lanelet::utils::conversion::toGeomMsgPt(centerline[i]);
  }
  motion_utils::insertOrientation(converted_centerline, true);

  const double length = motion_utils::calcArcLength(converted_centerline);

  // Create resampling intervals
  const double resampling_interval = 1.0;
  std::vector<double> resampling_arclength;
  for (double s = 0.0; s < length; s += resampling_interval) {
    resampling_arclength.push_back(s);
  }

  // Insert terminal point
  if (length - resampling_arclength.back() < motion_utils::overlap_threshold) {
    resampling_arclength.back() = length;
  } else {
    resampling_arclength.push_back(length);
  }

  const auto resampled_centerline =
    motion_utils::resamplePoseVector(converted_centerline, resampling_arclength);

  const double terminal_yaw = tf2::getYaw(resampled_centerline.back().orientation);
  for (size_t i = 0; i < resampled_centerline.size(); ++i) {
    const double yaw = tf2::getYaw(resampled_centerline.at(i).orientation);
    const double yaw_diff = tier4_autoware_utils::normalizeRadian(yaw - terminal_yaw);
    if (std::fabs(yaw_diff) < tier4_autoware_utils::deg2rad(intersection_angle_threshold_deg_)) {
      return resampled_centerline.at(i);
    }
  }

  return resampled_centerline.back();
}

void TurnSignalDecider::set_intersection_info(
  const PathWithLaneId & path, const Pose & current_pose, const size_t current_seg_idx,
  const TurnSignalInfo & intersection_turn_signal_info, const double nearest_dist_threshold,
  const double nearest_yaw_threshold)
{
  const auto get_distance = [&](const Pose & input_point) {
    const size_t nearest_seg_idx = motion_utils::findFirstNearestSegmentIndexWithSoftConstraints(
      path.points, input_point, nearest_dist_threshold, nearest_yaw_threshold);
    return motion_utils::calcSignedArcLength(
      path.points, current_pose.position, current_seg_idx, input_point.position, nearest_seg_idx);
  };

  const auto & inter_desired_start_point = intersection_turn_signal_info.desired_start_point;
  const auto & inter_desired_end_point = intersection_turn_signal_info.desired_end_point;
  const auto & inter_required_start_point = intersection_turn_signal_info.required_start_point;

  const double dist_to_intersection_desired_start =
    get_distance(inter_desired_start_point) - base_link2front_;
  const double dist_to_intersection_desired_end = get_distance(inter_desired_end_point);
  const double dist_to_intersection_required_start =
    get_distance(inter_required_start_point) - base_link2front_;

  if (dist_to_intersection_desired_start < 0.0 && dist_to_intersection_desired_end > 0.0) {
    if (dist_to_intersection_required_start > 0.0) {
      intersection_turn_signal_ = false;
      approaching_intersection_turn_signal_ = true;
    } else {
      intersection_turn_signal_ = true;
      approaching_intersection_turn_signal_ = false;
    }
    intersection_distance_ = dist_to_intersection_required_start;
    const size_t required_start_nearest_seg_idx =
      motion_utils::findFirstNearestSegmentIndexWithSoftConstraints(
        path.points, inter_required_start_point, nearest_dist_threshold, nearest_yaw_threshold);
    intersection_pose_point_ = path.points.at(required_start_nearest_seg_idx).point.pose;
  }

  initialize_intersection_info();
}

void TurnSignalDecider::initialize_intersection_info()
{
  intersection_turn_signal_ = false;
  approaching_intersection_turn_signal_ = false;
  intersection_pose_point_ = Pose();
  intersection_distance_ = std::numeric_limits<double>::max();
}

geometry_msgs::msg::Quaternion TurnSignalDecider::calc_orientation(
  const Point & src_point, const Point & dst_point)
{
  const double pitch = tier4_autoware_utils::calcElevationAngle(src_point, dst_point);
  const double yaw = tier4_autoware_utils::calcAzimuthAngle(src_point, dst_point);
  return tier4_autoware_utils::createQuaternionFromRPY(0.0, pitch, yaw);
}
}  // namespace behavior_path_planner<|MERGE_RESOLUTION|>--- conflicted
+++ resolved
@@ -38,11 +38,7 @@
   }
 
   // Data
-<<<<<<< HEAD
-  const double nearest_dist_threshold = planner_data->parameters.ego_nearest_dist_threshold;
-=======
   const double nearest_dist_threshold = 50.0;
->>>>>>> ed91e19f
   const double nearest_yaw_threshold = planner_data->parameters.ego_nearest_yaw_threshold;
   const auto & current_pose = planner_data->self_pose->pose;
   const double & current_vel = planner_data->self_odometry->twist.twist.linear.x;
@@ -113,12 +109,6 @@
 
     // lane front and back pose
     Pose lane_front_pose;
-<<<<<<< HEAD
-    Pose lane_terminal_pose;
-    lane_front_pose.position = lanelet::utils::conversion::toGeomMsgPt(lane.centerline3d().front());
-    lane_terminal_pose.position =
-      lanelet::utils::conversion::toGeomMsgPt(lane.centerline3d().back());
-=======
     Pose lane_back_pose;
     lane_front_pose.position = lanelet::utils::conversion::toGeomMsgPt(lane.centerline3d().front());
     lane_back_pose.position = lanelet::utils::conversion::toGeomMsgPt(lane.centerline3d().back());
@@ -135,34 +125,13 @@
       const auto & next_point = lane_back_pose.position;
       lane_back_pose.orientation = calc_orientation(current_point, next_point);
     }
->>>>>>> ed91e19f
-
-    {
-      const auto & current_point = lane_front_pose.position;
-      const auto & next_point = lanelet::utils::conversion::toGeomMsgPt(lane.centerline3d()[1]);
-      lane_front_pose.orientation = calc_orientation(current_point, next_point);
-    }
-
-    {
-      const auto lane_size = lane.centerline3d().size();
-      const auto & current_point =
-        lanelet::utils::conversion::toGeomMsgPt(lane.centerline3d()[lane_size - 2]);
-      const auto & next_point = lane_front_pose.position;
-      lane_terminal_pose.orientation = calc_orientation(current_point, next_point);
-    }
 
     const size_t front_nearest_seg_idx =
       motion_utils::findFirstNearestSegmentIndexWithSoftConstraints(
         path.points, lane_front_pose, nearest_dist_threshold, nearest_yaw_threshold);
-<<<<<<< HEAD
-    const size_t terminal_nearest_seg_idx =
-      motion_utils::findFirstNearestSegmentIndexWithSoftConstraints(
-        path.points, lane_terminal_pose, nearest_dist_threshold, nearest_yaw_threshold);
-=======
     const size_t back_nearest_seg_idx =
       motion_utils::findFirstNearestSegmentIndexWithSoftConstraints(
         path.points, lane_back_pose, nearest_dist_threshold, nearest_yaw_threshold);
->>>>>>> ed91e19f
 
     // Distance from ego vehicle front pose to front point of the lane
     const double dist_to_front_point = motion_utils::calcSignedArcLength(
@@ -171,15 +140,9 @@
                                        base_link2front_;
 
     // Distance from ego vehicle base link to the terminal point of the lane
-<<<<<<< HEAD
-    const double dist_to_terminal_point = motion_utils::calcSignedArcLength(
-      path.points, current_pose.position, current_seg_idx, lane_terminal_pose.position,
-      terminal_nearest_seg_idx);
-=======
     const double dist_to_back_point = motion_utils::calcSignedArcLength(
       path.points, current_pose.position, current_seg_idx, lane_back_pose.position,
       back_nearest_seg_idx);
->>>>>>> ed91e19f
 
     if (dist_to_back_point < 0.0) {
       // Vehicle is already passed this lane
@@ -204,11 +167,7 @@
       turn_signal_info.desired_start_point = desired_start_point_map_.at(lane_id);
       turn_signal_info.required_start_point = lane_front_pose;
       turn_signal_info.required_end_point = get_required_end_point(lane.centerline3d());
-<<<<<<< HEAD
-      turn_signal_info.desired_end_point = lane_terminal_pose;
-=======
       turn_signal_info.desired_end_point = lane_back_pose;
->>>>>>> ed91e19f
       turn_signal_info.turn_signal.command = signal_map.at(lane_attribute);
       signal_queue.push(turn_signal_info);
     }
