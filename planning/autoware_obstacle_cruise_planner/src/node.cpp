--- conflicted
+++ resolved
@@ -201,7 +201,6 @@
   return autoware::motion_utils::convertToTrajectoryPointArray(resampled_traj);
 }
 
-<<<<<<< HEAD
 geometry_msgs::msg::Point toGeomPoint(const pcl::PointXYZ & point)
 {
   geometry_msgs::msg::Point geom_point;
@@ -211,10 +210,7 @@
   return geom_point;
 }
 
-geometry_msgs::msg::Point toGeomPoint(const autoware_universe_utils::Point2d & point)
-=======
 geometry_msgs::msg::Point toGeomPoint(const autoware::universe_utils::Point2d & point)
->>>>>>> 45c068ae
 {
   geometry_msgs::msg::Point geom_point;
   geom_point.x = point.x();
@@ -318,26 +314,22 @@
   autoware::universe_utils::updateParam<double>(
     parameters, "behavior_determination.decimate_trajectory_step_length",
     decimate_trajectory_step_length);
-<<<<<<< HEAD
-  autoware_universe_utils::updateParam<double>(
+  autoware::universe_utils::updateParam<double>(
     parameters, "behavior_determination.pointcloud_search_radius", pointcloud_search_radius);
-  autoware_universe_utils::updateParam<double>(
+  autoware::universe_utils::updateParam<double>(
     parameters, "behavior_determination.pointcloud_voxel_grid_x", pointcloud_voxel_grid_x);
-  autoware_universe_utils::updateParam<double>(
+  autoware::universe_utils::updateParam<double>(
     parameters, "behavior_determination.pointcloud_voxel_grid_y", pointcloud_voxel_grid_y);
-  autoware_universe_utils::updateParam<double>(
+  autoware::universe_utils::updateParam<double>(
     parameters, "behavior_determination.pointcloud_voxel_grid_z", pointcloud_voxel_grid_z);
-  autoware_universe_utils::updateParam<double>(
+  autoware::universe_utils::updateParam<double>(
     parameters, "behavior_determination.pointcloud_cluster_tolerance",
     pointcloud_cluster_tolerance);
-  autoware_universe_utils::updateParam<int>(
+  autoware::universe_utils::updateParam<int>(
     parameters, "behavior_determination.pointcloud_min_cluster_size", pointcloud_min_cluster_size);
-  autoware_universe_utils::updateParam<int>(
+  autoware::universe_utils::updateParam<int>(
     parameters, "behavior_determination.pointcloud_max_cluster_size", pointcloud_max_cluster_size);
-  autoware_universe_utils::updateParam<double>(
-=======
-  autoware::universe_utils::updateParam<double>(
->>>>>>> 45c068ae
+  autoware::universe_utils::updateParam<double>(
     parameters, "behavior_determination.crossing_obstacle.obstacle_velocity_threshold",
     crossing_obstacle_velocity_threshold);
   autoware::universe_utils::updateParam<double>(
@@ -451,7 +443,7 @@
   enable_debug_info_ = declare_parameter<bool>("common.enable_debug_info");
   enable_calculation_time_info_ = declare_parameter<bool>("common.enable_calculation_time_info");
   enable_slow_down_planning_ = declare_parameter<bool>("common.enable_slow_down_planning");
-  
+
   use_pointcloud_for_stop_ = declare_parameter<bool>("common.stop_obstacle_type.pointcloud");
   use_pointcloud_for_slow_down_ =
     declare_parameter<bool>("common.slow_down_obstacle_type.pointcloud");
@@ -1463,7 +1455,6 @@
   } else {
     const auto & object_id = obstacle.uuid.substr(0, 4);
 
-<<<<<<< HEAD
     // check obstacle velocity
     // NOTE: If precise_lat_dist is 0, always plan stop
     constexpr double epsilon = 1e-6;
@@ -1473,43 +1464,13 @@
       if (p.obstacle_velocity_threshold_from_stop_to_cruise <= obstacle_tangent_vel) {
         return std::nullopt;
       }
-=======
-  // NOTE: Dynamic obstacles for stop are crossing ego's trajectory with high speed,
-  //       and the collision between ego and obstacles are within the margin threshold.
-  const bool is_obstacle_crossing = isObstacleCrossing(traj_points, obstacle);
-  const bool has_high_speed = p.crossing_obstacle_velocity_threshold <
-                              std::hypot(obstacle.twist.linear.x, obstacle.twist.linear.y);
-  if (is_obstacle_crossing && has_high_speed) {
-    // Get highest confidence predicted path
-    const auto resampled_predicted_path = resampleHighestConfidencePredictedPath(
-      obstacle.predicted_paths, p.prediction_resampling_time_interval,
-      p.prediction_resampling_time_horizon);
-
-    std::vector<size_t> collision_index;
-    const auto collision_points = polygon_utils::getCollisionPoints(
-      traj_points, traj_polys, obstacle.stamp, resampled_predicted_path, obstacle.shape, now(),
-      is_driving_forward_, collision_index,
-      calcObstacleMaxLength(obstacle.shape) + p.decimate_trajectory_step_length +
-        std::hypot(
-          vehicle_info_.vehicle_length_m,
-          vehicle_info_.vehicle_width_m * 0.5 + max_lat_margin_for_stop));
-    if (collision_points.empty()) {
-      RCLCPP_INFO_EXPRESSION(
-        get_logger(), enable_debug_info_,
-        "[Stop] Ignore inside obstacle (%s) since there is no collision point between the "
-        "predicted path "
-        "and the ego.",
-        object_id.c_str());
-      debug_data_ptr_->intentionally_ignored_obstacles.push_back(obstacle);
-      return std::nullopt;
->>>>>>> 45c068ae
     }
 
     // NOTE: Dynamic obstacles for stop are crossing ego's trajectory with high speed,
     //       and the collision between ego and obstacles are within the margin threshold.
     const bool is_obstacle_crossing = isObstacleCrossing(traj_points, obstacle);
-    const double has_high_speed = p.crossing_obstacle_velocity_threshold <
-                                  std::hypot(obstacle.twist.linear.x, obstacle.twist.linear.y);
+    const bool has_high_speed = p.crossing_obstacle_velocity_threshold <
+                                std::hypot(obstacle.twist.linear.x, obstacle.twist.linear.y);
     if (is_obstacle_crossing && has_high_speed) {
       // Get highest confidence predicted path
       const auto resampled_predicted_path = resampleHighestConfidencePredictedPath(
@@ -1675,60 +1636,32 @@
       return std::nullopt;
     }
 
-<<<<<<< HEAD
     // calculate front collision point
     double front_min_dist = std::numeric_limits<double>::max();
     for (const auto & collision_poly : front_collision_polygons) {
       for (const auto & collision_point : collision_poly.outer()) {
         const auto collision_geom_point = toGeomPoint(collision_point);
-        const double dist = autoware_motion_utils::calcLongitudinalOffsetToSegment(
+        const double dist = autoware::motion_utils::calcLongitudinalOffsetToSegment(
           traj_points, front_seg_idx, collision_geom_point);
         if (dist < front_min_dist) {
           front_min_dist = dist;
           front_collision_point = collision_geom_point;
         }
-=======
-  // calculate front collision point
-  double front_min_dist = std::numeric_limits<double>::max();
-  geometry_msgs::msg::Point front_collision_point;
-  for (const auto & collision_poly : front_collision_polygons) {
-    for (const auto & collision_point : collision_poly.outer()) {
-      const auto collision_geom_point = toGeomPoint(collision_point);
-      const double dist = autoware::motion_utils::calcLongitudinalOffsetToSegment(
-        traj_points, front_seg_idx, collision_geom_point);
-      if (dist < front_min_dist) {
-        front_min_dist = dist;
-        front_collision_point = collision_geom_point;
->>>>>>> 45c068ae
-      }
-    }
-
-<<<<<<< HEAD
+      }
+    }
+
     // calculate back collision point
     double back_max_dist = -std::numeric_limits<double>::max();
     back_collision_point = front_collision_point;
     for (const auto & collision_poly : back_collision_polygons) {
       for (const auto & collision_point : collision_poly.outer()) {
         const auto collision_geom_point = toGeomPoint(collision_point);
-        const double dist = autoware_motion_utils::calcLongitudinalOffsetToSegment(
+        const double dist = autoware::motion_utils::calcLongitudinalOffsetToSegment(
           traj_points, back_seg_idx, collision_geom_point);
         if (back_max_dist < dist) {
           back_max_dist = dist;
           back_collision_point = collision_geom_point;
         }
-=======
-  // calculate back collision point
-  double back_max_dist = -std::numeric_limits<double>::max();
-  geometry_msgs::msg::Point back_collision_point = front_collision_point;
-  for (const auto & collision_poly : back_collision_polygons) {
-    for (const auto & collision_point : collision_poly.outer()) {
-      const auto collision_geom_point = toGeomPoint(collision_point);
-      const double dist = autoware::motion_utils::calcLongitudinalOffsetToSegment(
-        traj_points, back_seg_idx, collision_geom_point);
-      if (back_max_dist < dist) {
-        back_max_dist = dist;
-        back_collision_point = collision_geom_point;
->>>>>>> 45c068ae
       }
     }
   }
