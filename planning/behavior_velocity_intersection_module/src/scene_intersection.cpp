// Copyright 2020 Tier IV, Inc.
//
// Licensed under the Apache License, Version 2.0 (the "License");
// you may not use this file except in compliance with the License.
// You may obtain a copy of the License at
//
//     http://www.apache.org/licenses/LICENSE-2.0
//
// Unless required by applicable law or agreed to in writing, software
// distributed under the License is distributed on an "AS IS" BASIS,
// WITHOUT WARRANTIES OR CONDITIONS OF ANY KIND, either express or implied.
// See the License for the specific language governing permissions and
// limitations under the License.

#include "scene_intersection.hpp"

#include "util.hpp"

#include <behavior_velocity_planner_common/utilization/boost_geometry_helper.hpp>
#include <behavior_velocity_planner_common/utilization/util.hpp>
#include <lanelet2_extension/utility/utilities.hpp>
#include <motion_utils/trajectory/trajectory.hpp>
#include <opencv2/imgproc.hpp>
#include <tier4_autoware_utils/geometry/boost_polygon_utils.hpp>
#include <tier4_autoware_utils/geometry/geometry.hpp>
#include <tier4_autoware_utils/ros/uuid_helper.hpp>

#include <boost/geometry/algorithms/convex_hull.hpp>
#include <boost/geometry/algorithms/correct.hpp>
#include <boost/geometry/algorithms/intersection.hpp>

#include <lanelet2_core/geometry/LineString.h>
#include <lanelet2_core/geometry/Point.h>
#include <lanelet2_core/geometry/Polygon.h>
#include <lanelet2_core/primitives/BasicRegulatoryElements.h>
#include <lanelet2_core/primitives/LineString.h>

#include <algorithm>
#include <limits>
#include <map>
#include <memory>
#include <tuple>
#include <vector>
namespace behavior_velocity_planner
{
namespace bg = boost::geometry;

namespace
{
Polygon2d createOneStepPolygon(
  const geometry_msgs::msg::Pose & prev_pose, const geometry_msgs::msg::Pose & next_pose,
  const autoware_perception_msgs::msg::Shape & shape)
{
  const auto prev_poly = tier4_autoware_utils::toPolygon2d(prev_pose, shape);
  const auto next_poly = tier4_autoware_utils::toPolygon2d(next_pose, shape);

  Polygon2d one_step_poly;
  for (const auto & point : prev_poly.outer()) {
    one_step_poly.outer().push_back(point);
  }
  for (const auto & point : next_poly.outer()) {
    one_step_poly.outer().push_back(point);
  }

  bg::correct(one_step_poly);

  Polygon2d convex_one_step_poly;
  bg::convex_hull(one_step_poly, convex_one_step_poly);

  return convex_one_step_poly;
}
}  // namespace

static bool isTargetCollisionVehicleType(
  const autoware_perception_msgs::msg::PredictedObject & object)
{
  if (
    object.classification.at(0).label == autoware_perception_msgs::msg::ObjectClassification::CAR ||
    object.classification.at(0).label == autoware_perception_msgs::msg::ObjectClassification::BUS ||
    object.classification.at(0).label ==
      autoware_perception_msgs::msg::ObjectClassification::TRUCK ||
    object.classification.at(0).label ==
      autoware_perception_msgs::msg::ObjectClassification::TRAILER ||
    object.classification.at(0).label ==
      autoware_perception_msgs::msg::ObjectClassification::MOTORCYCLE ||
    object.classification.at(0).label ==
      autoware_perception_msgs::msg::ObjectClassification::BICYCLE) {
    return true;
  }
  return false;
}

IntersectionModule::IntersectionModule(
  const int64_t module_id, const int64_t lane_id,
  [[maybe_unused]] std::shared_ptr<const PlannerData> planner_data,
  const PlannerParam & planner_param, const std::set<lanelet::Id> & associative_ids,
  const std::string & turn_direction, const bool has_traffic_light,
  const bool enable_occlusion_detection, rclcpp::Node & node, const rclcpp::Logger logger,
  const rclcpp::Clock::SharedPtr clock)
: SceneModuleInterface(module_id, logger, clock),
  node_(node),
  lane_id_(lane_id),
  associative_ids_(associative_ids),
  turn_direction_(turn_direction),
  has_traffic_light_(has_traffic_light),
  enable_occlusion_detection_(enable_occlusion_detection),
  occlusion_attention_divisions_(std::nullopt),
  occlusion_uuid_(tier4_autoware_utils::generateUUID())
{
  velocity_factor_.init(PlanningBehavior::INTERSECTION);
  planner_param_ = planner_param;

  {
    collision_state_machine_.setMarginTime(
      planner_param_.collision_detection.collision_detection_hold_time);
  }
  {
    before_creep_state_machine_.setMarginTime(
      planner_param_.occlusion.temporal_stop_time_before_peeking);
    before_creep_state_machine_.setState(StateMachine::State::STOP);
  }
  {
    occlusion_stop_state_machine_.setMarginTime(
      planner_param_.occlusion.occlusion_detection_hold_time);
    occlusion_stop_state_machine_.setState(StateMachine::State::GO);
  }
  {
    temporal_stop_before_attention_state_machine_.setMarginTime(
      planner_param_.occlusion.occlusion_detection_hold_time);
    temporal_stop_before_attention_state_machine_.setState(StateMachine::State::STOP);
  }
  {
    static_occlusion_timeout_state_machine_.setMarginTime(
      planner_param_.occlusion.static_occlusion_with_traffic_light_timeout);
    static_occlusion_timeout_state_machine_.setState(StateMachine::State::STOP);
  }

  decision_state_pub_ =
    node_.create_publisher<std_msgs::msg::String>("~/debug/intersection/decision_state", 1);
  ego_ttc_pub_ = node_.create_publisher<tier4_debug_msgs::msg::Float64MultiArrayStamped>(
    "~/debug/intersection/ego_ttc", 1);
  object_ttc_pub_ = node_.create_publisher<tier4_debug_msgs::msg::Float64MultiArrayStamped>(
    "~/debug/intersection/object_ttc", 1);
}

void IntersectionModule::initializeRTCStatus()
{
  setSafe(true);
  setDistance(std::numeric_limits<double>::lowest());
  // occlusion
  occlusion_safety_ = true;
  occlusion_stop_distance_ = std::numeric_limits<double>::lowest();
  occlusion_first_stop_required_ = false;
  // activated_ and occlusion_activated_ must be set from manager's RTC callback
}

// template-specification based visitor pattern
// https://en.cppreference.com/w/cpp/utility/variant/visit
template <class... Ts>
struct VisitorSwitch : Ts...
{
  using Ts::operator()...;
};
template <class... Ts>
VisitorSwitch(Ts...) -> VisitorSwitch<Ts...>;

template <typename T>
void prepareRTCByDecisionResult(
  const T & result, const autoware_planning_msgs::msg::PathWithLaneId & path, bool * default_safety,
  double * default_distance, bool * occlusion_safety, double * occlusion_distance)
{
  static_assert("Unsupported type passed to prepareRTCByDecisionResult");
  return;
}

template <>
void prepareRTCByDecisionResult(
  [[maybe_unused]] const IntersectionModule::Indecisive & result,
  [[maybe_unused]] const autoware_planning_msgs::msg::PathWithLaneId & path,
  [[maybe_unused]] bool * default_safety, [[maybe_unused]] double * default_distance,
  [[maybe_unused]] bool * occlusion_safety, [[maybe_unused]] double * occlusion_distance)
{
  return;
}

template <>
void prepareRTCByDecisionResult(
  const IntersectionModule::StuckStop & result,
  const autoware_planning_msgs::msg::PathWithLaneId & path, bool * default_safety,
  double * default_distance, bool * occlusion_safety, double * occlusion_distance)
{
  RCLCPP_DEBUG(rclcpp::get_logger("prepareRTCByDecisionResult"), "StuckStop");
  const auto closest_idx = result.closest_idx;
  const auto stopline_idx = result.stuck_stopline_idx;
  *default_safety = false;
  *default_distance = motion_utils::calcSignedArcLength(path.points, closest_idx, stopline_idx);
  *occlusion_safety = true;
  if (result.occlusion_stopline_idx) {
    const auto occlusion_stopline_idx = result.occlusion_stopline_idx.value();
    *occlusion_distance =
      motion_utils::calcSignedArcLength(path.points, closest_idx, occlusion_stopline_idx);
  }
  return;
}

template <>
void prepareRTCByDecisionResult(
  const IntersectionModule::YieldStuckStop & result,
  const autoware_planning_msgs::msg::PathWithLaneId & path, bool * default_safety,
  double * default_distance, bool * occlusion_safety, [[maybe_unused]] double * occlusion_distance)
{
  RCLCPP_DEBUG(rclcpp::get_logger("prepareRTCByDecisionResult"), "YieldStuckStop");
  const auto closest_idx = result.closest_idx;
  const auto stopline_idx = result.stuck_stopline_idx;
  *default_safety = false;
  *default_distance = motion_utils::calcSignedArcLength(path.points, closest_idx, stopline_idx);
  *occlusion_safety = true;
  return;
}

template <>
void prepareRTCByDecisionResult(
  const IntersectionModule::NonOccludedCollisionStop & result,
  const autoware_planning_msgs::msg::PathWithLaneId & path, bool * default_safety,
  double * default_distance, bool * occlusion_safety, double * occlusion_distance)
{
  RCLCPP_DEBUG(rclcpp::get_logger("prepareRTCByDecisionResult"), "NonOccludedCollisionStop");
  const auto closest_idx = result.closest_idx;
  const auto collision_stopline_idx = result.collision_stopline_idx;
  *default_safety = false;
  *default_distance =
    motion_utils::calcSignedArcLength(path.points, closest_idx, collision_stopline_idx);
  const auto occlusion_stopline = result.occlusion_stopline_idx;
  *occlusion_safety = true;
  *occlusion_distance =
    motion_utils::calcSignedArcLength(path.points, closest_idx, occlusion_stopline);
  return;
}

template <>
void prepareRTCByDecisionResult(
  const IntersectionModule::FirstWaitBeforeOcclusion & result,
  const autoware_planning_msgs::msg::PathWithLaneId & path, bool * default_safety,
  double * default_distance, bool * occlusion_safety, double * occlusion_distance)
{
  RCLCPP_DEBUG(rclcpp::get_logger("prepareRTCByDecisionResult"), "FirstWaitBeforeOcclusion");
  const auto closest_idx = result.closest_idx;
  const auto first_stopline_idx = result.first_stopline_idx;
  const auto occlusion_stopline_idx = result.occlusion_stopline_idx;
  *default_safety = false;
  *default_distance =
    motion_utils::calcSignedArcLength(path.points, closest_idx, first_stopline_idx);
  *occlusion_safety = result.is_actually_occlusion_cleared;
  *occlusion_distance =
    motion_utils::calcSignedArcLength(path.points, closest_idx, occlusion_stopline_idx);
  return;
}

template <>
void prepareRTCByDecisionResult(
  const IntersectionModule::PeekingTowardOcclusion & result,
  const autoware_planning_msgs::msg::PathWithLaneId & path, bool * default_safety,
  double * default_distance, bool * occlusion_safety, double * occlusion_distance)
{
  RCLCPP_DEBUG(rclcpp::get_logger("prepareRTCByDecisionResult"), "PeekingTowardOcclusion");
  const auto closest_idx = result.closest_idx;
  const auto collision_stopline_idx = result.collision_stopline_idx;
  const auto occlusion_stopline_idx = result.occlusion_stopline_idx;
  *default_safety = true;
  *default_distance =
    motion_utils::calcSignedArcLength(path.points, closest_idx, collision_stopline_idx);
  *occlusion_safety = result.is_actually_occlusion_cleared;
  *occlusion_distance =
    motion_utils::calcSignedArcLength(path.points, closest_idx, occlusion_stopline_idx);
  return;
}

template <>
void prepareRTCByDecisionResult(
  const IntersectionModule::OccludedAbsenceTrafficLight & result,
  const autoware_planning_msgs::msg::PathWithLaneId & path, bool * default_safety,
  double * default_distance, bool * occlusion_safety, double * occlusion_distance)
{
  RCLCPP_DEBUG(rclcpp::get_logger("prepareRTCByDecisionResult"), "OccludedAbsenceTrafficLight");
  const auto closest_idx = result.closest_idx;
  const auto collision_stopline_idx = result.closest_idx;
  *default_safety = !result.collision_detected;
  *default_distance =
    motion_utils::calcSignedArcLength(path.points, closest_idx, collision_stopline_idx);
  *occlusion_safety = result.is_actually_occlusion_cleared;
  *occlusion_distance = 0;
  return;
}

template <>
void prepareRTCByDecisionResult(
  const IntersectionModule::OccludedCollisionStop & result,
  const autoware_planning_msgs::msg::PathWithLaneId & path, bool * default_safety,
  double * default_distance, bool * occlusion_safety, double * occlusion_distance)
{
  RCLCPP_DEBUG(rclcpp::get_logger("prepareRTCByDecisionResult"), "OccludedCollisionStop");
  const auto closest_idx = result.closest_idx;
  const auto collision_stopline_idx = result.collision_stopline_idx;
  const auto occlusion_stopline_idx = result.occlusion_stopline_idx;
  *default_safety = false;
  *default_distance =
    motion_utils::calcSignedArcLength(path.points, closest_idx, collision_stopline_idx);
  *occlusion_safety = result.is_actually_occlusion_cleared;
  *occlusion_distance =
    motion_utils::calcSignedArcLength(path.points, closest_idx, occlusion_stopline_idx);
  return;
}

template <>
void prepareRTCByDecisionResult(
  const IntersectionModule::Safe & result, const autoware_planning_msgs::msg::PathWithLaneId & path,
  bool * default_safety, double * default_distance, bool * occlusion_safety,
  double * occlusion_distance)
{
  RCLCPP_DEBUG(rclcpp::get_logger("prepareRTCByDecisionResult"), "Safe");
  const auto closest_idx = result.closest_idx;
  const auto collision_stopline_idx = result.collision_stopline_idx;
  const auto occlusion_stopline_idx = result.occlusion_stopline_idx;
  *default_safety = true;
  *default_distance =
    motion_utils::calcSignedArcLength(path.points, closest_idx, collision_stopline_idx);
  *occlusion_safety = true;
  *occlusion_distance =
    motion_utils::calcSignedArcLength(path.points, closest_idx, occlusion_stopline_idx);
  return;
}

template <>
void prepareRTCByDecisionResult(
<<<<<<< HEAD
  const IntersectionModule::TrafficLightArrowSolidOn & result,
  const autoware_planning_msgs::msg::PathWithLaneId & path, bool * default_safety,
=======
  const IntersectionModule::FullyPrioritized & result,
  const autoware_auto_planning_msgs::msg::PathWithLaneId & path, bool * default_safety,
>>>>>>> 2e2f1847
  double * default_distance, bool * occlusion_safety, double * occlusion_distance)
{
  RCLCPP_DEBUG(rclcpp::get_logger("prepareRTCByDecisionResult"), "FullyPrioritized");
  const auto closest_idx = result.closest_idx;
  const auto collision_stopline_idx = result.collision_stopline_idx;
  const auto occlusion_stopline_idx = result.occlusion_stopline_idx;
  *default_safety = !result.collision_detected;
  *default_distance =
    motion_utils::calcSignedArcLength(path.points, closest_idx, collision_stopline_idx);
  *occlusion_safety = true;
  *occlusion_distance =
    motion_utils::calcSignedArcLength(path.points, closest_idx, occlusion_stopline_idx);
  return;
}

void IntersectionModule::prepareRTCStatus(
  const DecisionResult & decision_result, const autoware_planning_msgs::msg::PathWithLaneId & path)
{
  bool default_safety = true;
  double default_distance = std::numeric_limits<double>::lowest();
  std::visit(
    VisitorSwitch{[&](const auto & decision) {
      prepareRTCByDecisionResult(
        decision, path, &default_safety, &default_distance, &occlusion_safety_,
        &occlusion_stop_distance_);
    }},
    decision_result);
  setSafe(default_safety);
  setDistance(default_distance);
  occlusion_first_stop_required_ =
    std::holds_alternative<IntersectionModule::FirstWaitBeforeOcclusion>(decision_result);
}

template <typename T>
void reactRTCApprovalByDecisionResult(
  const bool rtc_default_approved, const bool rtc_occlusion_approved, const T & decision_result,
  const IntersectionModule::PlannerParam & planner_param, const double baselink2front,
  autoware_planning_msgs::msg::PathWithLaneId * path, StopReason * stop_reason,
  VelocityFactorInterface * velocity_factor, util::DebugData * debug_data)
{
  static_assert("Unsupported type passed to reactRTCByDecisionResult");
  return;
}

template <>
void reactRTCApprovalByDecisionResult(
  [[maybe_unused]] const bool rtc_default_approved,
  [[maybe_unused]] const bool rtc_occlusion_approved,
  [[maybe_unused]] const IntersectionModule::Indecisive & decision_result,
  [[maybe_unused]] const IntersectionModule::PlannerParam & planner_param,
  [[maybe_unused]] const double baselink2front,
  [[maybe_unused]] autoware_planning_msgs::msg::PathWithLaneId * path,
  [[maybe_unused]] StopReason * stop_reason,
  [[maybe_unused]] VelocityFactorInterface * velocity_factor,
  [[maybe_unused]] util::DebugData * debug_data)
{
  return;
}

template <>
void reactRTCApprovalByDecisionResult(
  const bool rtc_default_approved, const bool rtc_occlusion_approved,
  const IntersectionModule::StuckStop & decision_result,
  [[maybe_unused]] const IntersectionModule::PlannerParam & planner_param,
  const double baselink2front, autoware_planning_msgs::msg::PathWithLaneId * path,
  StopReason * stop_reason, VelocityFactorInterface * velocity_factor, util::DebugData * debug_data)
{
  RCLCPP_DEBUG(
    rclcpp::get_logger("reactRTCApprovalByDecisionResult"),
    "StuckStop, approval = (default: %d, occlusion: %d)", rtc_default_approved,
    rtc_occlusion_approved);
  const auto closest_idx = decision_result.closest_idx;
  if (!rtc_default_approved) {
    // use default_rtc uuid for stuck vehicle detection
    const auto stopline_idx = decision_result.stuck_stopline_idx;
    planning_utils::setVelocityFromIndex(stopline_idx, 0.0, path);
    debug_data->collision_stop_wall_pose =
      planning_utils::getAheadPose(stopline_idx, baselink2front, *path);
    {
      tier4_planning_msgs::msg::StopFactor stop_factor;
      stop_factor.stop_pose = path->points.at(stopline_idx).point.pose;
      stop_factor.stop_factor_points = planning_utils::toRosPoints(debug_data->conflicting_targets);
      planning_utils::appendStopReason(stop_factor, stop_reason);
      velocity_factor->set(
        path->points, path->points.at(closest_idx).point.pose,
        path->points.at(stopline_idx).point.pose, VelocityFactor::UNKNOWN);
    }
  }
  if (
    !rtc_occlusion_approved && decision_result.occlusion_stopline_idx &&
    planner_param.occlusion.enable) {
    const auto occlusion_stopline_idx = decision_result.occlusion_stopline_idx.value();
    planning_utils::setVelocityFromIndex(occlusion_stopline_idx, 0.0, path);
    debug_data->occlusion_stop_wall_pose =
      planning_utils::getAheadPose(occlusion_stopline_idx, baselink2front, *path);
    {
      tier4_planning_msgs::msg::StopFactor stop_factor;
      stop_factor.stop_pose = path->points.at(occlusion_stopline_idx).point.pose;
      planning_utils::appendStopReason(stop_factor, stop_reason);
      velocity_factor->set(
        path->points, path->points.at(closest_idx).point.pose,
        path->points.at(occlusion_stopline_idx).point.pose, VelocityFactor::UNKNOWN);
    }
  }
  return;
}

template <>
void reactRTCApprovalByDecisionResult(
  const bool rtc_default_approved, const bool rtc_occlusion_approved,
  const IntersectionModule::YieldStuckStop & decision_result,
  [[maybe_unused]] const IntersectionModule::PlannerParam & planner_param,
  const double baselink2front, autoware_planning_msgs::msg::PathWithLaneId * path,
  StopReason * stop_reason, VelocityFactorInterface * velocity_factor, util::DebugData * debug_data)
{
  RCLCPP_DEBUG(
    rclcpp::get_logger("reactRTCApprovalByDecisionResult"),
    "YieldStuckStop, approval = (default: %d, occlusion: %d)", rtc_default_approved,
    rtc_occlusion_approved);
  const auto closest_idx = decision_result.closest_idx;
  if (!rtc_default_approved) {
    // use default_rtc uuid for stuck vehicle detection
    const auto stopline_idx = decision_result.stuck_stopline_idx;
    planning_utils::setVelocityFromIndex(stopline_idx, 0.0, path);
    debug_data->collision_stop_wall_pose =
      planning_utils::getAheadPose(stopline_idx, baselink2front, *path);
    {
      tier4_planning_msgs::msg::StopFactor stop_factor;
      stop_factor.stop_pose = path->points.at(stopline_idx).point.pose;
      stop_factor.stop_factor_points = planning_utils::toRosPoints(debug_data->conflicting_targets);
      planning_utils::appendStopReason(stop_factor, stop_reason);
      velocity_factor->set(
        path->points, path->points.at(closest_idx).point.pose,
        path->points.at(stopline_idx).point.pose, VelocityFactor::UNKNOWN);
    }
  }
  return;
}

template <>
void reactRTCApprovalByDecisionResult(
  const bool rtc_default_approved, const bool rtc_occlusion_approved,
  const IntersectionModule::NonOccludedCollisionStop & decision_result,
  [[maybe_unused]] const IntersectionModule::PlannerParam & planner_param,
  const double baselink2front, autoware_planning_msgs::msg::PathWithLaneId * path,
  StopReason * stop_reason, VelocityFactorInterface * velocity_factor, util::DebugData * debug_data)
{
  RCLCPP_DEBUG(
    rclcpp::get_logger("reactRTCApprovalByDecisionResult"),
    "NonOccludedCollisionStop, approval = (default: %d, occlusion: %d)", rtc_default_approved,
    rtc_occlusion_approved);
  if (!rtc_default_approved) {
    const auto stopline_idx = decision_result.collision_stopline_idx;
    planning_utils::setVelocityFromIndex(stopline_idx, 0.0, path);
    debug_data->collision_stop_wall_pose =
      planning_utils::getAheadPose(stopline_idx, baselink2front, *path);
    {
      tier4_planning_msgs::msg::StopFactor stop_factor;
      stop_factor.stop_pose = path->points.at(stopline_idx).point.pose;
      planning_utils::appendStopReason(stop_factor, stop_reason);
      velocity_factor->set(
        path->points, path->points.at(decision_result.closest_idx).point.pose,
        path->points.at(stopline_idx).point.pose, VelocityFactor::UNKNOWN);
    }
  }
  if (!rtc_occlusion_approved && planner_param.occlusion.enable) {
    const auto stopline_idx = decision_result.occlusion_stopline_idx;
    planning_utils::setVelocityFromIndex(stopline_idx, 0.0, path);
    debug_data->occlusion_stop_wall_pose =
      planning_utils::getAheadPose(stopline_idx, baselink2front, *path);
    {
      tier4_planning_msgs::msg::StopFactor stop_factor;
      stop_factor.stop_pose = path->points.at(stopline_idx).point.pose;
      planning_utils::appendStopReason(stop_factor, stop_reason);
      velocity_factor->set(
        path->points, path->points.at(decision_result.closest_idx).point.pose,
        path->points.at(stopline_idx).point.pose, VelocityFactor::UNKNOWN);
    }
  }
  return;
}

template <>
void reactRTCApprovalByDecisionResult(
  const bool rtc_default_approved, const bool rtc_occlusion_approved,
  const IntersectionModule::FirstWaitBeforeOcclusion & decision_result,
  const IntersectionModule::PlannerParam & planner_param, const double baselink2front,
  autoware_planning_msgs::msg::PathWithLaneId * path, StopReason * stop_reason,
  VelocityFactorInterface * velocity_factor, util::DebugData * debug_data)
{
  RCLCPP_DEBUG(
    rclcpp::get_logger("reactRTCApprovalByDecisionResult"),
    "FirstWaitBeforeOcclusion, approval = (default: %d, occlusion: %d)", rtc_default_approved,
    rtc_occlusion_approved);
  if (!rtc_default_approved) {
    const auto stopline_idx = decision_result.first_stopline_idx;
    planning_utils::setVelocityFromIndex(stopline_idx, 0.0, path);
    debug_data->occlusion_first_stop_wall_pose =
      planning_utils::getAheadPose(stopline_idx, baselink2front, *path);
    {
      tier4_planning_msgs::msg::StopFactor stop_factor;
      stop_factor.stop_pose = path->points.at(stopline_idx).point.pose;
      planning_utils::appendStopReason(stop_factor, stop_reason);
      velocity_factor->set(
        path->points, path->points.at(decision_result.closest_idx).point.pose,
        path->points.at(stopline_idx).point.pose, VelocityFactor::UNKNOWN);
    }
  }
  if (!rtc_occlusion_approved && planner_param.occlusion.enable) {
    if (planner_param.occlusion.creep_during_peeking.enable) {
      const size_t occlusion_peeking_stopline = decision_result.occlusion_stopline_idx;
      const size_t closest_idx = decision_result.closest_idx;
      for (size_t i = closest_idx; i < occlusion_peeking_stopline; i++) {
        planning_utils::setVelocityFromIndex(
          i, planner_param.occlusion.creep_during_peeking.creep_velocity, path);
      }
    }
    const auto stopline_idx = decision_result.occlusion_stopline_idx;
    planning_utils::setVelocityFromIndex(stopline_idx, 0.0, path);
    debug_data->occlusion_stop_wall_pose =
      planning_utils::getAheadPose(stopline_idx, baselink2front, *path);
    {
      tier4_planning_msgs::msg::StopFactor stop_factor;
      stop_factor.stop_pose = path->points.at(stopline_idx).point.pose;
      planning_utils::appendStopReason(stop_factor, stop_reason);
      velocity_factor->set(
        path->points, path->points.at(decision_result.closest_idx).point.pose,
        path->points.at(stopline_idx).point.pose, VelocityFactor::UNKNOWN);
    }
  }
  return;
}

template <>
void reactRTCApprovalByDecisionResult(
  const bool rtc_default_approved, const bool rtc_occlusion_approved,
  const IntersectionModule::PeekingTowardOcclusion & decision_result,
  const IntersectionModule::PlannerParam & planner_param, const double baselink2front,
  autoware_planning_msgs::msg::PathWithLaneId * path, StopReason * stop_reason,
  VelocityFactorInterface * velocity_factor, util::DebugData * debug_data)
{
  RCLCPP_DEBUG(
    rclcpp::get_logger("reactRTCApprovalByDecisionResult"),
    "PeekingTowardOcclusion, approval = (default: %d, occlusion: %d)", rtc_default_approved,
    rtc_occlusion_approved);
  // NOTE: creep_velocity should be inserted first at closest_idx if !rtc_default_approved

  if (!rtc_occlusion_approved && planner_param.occlusion.enable) {
    const size_t occlusion_peeking_stopline =
      decision_result.temporal_stop_before_attention_required
        ? decision_result.first_attention_stopline_idx
        : decision_result.occlusion_stopline_idx;
    if (planner_param.occlusion.creep_during_peeking.enable) {
      const size_t closest_idx = decision_result.closest_idx;
      for (size_t i = closest_idx; i < occlusion_peeking_stopline; i++) {
        planning_utils::setVelocityFromIndex(
          i, planner_param.occlusion.creep_during_peeking.creep_velocity, path);
      }
    }
    planning_utils::setVelocityFromIndex(occlusion_peeking_stopline, 0.0, path);
    debug_data->occlusion_stop_wall_pose =
      planning_utils::getAheadPose(occlusion_peeking_stopline, baselink2front, *path);
    debug_data->static_occlusion_with_traffic_light_timeout =
      decision_result.static_occlusion_timeout;
    {
      tier4_planning_msgs::msg::StopFactor stop_factor;
      stop_factor.stop_pose = path->points.at(occlusion_peeking_stopline).point.pose;
      planning_utils::appendStopReason(stop_factor, stop_reason);
      velocity_factor->set(
        path->points, path->points.at(decision_result.closest_idx).point.pose,
        path->points.at(occlusion_peeking_stopline).point.pose, VelocityFactor::UNKNOWN);
    }
  }
  if (!rtc_default_approved) {
    const auto stopline_idx = decision_result.collision_stopline_idx;
    planning_utils::setVelocityFromIndex(stopline_idx, 0.0, path);
    debug_data->collision_stop_wall_pose =
      planning_utils::getAheadPose(stopline_idx, baselink2front, *path);
    {
      tier4_planning_msgs::msg::StopFactor stop_factor;
      stop_factor.stop_pose = path->points.at(stopline_idx).point.pose;
      planning_utils::appendStopReason(stop_factor, stop_reason);
      velocity_factor->set(
        path->points, path->points.at(decision_result.closest_idx).point.pose,
        path->points.at(stopline_idx).point.pose, VelocityFactor::UNKNOWN);
    }
  }
  return;
}

template <>
void reactRTCApprovalByDecisionResult(
  const bool rtc_default_approved, const bool rtc_occlusion_approved,
  const IntersectionModule::OccludedCollisionStop & decision_result,
  [[maybe_unused]] const IntersectionModule::PlannerParam & planner_param,
  const double baselink2front, autoware_planning_msgs::msg::PathWithLaneId * path,
  StopReason * stop_reason, VelocityFactorInterface * velocity_factor, util::DebugData * debug_data)
{
  RCLCPP_DEBUG(
    rclcpp::get_logger("reactRTCApprovalByDecisionResult"),
    "OccludedCollisionStop, approval = (default: %d, occlusion: %d)", rtc_default_approved,
    rtc_occlusion_approved);
  if (!rtc_default_approved) {
    const auto stopline_idx = decision_result.collision_stopline_idx;
    planning_utils::setVelocityFromIndex(stopline_idx, 0.0, path);
    debug_data->collision_stop_wall_pose =
      planning_utils::getAheadPose(stopline_idx, baselink2front, *path);
    {
      tier4_planning_msgs::msg::StopFactor stop_factor;
      stop_factor.stop_pose = path->points.at(stopline_idx).point.pose;
      planning_utils::appendStopReason(stop_factor, stop_reason);
      velocity_factor->set(
        path->points, path->points.at(decision_result.closest_idx).point.pose,
        path->points.at(stopline_idx).point.pose, VelocityFactor::UNKNOWN);
    }
  }
  if (!rtc_occlusion_approved && planner_param.occlusion.enable) {
    const auto stopline_idx = decision_result.temporal_stop_before_attention_required
                                ? decision_result.first_attention_stopline_idx
                                : decision_result.occlusion_stopline_idx;
    planning_utils::setVelocityFromIndex(stopline_idx, 0.0, path);
    debug_data->occlusion_stop_wall_pose =
      planning_utils::getAheadPose(stopline_idx, baselink2front, *path);
    debug_data->static_occlusion_with_traffic_light_timeout =
      decision_result.static_occlusion_timeout;
    {
      tier4_planning_msgs::msg::StopFactor stop_factor;
      stop_factor.stop_pose = path->points.at(stopline_idx).point.pose;
      planning_utils::appendStopReason(stop_factor, stop_reason);
      velocity_factor->set(
        path->points, path->points.at(decision_result.closest_idx).point.pose,
        path->points.at(stopline_idx).point.pose, VelocityFactor::UNKNOWN);
    }
  }
  return;
}

template <>
void reactRTCApprovalByDecisionResult(
  const bool rtc_default_approved, const bool rtc_occlusion_approved,
  const IntersectionModule::OccludedAbsenceTrafficLight & decision_result,
  [[maybe_unused]] const IntersectionModule::PlannerParam & planner_param,
  const double baselink2front, autoware_planning_msgs::msg::PathWithLaneId * path,
  StopReason * stop_reason, VelocityFactorInterface * velocity_factor, util::DebugData * debug_data)
{
  RCLCPP_DEBUG(
    rclcpp::get_logger("reactRTCApprovalByDecisionResult"),
    "OccludedAbsenceTrafficLight, approval = (default: %d, occlusion: %d)", rtc_default_approved,
    rtc_occlusion_approved);
  if (!rtc_default_approved) {
    const auto stopline_idx = decision_result.closest_idx;
    planning_utils::setVelocityFromIndex(stopline_idx, 0.0, path);
    debug_data->collision_stop_wall_pose =
      planning_utils::getAheadPose(stopline_idx, baselink2front, *path);
    {
      tier4_planning_msgs::msg::StopFactor stop_factor;
      stop_factor.stop_pose = path->points.at(stopline_idx).point.pose;
      planning_utils::appendStopReason(stop_factor, stop_reason);
      velocity_factor->set(
        path->points, path->points.at(decision_result.closest_idx).point.pose,
        path->points.at(stopline_idx).point.pose, VelocityFactor::UNKNOWN);
    }
  }
  if (!rtc_occlusion_approved && decision_result.temporal_stop_before_attention_required) {
    const auto stopline_idx = decision_result.first_attention_area_stopline_idx;
    planning_utils::setVelocityFromIndex(stopline_idx, 0.0, path);
    debug_data->occlusion_stop_wall_pose =
      planning_utils::getAheadPose(stopline_idx, baselink2front, *path);
    {
      tier4_planning_msgs::msg::StopFactor stop_factor;
      stop_factor.stop_pose = path->points.at(stopline_idx).point.pose;
      planning_utils::appendStopReason(stop_factor, stop_reason);
      velocity_factor->set(
        path->points, path->points.at(decision_result.closest_idx).point.pose,
        path->points.at(stopline_idx).point.pose, VelocityFactor::UNKNOWN);
    }
  }
  if (!rtc_occlusion_approved && !decision_result.temporal_stop_before_attention_required) {
    const auto closest_idx = decision_result.closest_idx;
    const auto peeking_limit_line = decision_result.peeking_limit_line_idx;
    for (auto i = closest_idx; i <= peeking_limit_line; ++i) {
      planning_utils::setVelocityFromIndex(
        i, planner_param.occlusion.creep_velocity_without_traffic_light, path);
    }
    debug_data->absence_traffic_light_creep_wall =
      planning_utils::getAheadPose(closest_idx, baselink2front, *path);
  }
  return;
}

template <>
void reactRTCApprovalByDecisionResult(
  const bool rtc_default_approved, const bool rtc_occlusion_approved,
  const IntersectionModule::Safe & decision_result,
  [[maybe_unused]] const IntersectionModule::PlannerParam & planner_param,
  const double baselink2front, autoware_planning_msgs::msg::PathWithLaneId * path,
  StopReason * stop_reason, VelocityFactorInterface * velocity_factor, util::DebugData * debug_data)
{
  RCLCPP_DEBUG(
    rclcpp::get_logger("reactRTCApprovalByDecisionResult"),
    "Safe, approval = (default: %d, occlusion: %d)", rtc_default_approved, rtc_occlusion_approved);
  if (!rtc_default_approved) {
    const auto stopline_idx = decision_result.collision_stopline_idx;
    planning_utils::setVelocityFromIndex(stopline_idx, 0.0, path);
    debug_data->collision_stop_wall_pose =
      planning_utils::getAheadPose(stopline_idx, baselink2front, *path);
    {
      tier4_planning_msgs::msg::StopFactor stop_factor;
      stop_factor.stop_pose = path->points.at(stopline_idx).point.pose;
      planning_utils::appendStopReason(stop_factor, stop_reason);
      velocity_factor->set(
        path->points, path->points.at(decision_result.closest_idx).point.pose,
        path->points.at(stopline_idx).point.pose, VelocityFactor::UNKNOWN);
    }
  }
  if (!rtc_occlusion_approved && planner_param.occlusion.enable) {
    const auto stopline_idx = decision_result.occlusion_stopline_idx;
    planning_utils::setVelocityFromIndex(stopline_idx, 0.0, path);
    debug_data->occlusion_stop_wall_pose =
      planning_utils::getAheadPose(stopline_idx, baselink2front, *path);
    {
      tier4_planning_msgs::msg::StopFactor stop_factor;
      stop_factor.stop_pose = path->points.at(stopline_idx).point.pose;
      planning_utils::appendStopReason(stop_factor, stop_reason);
      velocity_factor->set(
        path->points, path->points.at(decision_result.closest_idx).point.pose,
        path->points.at(stopline_idx).point.pose, VelocityFactor::UNKNOWN);
    }
  }
  return;
}

template <>
void reactRTCApprovalByDecisionResult(
  const bool rtc_default_approved, const bool rtc_occlusion_approved,
  const IntersectionModule::FullyPrioritized & decision_result,
  [[maybe_unused]] const IntersectionModule::PlannerParam & planner_param,
  const double baselink2front, autoware_planning_msgs::msg::PathWithLaneId * path,
  StopReason * stop_reason, VelocityFactorInterface * velocity_factor, util::DebugData * debug_data)
{
  RCLCPP_DEBUG(
    rclcpp::get_logger("reactRTCApprovalByDecisionResult"),
    "FullyPrioritized, approval = (default: %d, occlusion: %d)", rtc_default_approved,
    rtc_occlusion_approved);
  if (!rtc_default_approved) {
    const auto stopline_idx = decision_result.collision_stopline_idx;
    planning_utils::setVelocityFromIndex(stopline_idx, 0.0, path);
    debug_data->collision_stop_wall_pose =
      planning_utils::getAheadPose(stopline_idx, baselink2front, *path);
    {
      tier4_planning_msgs::msg::StopFactor stop_factor;
      stop_factor.stop_pose = path->points.at(stopline_idx).point.pose;
      planning_utils::appendStopReason(stop_factor, stop_reason);
      velocity_factor->set(
        path->points, path->points.at(decision_result.closest_idx).point.pose,
        path->points.at(stopline_idx).point.pose, VelocityFactor::UNKNOWN);
    }
  }
  if (!rtc_occlusion_approved && planner_param.occlusion.enable) {
    const auto stopline_idx = decision_result.occlusion_stopline_idx;
    planning_utils::setVelocityFromIndex(stopline_idx, 0.0, path);
    debug_data->occlusion_stop_wall_pose =
      planning_utils::getAheadPose(stopline_idx, baselink2front, *path);
    {
      tier4_planning_msgs::msg::StopFactor stop_factor;
      stop_factor.stop_pose = path->points.at(stopline_idx).point.pose;
      planning_utils::appendStopReason(stop_factor, stop_reason);
      velocity_factor->set(
        path->points, path->points.at(decision_result.closest_idx).point.pose,
        path->points.at(stopline_idx).point.pose, VelocityFactor::UNKNOWN);
    }
  }
  return;
}

void reactRTCApproval(
  const bool rtc_default_approval, const bool rtc_occlusion_approval,
  const IntersectionModule::DecisionResult & decision_result,
  const IntersectionModule::PlannerParam & planner_param, const double baselink2front,
  autoware_planning_msgs::msg::PathWithLaneId * path, StopReason * stop_reason,
  VelocityFactorInterface * velocity_factor, util::DebugData * debug_data)
{
  std::visit(
    VisitorSwitch{[&](const auto & decision) {
      reactRTCApprovalByDecisionResult(
        rtc_default_approval, rtc_occlusion_approval, decision, planner_param, baselink2front, path,
        stop_reason, velocity_factor, debug_data);
    }},
    decision_result);
  return;
}

static std::string formatDecisionResult(const IntersectionModule::DecisionResult & decision_result)
{
  if (std::holds_alternative<IntersectionModule::Indecisive>(decision_result)) {
    const auto indecisive = std::get<IntersectionModule::Indecisive>(decision_result);
    return "Indecisive because " + indecisive.error;
  }
  if (std::holds_alternative<IntersectionModule::Safe>(decision_result)) {
    return "Safe";
  }
  if (std::holds_alternative<IntersectionModule::StuckStop>(decision_result)) {
    return "StuckStop";
  }
  if (std::holds_alternative<IntersectionModule::YieldStuckStop>(decision_result)) {
    return "YieldStuckStop";
  }
  if (std::holds_alternative<IntersectionModule::NonOccludedCollisionStop>(decision_result)) {
    return "NonOccludedCollisionStop";
  }
  if (std::holds_alternative<IntersectionModule::FirstWaitBeforeOcclusion>(decision_result)) {
    return "FirstWaitBeforeOcclusion";
  }
  if (std::holds_alternative<IntersectionModule::PeekingTowardOcclusion>(decision_result)) {
    return "PeekingTowardOcclusion";
  }
  if (std::holds_alternative<IntersectionModule::OccludedCollisionStop>(decision_result)) {
    return "OccludedCollisionStop";
  }
  if (std::holds_alternative<IntersectionModule::OccludedAbsenceTrafficLight>(decision_result)) {
    return "OccludedAbsenceTrafficLight";
  }
  if (std::holds_alternative<IntersectionModule::FullyPrioritized>(decision_result)) {
    return "FullyPrioritized";
  }
  return "";
}

bool IntersectionModule::modifyPathVelocity(PathWithLaneId * path, StopReason * stop_reason)
{
  debug_data_ = util::DebugData();
  *stop_reason = planning_utils::initializeStopReason(StopReason::INTERSECTION);

  // set default RTC
  initializeRTCStatus();

  // calculate the
  const auto decision_result = modifyPathVelocityDetail(path, stop_reason);
  prev_decision_result_ = decision_result;

  const std::string decision_type =
    "intersection" + std::to_string(module_id_) + " : " + formatDecisionResult(decision_result);
  std_msgs::msg::String decision_result_msg;
  decision_result_msg.data = decision_type;
  decision_state_pub_->publish(decision_result_msg);

  prepareRTCStatus(decision_result, *path);

  const double baselink2front = planner_data_->vehicle_info_.max_longitudinal_offset_m;
  reactRTCApproval(
    activated_, occlusion_activated_, decision_result, planner_param_, baselink2front, path,
    stop_reason, &velocity_factor_, &debug_data_);

  if (!activated_ || !occlusion_activated_) {
    is_go_out_ = false;
  } else {
    is_go_out_ = true;
  }
  RCLCPP_DEBUG(logger_, "===== plan end =====");
  return true;
}

static bool isGreenSolidOn(
  lanelet::ConstLanelet lane, const std::map<int, TrafficSignalStamped> & tl_infos)
{
  using TrafficSignalElement = autoware_perception_msgs::msg::TrafficSignalElement;

  std::optional<int> tl_id = std::nullopt;
  for (auto && tl_reg_elem : lane.regulatoryElementsAs<lanelet::TrafficLight>()) {
    tl_id = tl_reg_elem->id();
    break;
  }
  if (!tl_id) {
    // this lane has no traffic light
    return false;
  }
  const auto tl_info_it = tl_infos.find(tl_id.value());
  if (tl_info_it == tl_infos.end()) {
    // the info of this traffic light is not available
    return false;
  }
  const auto & tl_info = tl_info_it->second;
  for (auto && tl_light : tl_info.signal.elements) {
    if (
      tl_light.color == TrafficSignalElement::GREEN &&
      tl_light.shape == TrafficSignalElement::CIRCLE) {
      return true;
    }
  }
  return false;
}

IntersectionModule::DecisionResult IntersectionModule::modifyPathVelocityDetail(
  PathWithLaneId * path, [[maybe_unused]] StopReason * stop_reason)
{
  const auto lanelet_map_ptr = planner_data_->route_handler_->getLaneletMapPtr();
  const auto routing_graph_ptr = planner_data_->route_handler_->getRoutingGraphPtr();
  const auto & assigned_lanelet = lanelet_map_ptr->laneletLayer.get(lane_id_);
  const std::string turn_direction = assigned_lanelet.attributeOr("turn_direction", "else");
  const double baselink2front = planner_data_->vehicle_info_.max_longitudinal_offset_m;

  // spline interpolation
  const auto interpolated_path_info_opt = util::generateInterpolatedPath(
    lane_id_, associative_ids_, *path, planner_param_.common.path_interpolation_ds, logger_);
  if (!interpolated_path_info_opt) {
    return IntersectionModule::Indecisive{"splineInterpolate failed"};
  }
  const auto & interpolated_path_info = interpolated_path_info_opt.value();
  if (!interpolated_path_info.lane_id_interval) {
    return IntersectionModule::Indecisive{
      "Path has no interval on intersection lane " + std::to_string(lane_id_)};
  }

  // cache intersection lane information because it is invariant
  const auto & current_pose = planner_data_->current_odometry->pose;
  const auto lanelets_on_path =
    planning_utils::getLaneletsOnPath(*path, lanelet_map_ptr, current_pose);
  if (!intersection_lanelets_) {
    intersection_lanelets_ = util::getObjectiveLanelets(
      lanelet_map_ptr, routing_graph_ptr, assigned_lanelet, lanelets_on_path, associative_ids_,
      planner_param_.common.attention_area_length,
      planner_param_.occlusion.occlusion_attention_area_length,
      planner_param_.collision_detection.consider_wrong_direction_vehicle);
  }
  auto & intersection_lanelets = intersection_lanelets_.value();

  // at the very first time of registration of this module, the path may not be conflicting with the
  // attention area, so update() is called to update the internal data as well as traffic light info
  const auto traffic_prioritized_level =
    util::getTrafficPrioritizedLevel(assigned_lanelet, planner_data_->traffic_light_id_map);
  const bool is_prioritized =
    traffic_prioritized_level == util::TrafficPrioritizedLevel::FULLY_PRIORITIZED;
  const auto footprint = planner_data_->vehicle_info_.createFootprint(0.0, 0.0);
  intersection_lanelets.update(is_prioritized, interpolated_path_info, footprint, baselink2front);

  // this is abnormal
  const auto & conflicting_lanelets = intersection_lanelets.conflicting();
  const auto & first_conflicting_area_opt = intersection_lanelets.first_conflicting_area();
  const auto & first_conflicting_lane_opt = intersection_lanelets.first_conflicting_lane();
  if (conflicting_lanelets.empty() || !first_conflicting_area_opt || !first_conflicting_lane_opt) {
    return IntersectionModule::Indecisive{"conflicting area is empty"};
  }
  const auto & first_conflicting_lane = first_conflicting_lane_opt.value();
  const auto & first_conflicting_area = first_conflicting_area_opt.value();

  // generate all stop line candidates
  // see the doc for struct IntersectionStopLines
  const auto & first_attention_area_opt = intersection_lanelets.first_attention_area();
  /// even if the attention area is null, stuck vehicle stop line needs to be generated from
  /// conflicting lanes
  const auto & dummy_first_attention_area =
    first_attention_area_opt ? first_attention_area_opt.value() : first_conflicting_area;
  const auto & dummy_first_attention_lane_centerline =
    intersection_lanelets.first_attention_lane()
      ? intersection_lanelets.first_attention_lane().value().centerline2d()
      : first_conflicting_lane.centerline2d();
  const auto intersection_stoplines_opt = util::generateIntersectionStopLines(
    first_conflicting_area, dummy_first_attention_area, dummy_first_attention_lane_centerline,
    planner_data_, interpolated_path_info, planner_param_.stuck_vehicle.use_stuck_stopline,
    planner_param_.common.default_stopline_margin, planner_param_.common.max_accel,
    planner_param_.common.max_jerk, planner_param_.common.delay_response_time,
    planner_param_.occlusion.peeking_offset, path);
  if (!intersection_stoplines_opt) {
    return IntersectionModule::Indecisive{"failed to generate intersection_stoplines"};
  }
  const auto & intersection_stoplines = intersection_stoplines_opt.value();
  const auto
    [closest_idx, stuck_stopline_idx_opt, default_stopline_idx_opt,
     first_attention_stopline_idx_opt, occlusion_peeking_stopline_idx_opt,
     default_pass_judge_line_idx, occlusion_wo_tl_pass_judge_line_idx] = intersection_stoplines;

  // see the doc for struct PathLanelets
  const auto & conflicting_area = intersection_lanelets.conflicting_area();
  const auto path_lanelets_opt = util::generatePathLanelets(
    lanelets_on_path, interpolated_path_info, associative_ids_, first_conflicting_area,
    conflicting_area, first_attention_area_opt, intersection_lanelets.attention_area(), closest_idx,
    planner_data_->vehicle_info_.vehicle_width_m);
  if (!path_lanelets_opt.has_value()) {
    return IntersectionModule::Indecisive{"failed to generate PathLanelets"};
  }
  const auto path_lanelets = path_lanelets_opt.value();

  // utility functions
  auto fromEgoDist = [&](const size_t index) {
    return motion_utils::calcSignedArcLength(path->points, closest_idx, index);
  };
  auto stoppedForDuration =
    [&](const size_t pos, const double duration, StateMachine & state_machine) {
      const double dist_stopline = fromEgoDist(pos);
      const bool approached_dist_stopline =
        (std::fabs(dist_stopline) < planner_param_.common.stopline_overshoot_margin);
      const bool over_stopline = (dist_stopline < 0.0);
      const bool is_stopped_duration = planner_data_->isVehicleStopped(duration);
      if (over_stopline) {
        state_machine.setState(StateMachine::State::GO);
      } else if (is_stopped_duration && approached_dist_stopline) {
        state_machine.setState(StateMachine::State::GO);
      }
      return state_machine.getState() == StateMachine::State::GO;
    };
  auto stoppedAtPosition = [&](const size_t pos, const double duration) {
    const double dist_stopline = fromEgoDist(pos);
    const bool approached_dist_stopline =
      (std::fabs(dist_stopline) < planner_param_.common.stopline_overshoot_margin);
    const bool over_stopline = (dist_stopline < -planner_param_.common.stopline_overshoot_margin);
    const bool is_stopped = planner_data_->isVehicleStopped(duration);
    if (over_stopline) {
      return true;
    } else if (is_stopped && approached_dist_stopline) {
      return true;
    }
    return false;
  };

  // stuck vehicle detection is viable even if attention area is empty
  // so this needs to be checked before attention area validation
  const bool stuck_detected = checkStuckVehicle(planner_data_, path_lanelets);
  const bool is_first_conflicting_lane_private =
    (std::string(first_conflicting_lane.attributeOr("location", "else")).compare("private") == 0);
  if (stuck_detected) {
    if (!(is_first_conflicting_lane_private &&
          planner_param_.stuck_vehicle.disable_against_private_lane)) {
    } else {
      std::optional<size_t> stopline_idx = std::nullopt;
      if (stuck_stopline_idx_opt) {
        const bool is_over_stuck_stopline = fromEgoDist(stuck_stopline_idx_opt.value()) <
                                            -planner_param_.common.stopline_overshoot_margin;
        if (!is_over_stuck_stopline) {
          stopline_idx = stuck_stopline_idx_opt.value();
        }
      }
      if (!stopline_idx) {
        if (default_stopline_idx_opt && fromEgoDist(default_stopline_idx_opt.value()) >= 0.0) {
          stopline_idx = default_stopline_idx_opt.value();
        } else if (
          first_attention_stopline_idx_opt &&
          fromEgoDist(first_attention_stopline_idx_opt.value()) >= 0.0) {
          stopline_idx = closest_idx;
        }
      }
      if (stopline_idx) {
        return IntersectionModule::StuckStop{
          closest_idx, stopline_idx.value(), occlusion_peeking_stopline_idx_opt};
      }
    }
  }

  // if attention area is empty, collision/occlusion detection is impossible
  if (!first_attention_area_opt) {
    return IntersectionModule::Indecisive{"attention area is empty"};
  }
  const auto first_attention_area = first_attention_area_opt.value();

  // if attention area is not null but default stop line is not available, ego/backward-path has
  // already passed the stop line
  if (!default_stopline_idx_opt) {
    return IntersectionModule::Indecisive{"default stop line is null"};
  }
  // occlusion stop line is generated from the intersection of ego footprint along the path with the
  // attention area, so if this is null, eog has already passed the intersection
  if (!first_attention_stopline_idx_opt || !occlusion_peeking_stopline_idx_opt) {
    return IntersectionModule::Indecisive{"occlusion stop line is null"};
  }
  const auto default_stopline_idx = default_stopline_idx_opt.value();
  const bool is_over_default_stopline =
    util::isOverTargetIndex(*path, closest_idx, current_pose, default_stopline_idx);
  const auto collision_stopline_idx = is_over_default_stopline ? closest_idx : default_stopline_idx;
  const auto first_attention_stopline_idx = first_attention_stopline_idx_opt.value();
  const auto occlusion_stopline_idx = occlusion_peeking_stopline_idx_opt.value();

  const auto & adjacent_lanelets = intersection_lanelets.adjacent();
  const auto & occlusion_attention_lanelets = intersection_lanelets.occlusion_attention();
  const auto & occlusion_attention_area = intersection_lanelets.occlusion_attention_area();
  debug_data_.attention_area = intersection_lanelets.attention_area();
  debug_data_.occlusion_attention_area = occlusion_attention_area;
  debug_data_.adjacent_area = intersection_lanelets.adjacent_area();

  // check occlusion on detection lane
  if (!occlusion_attention_divisions_) {
    occlusion_attention_divisions_ = util::generateDetectionLaneDivisions(
      occlusion_attention_lanelets, routing_graph_ptr,
      planner_data_->occupancy_grid->info.resolution,
      planner_param_.occlusion.attention_lane_crop_curvature_threshold,
      planner_param_.occlusion.attention_lane_curvature_calculation_ds);
  }
  const auto & occlusion_attention_divisions = occlusion_attention_divisions_.value();

  // get intersection area
  const auto intersection_area = util::getIntersectionArea(assigned_lanelet, lanelet_map_ptr);
  // filter objects
  auto target_objects = generateTargetObjects(intersection_lanelets, intersection_area);

  const bool yield_stuck_detected = checkYieldStuckVehicle(
    target_objects, interpolated_path_info, intersection_lanelets.attention_non_preceding_);
  if (yield_stuck_detected) {
    std::optional<size_t> stopline_idx = std::nullopt;
    const bool is_before_default_stopline = fromEgoDist(default_stopline_idx) >= 0.0;
    const bool is_before_first_attention_stopline =
      fromEgoDist(first_attention_stopline_idx) >= 0.0;
    if (stuck_stopline_idx_opt) {
      const bool is_over_stuck_stopline = fromEgoDist(stuck_stopline_idx_opt.value()) <
                                          -planner_param_.common.stopline_overshoot_margin;
      if (!is_over_stuck_stopline) {
        stopline_idx = stuck_stopline_idx_opt.value();
      }
    }
    if (!stopline_idx) {
      if (is_before_default_stopline) {
        stopline_idx = default_stopline_idx;
      } else if (is_before_first_attention_stopline) {
        stopline_idx = closest_idx;
      }
    }
    if (stopline_idx) {
      return IntersectionModule::YieldStuckStop{closest_idx, stopline_idx.value()};
    }
  }

  const double is_amber_or_red =
    (traffic_prioritized_level == util::TrafficPrioritizedLevel::PARTIALLY_PRIORITIZED) ||
    (traffic_prioritized_level == util::TrafficPrioritizedLevel::FULLY_PRIORITIZED);
  auto occlusion_status =
    (enable_occlusion_detection_ && !occlusion_attention_lanelets.empty() && !is_amber_or_red)
      ? getOcclusionStatus(
          *planner_data_->occupancy_grid, occlusion_attention_area, adjacent_lanelets,
          first_attention_area, interpolated_path_info, occlusion_attention_divisions,
          target_objects, current_pose,
          planner_param_.occlusion.occlusion_required_clearance_distance)
      : OcclusionType::NOT_OCCLUDED;
  occlusion_stop_state_machine_.setStateWithMarginTime(
    occlusion_status == OcclusionType::NOT_OCCLUDED ? StateMachine::State::GO : StateMachine::STOP,
    logger_.get_child("occlusion_stop"), *clock_);
  const bool is_occlusion_cleared_with_margin =
    (occlusion_stop_state_machine_.getState() == StateMachine::State::GO);
  // distinguish if ego detected occlusion or RTC detects occlusion
  const bool ext_occlusion_requested = (is_occlusion_cleared_with_margin && !occlusion_activated_);
  if (ext_occlusion_requested) {
    occlusion_status = OcclusionType::RTC_OCCLUDED;
  }
  const bool is_occlusion_state = (!is_occlusion_cleared_with_margin || ext_occlusion_requested);
  if (is_occlusion_state && occlusion_status == OcclusionType::NOT_OCCLUDED) {
    occlusion_status = prev_occlusion_status_;
  } else {
    prev_occlusion_status_ = occlusion_status;
  }

  // TODO(Mamoru Sobue): this part needs more formal handling
  const size_t pass_judge_line_idx = [=]() {
    if (enable_occlusion_detection_) {
      // if occlusion detection is enabled, pass_judge position is beyond the boundary of first
      // attention area
      if (has_traffic_light_) {
        return occlusion_stopline_idx;
      } else if (is_occlusion_state) {
        // if there is no traffic light and occlusion is detected, pass_judge position is beyond
        // the boundary of first attention area
        return occlusion_wo_tl_pass_judge_line_idx;
      } else {
        // if there is no traffic light and occlusion is not detected, pass_judge position is
        // default
        return default_pass_judge_line_idx;
      }
    }
    return default_pass_judge_line_idx;
  }();
  debug_data_.pass_judge_wall_pose =
    planning_utils::getAheadPose(pass_judge_line_idx, baselink2front, *path);
  const bool is_over_pass_judge_line =
    util::isOverTargetIndex(*path, closest_idx, current_pose, pass_judge_line_idx);
  const double vel_norm = std::hypot(
    planner_data_->current_velocity->twist.linear.x,
    planner_data_->current_velocity->twist.linear.y);
  const bool keep_detection =
    (vel_norm < planner_param_.collision_detection.keep_detection_velocity_threshold);
  const bool was_safe = std::holds_alternative<IntersectionModule::Safe>(prev_decision_result_);
  // if ego is over the pass judge line and not stopped
  if (is_over_default_stopline && !is_over_pass_judge_line && keep_detection) {
    RCLCPP_DEBUG(logger_, "is_over_default_stopline && !is_over_pass_judge_line && keep_detection");
    // do nothing
  } else if (
    (was_safe && is_over_default_stopline && is_over_pass_judge_line && is_go_out_) ||
    is_permanent_go_) {
    // is_go_out_: previous RTC approval
    // activated_: current RTC approval
    is_permanent_go_ = true;
    return IntersectionModule::Indecisive{"over the pass judge line. no plan needed"};
  }

  // If there are any vehicles on the attention area when ego entered the intersection on green
  // light, do pseudo collision detection because the vehicles are very slow and no collisions may
  // be detected. check if ego vehicle entered assigned lanelet
  const bool is_green_solid_on =
    isGreenSolidOn(assigned_lanelet, planner_data_->traffic_light_id_map);
  if (is_green_solid_on) {
    if (!initial_green_light_observed_time_) {
      const auto assigned_lane_begin_point = assigned_lanelet.centerline().front();
      const bool approached_assigned_lane =
        motion_utils::calcSignedArcLength(
          path->points, closest_idx,
          tier4_autoware_utils::createPoint(
            assigned_lane_begin_point.x(), assigned_lane_begin_point.y(),
            assigned_lane_begin_point.z())) <
        planner_param_.collision_detection.yield_on_green_traffic_light
          .distance_to_assigned_lanelet_start;
      if (approached_assigned_lane) {
        initial_green_light_observed_time_ = clock_->now();
      }
    }
    if (initial_green_light_observed_time_) {
      const auto now = clock_->now();
      const bool exist_close_vehicles = std::any_of(
        target_objects.all_attention_objects.begin(), target_objects.all_attention_objects.end(),
        [&](const auto & object) {
          return object.dist_to_stopline.has_value() &&
                 object.dist_to_stopline.value() <
                   planner_param_.collision_detection.yield_on_green_traffic_light
                     .object_dist_to_stopline;
        });
      if (
        exist_close_vehicles &&
        rclcpp::Duration((now - initial_green_light_observed_time_.value())).seconds() <
          planner_param_.collision_detection.yield_on_green_traffic_light.duration) {
        return IntersectionModule::NonOccludedCollisionStop{
          closest_idx, collision_stopline_idx, occlusion_stopline_idx};
      }
    }
  }

  // calculate dynamic collision around attention area
  const double time_to_restart =
    (is_go_out_ || is_prioritized)
      ? 0.0
      : (planner_param_.collision_detection.collision_detection_hold_time -
         collision_state_machine_.getDuration());

  const bool has_collision = checkCollision(
    *path, &target_objects, path_lanelets, closest_idx,
    std::min<size_t>(occlusion_stopline_idx, path->points.size() - 1), time_to_restart,
    traffic_prioritized_level);
  collision_state_machine_.setStateWithMarginTime(
    has_collision ? StateMachine::State::STOP : StateMachine::State::GO,
    logger_.get_child("collision state_machine"), *clock_);
  const bool has_collision_with_margin =
    collision_state_machine_.getState() == StateMachine::State::STOP;

  if (is_prioritized) {
    return FullyPrioritized{
      has_collision_with_margin, closest_idx, collision_stopline_idx, occlusion_stopline_idx};
  }

  // Safe
  if (!is_occlusion_state && !has_collision_with_margin) {
    return IntersectionModule::Safe{closest_idx, collision_stopline_idx, occlusion_stopline_idx};
  }
  // Only collision
  if (!is_occlusion_state && has_collision_with_margin) {
    return IntersectionModule::NonOccludedCollisionStop{
      closest_idx, collision_stopline_idx, occlusion_stopline_idx};
  }
  // Occluded
  // occlusion_status is assured to be not NOT_OCCLUDED
  const bool stopped_at_default_line = stoppedForDuration(
    default_stopline_idx, planner_param_.occlusion.temporal_stop_time_before_peeking,
    before_creep_state_machine_);
  if (stopped_at_default_line) {
    // if specified the parameter occlusion.temporal_stop_before_attention_area OR
    // has_no_traffic_light_, ego will temporarily stop before entering attention area
    const bool temporal_stop_before_attention_required =
      (planner_param_.occlusion.temporal_stop_before_attention_area || !has_traffic_light_)
        ? !stoppedForDuration(
            first_attention_stopline_idx,
            planner_param_.occlusion.temporal_stop_time_before_peeking,
            temporal_stop_before_attention_state_machine_)
        : false;
    if (!has_traffic_light_) {
      if (fromEgoDist(occlusion_wo_tl_pass_judge_line_idx) < 0) {
        return IntersectionModule::Indecisive{
          "already passed maximum peeking line in the absence of traffic light"};
      }
      return IntersectionModule::OccludedAbsenceTrafficLight{
        is_occlusion_cleared_with_margin,
        has_collision_with_margin,
        temporal_stop_before_attention_required,
        closest_idx,
        first_attention_stopline_idx,
        occlusion_wo_tl_pass_judge_line_idx};
    }
    // following remaining block is "has_traffic_light_"
    // if ego is stuck by static occlusion in the presence of traffic light, start timeout count
    const bool is_static_occlusion = occlusion_status == OcclusionType::STATICALLY_OCCLUDED;
    const bool is_stuck_by_static_occlusion =
      stoppedAtPosition(
        occlusion_stopline_idx, planner_param_.occlusion.temporal_stop_time_before_peeking) &&
      is_static_occlusion;
    if (has_collision_with_margin) {
      // if collision is detected, timeout is reset
      static_occlusion_timeout_state_machine_.setState(StateMachine::State::STOP);
    } else if (is_stuck_by_static_occlusion) {
      static_occlusion_timeout_state_machine_.setStateWithMarginTime(
        StateMachine::State::GO, logger_.get_child("static_occlusion"), *clock_);
    }
    const bool release_static_occlusion_stuck =
      (static_occlusion_timeout_state_machine_.getState() == StateMachine::State::GO);
    if (!has_collision_with_margin && release_static_occlusion_stuck) {
      return IntersectionModule::Safe{closest_idx, collision_stopline_idx, occlusion_stopline_idx};
    }
    // occlusion_status is either STATICALLY_OCCLUDED or DYNAMICALLY_OCCLUDED
    const double max_timeout =
      planner_param_.occlusion.static_occlusion_with_traffic_light_timeout +
      planner_param_.occlusion.occlusion_detection_hold_time;
    const std::optional<double> static_occlusion_timeout =
      is_stuck_by_static_occlusion
        ? std::make_optional<double>(
            max_timeout - static_occlusion_timeout_state_machine_.getDuration() -
            occlusion_stop_state_machine_.getDuration())
        : (is_static_occlusion ? std::make_optional<double>(max_timeout) : std::nullopt);
    if (has_collision_with_margin) {
      return IntersectionModule::OccludedCollisionStop{
        is_occlusion_cleared_with_margin,
        temporal_stop_before_attention_required,
        closest_idx,
        collision_stopline_idx,
        first_attention_stopline_idx,
        occlusion_stopline_idx,
        static_occlusion_timeout};
    } else {
      return IntersectionModule::PeekingTowardOcclusion{
        is_occlusion_cleared_with_margin,
        temporal_stop_before_attention_required,
        closest_idx,
        collision_stopline_idx,
        first_attention_stopline_idx,
        occlusion_stopline_idx,
        static_occlusion_timeout};
    }
  } else {
    const auto occlusion_stopline =
      (planner_param_.occlusion.temporal_stop_before_attention_area || !has_traffic_light_)
        ? first_attention_stopline_idx
        : occlusion_stopline_idx;
    return IntersectionModule::FirstWaitBeforeOcclusion{
      is_occlusion_cleared_with_margin, closest_idx, default_stopline_idx, occlusion_stopline};
  }
}

bool IntersectionModule::checkStuckVehicle(
  const std::shared_ptr<const PlannerData> & planner_data, const util::PathLanelets & path_lanelets)
{
  const bool stuck_detection_direction = [&]() {
    return (turn_direction_ == "left" && planner_param_.stuck_vehicle.turn_direction.left) ||
           (turn_direction_ == "right" && planner_param_.stuck_vehicle.turn_direction.right) ||
           (turn_direction_ == "straight" && planner_param_.stuck_vehicle.turn_direction.straight);
  }();
  if (!stuck_detection_direction) {
    return false;
  }

  const auto & objects_ptr = planner_data->predicted_objects;

  // considering lane change in the intersection, these lanelets are generated from the path
  const auto stuck_vehicle_detect_area = util::generateStuckVehicleDetectAreaPolygon(
    path_lanelets, planner_param_.stuck_vehicle.stuck_vehicle_detect_dist);
  debug_data_.stuck_vehicle_detect_area = toGeomPoly(stuck_vehicle_detect_area);

  return util::checkStuckVehicleInIntersection(
    objects_ptr, stuck_vehicle_detect_area,
    planner_param_.stuck_vehicle.stuck_vehicle_velocity_threshold, &debug_data_);
}

bool IntersectionModule::checkYieldStuckVehicle(
  const util::TargetObjects & target_objects,
  const util::InterpolatedPathInfo & interpolated_path_info,
  const lanelet::ConstLanelets & attention_lanelets)
{
  const bool yield_stuck_detection_direction = [&]() {
    return (turn_direction_ == "left" && planner_param_.yield_stuck.turn_direction.left) ||
           (turn_direction_ == "right" && planner_param_.yield_stuck.turn_direction.right) ||
           (turn_direction_ == "straight" && planner_param_.yield_stuck.turn_direction.straight);
  }();
  if (!yield_stuck_detection_direction) {
    return false;
  }

  return util::checkYieldStuckVehicleInIntersection(
    target_objects, interpolated_path_info, attention_lanelets, turn_direction_,
    planner_data_->vehicle_info_.vehicle_width_m,
    planner_param_.stuck_vehicle.stuck_vehicle_velocity_threshold,
    planner_param_.yield_stuck.distance_threshold, &debug_data_);
}

util::TargetObjects IntersectionModule::generateTargetObjects(
  const util::IntersectionLanelets & intersection_lanelets,
  const std::optional<Polygon2d> & intersection_area) const
{
  const auto & objects_ptr = planner_data_->predicted_objects;
  // extract target objects
  util::TargetObjects target_objects;
  target_objects.header = objects_ptr->header;
  const auto & attention_lanelets = intersection_lanelets.attention();
  const auto & attention_lanelet_stoplines = intersection_lanelets.attention_stoplines();
  const auto & adjacent_lanelets = intersection_lanelets.adjacent();
  for (const auto & object : objects_ptr->objects) {
    // ignore non-vehicle type objects, such as pedestrian.
    if (!isTargetCollisionVehicleType(object)) {
      continue;
    }

    // check direction of objects
    const auto object_direction = util::getObjectPoseWithVelocityDirection(object.kinematics);
    const auto belong_adjacent_lanelet_id = util::checkAngleForTargetLanelets(
      object_direction, adjacent_lanelets, planner_param_.common.attention_area_angle_threshold,
      planner_param_.collision_detection.consider_wrong_direction_vehicle,
      planner_param_.common.attention_area_margin, false);
    if (belong_adjacent_lanelet_id) {
      continue;
    }

    const auto is_parked_vehicle =
      std::fabs(object.kinematics.initial_twist_with_covariance.twist.linear.x) <
      planner_param_.occlusion.ignore_parked_vehicle_speed_threshold;
    auto & container = is_parked_vehicle ? target_objects.parked_attention_objects
                                         : target_objects.attention_objects;
    if (intersection_area) {
      const auto & obj_pos = object.kinematics.initial_pose_with_covariance.pose.position;
      const auto obj_poly = tier4_autoware_utils::toPolygon2d(object);
      const auto intersection_area_2d = intersection_area.value();
      const auto belong_attention_lanelet_id = util::checkAngleForTargetLanelets(
        object_direction, attention_lanelets, planner_param_.common.attention_area_angle_threshold,
        planner_param_.collision_detection.consider_wrong_direction_vehicle,
        planner_param_.common.attention_area_margin, is_parked_vehicle);
      if (belong_attention_lanelet_id) {
        const auto id = belong_attention_lanelet_id.value();
        util::TargetObject target_object;
        target_object.object = object;
        target_object.attention_lanelet = attention_lanelets.at(id);
        target_object.stopline = attention_lanelet_stoplines.at(id);
        container.push_back(target_object);
      } else if (bg::within(Point2d{obj_pos.x, obj_pos.y}, intersection_area_2d)) {
        util::TargetObject target_object;
        target_object.object = object;
        target_object.attention_lanelet = std::nullopt;
        target_object.stopline = std::nullopt;
        target_objects.intersection_area_objects.push_back(target_object);
      }
    } else if (const auto belong_attention_lanelet_id = util::checkAngleForTargetLanelets(
                 object_direction, attention_lanelets,
                 planner_param_.common.attention_area_angle_threshold,
                 planner_param_.collision_detection.consider_wrong_direction_vehicle,
                 planner_param_.common.attention_area_margin, is_parked_vehicle);
               belong_attention_lanelet_id.has_value()) {
      // intersection_area is not available, use detection_area_with_margin as before
      const auto id = belong_attention_lanelet_id.value();
      util::TargetObject target_object;
      target_object.object = object;
      target_object.attention_lanelet = attention_lanelets.at(id);
      target_object.stopline = attention_lanelet_stoplines.at(id);
      container.push_back(target_object);
    }
  }
  for (const auto & object : target_objects.attention_objects) {
    target_objects.all_attention_objects.push_back(object);
  }
  for (const auto & object : target_objects.parked_attention_objects) {
    target_objects.all_attention_objects.push_back(object);
  }
  for (auto & object : target_objects.all_attention_objects) {
    object.calc_dist_to_stopline();
  }
  return target_objects;
}

bool IntersectionModule::checkCollision(
<<<<<<< HEAD
  const autoware_planning_msgs::msg::PathWithLaneId & path, util::TargetObjects * target_objects,
  const util::PathLanelets & path_lanelets, const size_t closest_idx,
  const size_t last_intersection_stop_line_candidate_idx, const double time_delay,
  const util::TrafficPrioritizedLevel & traffic_prioritized_level)
=======
  const autoware_auto_planning_msgs::msg::PathWithLaneId & path,
  util::TargetObjects * target_objects, const util::PathLanelets & path_lanelets,
  const size_t closest_idx, const size_t last_intersection_stopline_candidate_idx,
  const double time_delay, const util::TrafficPrioritizedLevel & traffic_prioritized_level)
>>>>>>> 2e2f1847
{
  using lanelet::utils::getArcCoordinates;
  using lanelet::utils::getPolygonFromArcLength;

  // check collision between target_objects predicted path and ego lane
  // cut the predicted path at passing_time
  tier4_debug_msgs::msg::Float64MultiArrayStamped ego_ttc_time_array;
  const auto time_distance_array = util::calcIntersectionPassingTime(
    path, planner_data_, lane_id_, associative_ids_, closest_idx,
    last_intersection_stopline_candidate_idx, time_delay,
    planner_param_.collision_detection.velocity_profile.default_velocity,
    planner_param_.collision_detection.velocity_profile.minimum_default_velocity,
    planner_param_.collision_detection.velocity_profile.use_upstream,
    planner_param_.collision_detection.velocity_profile.minimum_upstream_velocity,
    &ego_ttc_time_array);

  if (
    std::find(planner_param_.debug.ttc.begin(), planner_param_.debug.ttc.end(), lane_id_) !=
    planner_param_.debug.ttc.end()) {
    ego_ttc_time_array.stamp = path.header.stamp;
    ego_ttc_pub_->publish(ego_ttc_time_array);
  }

  const double passing_time = time_distance_array.back().first;
  util::cutPredictPathWithDuration(target_objects, clock_, passing_time);

  const auto & concat_lanelets = path_lanelets.all;
  const auto closest_arc_coords = getArcCoordinates(
    concat_lanelets, tier4_autoware_utils::getPose(path.points.at(closest_idx).point));
  const auto & ego_lane = path_lanelets.ego_or_entry2exit;
  debug_data_.ego_lane = ego_lane.polygon3d();
  const auto ego_poly = ego_lane.polygon2d().basicPolygon();

  // change TTC margin based on ego traffic light color
  const auto [collision_start_margin_time, collision_end_margin_time] = [&]() {
    if (traffic_prioritized_level == util::TrafficPrioritizedLevel::FULLY_PRIORITIZED) {
      return std::make_pair(
        planner_param_.collision_detection.fully_prioritized.collision_start_margin_time,
        planner_param_.collision_detection.fully_prioritized.collision_end_margin_time);
    }
    if (traffic_prioritized_level == util::TrafficPrioritizedLevel::PARTIALLY_PRIORITIZED) {
      return std::make_pair(
        planner_param_.collision_detection.partially_prioritized.collision_start_margin_time,
        planner_param_.collision_detection.partially_prioritized.collision_end_margin_time);
    }
    return std::make_pair(
      planner_param_.collision_detection.not_prioritized.collision_start_margin_time,
      planner_param_.collision_detection.not_prioritized.collision_end_margin_time);
  }();
  const auto expectedToStopBeforeStopLine = [&](const util::TargetObject & target_object) {
    if (!target_object.dist_to_stopline) {
      return false;
    }
    const double dist_to_stopline = target_object.dist_to_stopline.value();
    if (dist_to_stopline < 0) {
      return false;
    }
    const double v = target_object.object.kinematics.initial_twist_with_covariance.twist.linear.x;
    const double braking_distance =
      v * v /
      (2.0 * std::fabs(planner_param_.collision_detection.ignore_on_amber_traffic_light
                         .object_expected_deceleration));
    return dist_to_stopline > braking_distance;
  };
  const auto isTolerableOvershoot = [&](const util::TargetObject & target_object) {
    if (
      !target_object.attention_lanelet || !target_object.dist_to_stopline ||
      !target_object.stopline) {
      return false;
    }
    const double dist_to_stopline = target_object.dist_to_stopline.value();
    const double v = target_object.object.kinematics.initial_twist_with_covariance.twist.linear.x;
    const double braking_distance =
      v * v /
      (2.0 * std::fabs(planner_param_.collision_detection.ignore_on_amber_traffic_light
                         .object_expected_deceleration));
    if (dist_to_stopline > braking_distance) {
      return false;
    }
    const auto stopline_front = target_object.stopline.value().front();
    const auto stopline_back = target_object.stopline.value().back();
    tier4_autoware_utils::LineString2d object_line;
    object_line.emplace_back(
      (stopline_front.x() + stopline_back.x()) / 2.0,
      (stopline_front.y() + stopline_back.y()) / 2.0);
    const auto stopline_mid = object_line.front();
    const auto endpoint = target_object.attention_lanelet.value().centerline().back();
    object_line.emplace_back(endpoint.x(), endpoint.y());
    std::vector<tier4_autoware_utils::Point2d> intersections;
    bg::intersection(object_line, ego_lane.centerline2d().basicLineString(), intersections);
    if (intersections.empty()) {
      return false;
    }
    const auto collision_point = intersections.front();
    // distance from object expected stop position to collision point
    const double stopline_to_object = -1.0 * dist_to_stopline + braking_distance;
    const double stopline_to_collision =
      std::hypot(collision_point.x() - stopline_mid.x(), collision_point.y() - stopline_mid.y());
    const double object2collision = stopline_to_collision - stopline_to_object;
    const double margin =
      planner_param_.collision_detection.ignore_on_red_traffic_light.object_margin_to_path;
    return (object2collision > margin) || (object2collision < 0);
  };
  // check collision between predicted_path and ego_area
  tier4_debug_msgs::msg::Float64MultiArrayStamped object_ttc_time_array;
  object_ttc_time_array.layout.dim.resize(3);
  object_ttc_time_array.layout.dim.at(0).label = "objects";
  object_ttc_time_array.layout.dim.at(0).size = 1;  // incremented in the loop, first row is lane_id
  object_ttc_time_array.layout.dim.at(1).label =
    "[x, y, th, length, width, speed, dangerous, ref_obj_enter_time, ref_obj_exit_time, "
    "start_time, start_dist, "
    "end_time, end_dist, first_collision_x, first_collision_y, last_collision_x, last_collision_y, "
    "prd_x[0], ... pred_x[19], pred_y[0], ... pred_y[19]]";
  object_ttc_time_array.layout.dim.at(1).size = 57;
  for (unsigned i = 0; i < object_ttc_time_array.layout.dim.at(1).size; ++i) {
    object_ttc_time_array.data.push_back(lane_id_);
  }
  bool collision_detected = false;
  for (const auto & target_object : target_objects->all_attention_objects) {
    const auto & object = target_object.object;
    // If the vehicle is expected to stop before their stopline, ignore
    const bool expected_to_stop_before_stopline = expectedToStopBeforeStopLine(target_object);
    if (
      traffic_prioritized_level == util::TrafficPrioritizedLevel::PARTIALLY_PRIORITIZED &&
      expected_to_stop_before_stopline) {
      debug_data_.amber_ignore_targets.objects.push_back(object);
      continue;
    }
    const bool is_tolerable_overshoot = isTolerableOvershoot(target_object);
    if (
      traffic_prioritized_level == util::TrafficPrioritizedLevel::FULLY_PRIORITIZED &&
      !expected_to_stop_before_stopline && is_tolerable_overshoot) {
      debug_data_.red_overshoot_ignore_targets.objects.push_back(object);
      continue;
    }
    for (const auto & predicted_path : object.kinematics.predicted_paths) {
      if (
        predicted_path.confidence <
        planner_param_.collision_detection.min_predicted_path_confidence) {
        // ignore the predicted path with too low confidence
        continue;
      }

      // collision point
      const auto first_itr = std::adjacent_find(
        predicted_path.path.cbegin(), predicted_path.path.cend(),
        [&ego_poly, &object](const auto & a, const auto & b) {
          return bg::intersects(ego_poly, createOneStepPolygon(a, b, object.shape));
        });
      if (first_itr == predicted_path.path.cend()) continue;
      const auto last_itr = std::adjacent_find(
        predicted_path.path.crbegin(), predicted_path.path.crend(),
        [&ego_poly, &object](const auto & a, const auto & b) {
          return bg::intersects(ego_poly, createOneStepPolygon(a, b, object.shape));
        });
      if (last_itr == predicted_path.path.crend()) continue;

      // possible collision time interval
      const double ref_object_enter_time =
        static_cast<double>(first_itr - predicted_path.path.begin()) *
        rclcpp::Duration(predicted_path.time_step).seconds();
      auto start_time_distance_itr = time_distance_array.begin();
      if (ref_object_enter_time - collision_start_margin_time > 0) {
        // start of possible ego position in the intersection
        start_time_distance_itr = std::lower_bound(
          time_distance_array.begin(), time_distance_array.end(),
          ref_object_enter_time - collision_start_margin_time,
          [](const auto & a, const double b) { return a.first < b; });
        if (start_time_distance_itr == time_distance_array.end()) {
          // ego is already at the exit of intersection when npc is at collision point even if npc
          // accelerates so ego's position interval is empty
          continue;
        }
      }
      const double ref_object_exit_time =
        static_cast<double>(last_itr.base() - predicted_path.path.begin()) *
        rclcpp::Duration(predicted_path.time_step).seconds();
      auto end_time_distance_itr = std::lower_bound(
        time_distance_array.begin(), time_distance_array.end(),
        ref_object_exit_time + collision_end_margin_time,
        [](const auto & a, const double b) { return a.first < b; });
      if (end_time_distance_itr == time_distance_array.end()) {
        // ego is already passing the intersection, when npc is is at collision point
        // so ego's position interval is up to the end of intersection lane
        end_time_distance_itr = time_distance_array.end() - 1;
      }
      const double start_arc_length = std::max(
        0.0, closest_arc_coords.length + (*start_time_distance_itr).second -
               planner_data_->vehicle_info_.rear_overhang_m);
      const double end_arc_length = std::min(
        closest_arc_coords.length + (*end_time_distance_itr).second +
          planner_data_->vehicle_info_.max_longitudinal_offset_m,
        lanelet::utils::getLaneletLength2d(concat_lanelets));

      const auto trimmed_ego_polygon =
        getPolygonFromArcLength(concat_lanelets, start_arc_length, end_arc_length);

      if (trimmed_ego_polygon.empty()) {
        continue;
      }

      Polygon2d polygon{};
      for (const auto & p : trimmed_ego_polygon) {
        polygon.outer().emplace_back(p.x(), p.y());
      }
      bg::correct(polygon);
      debug_data_.candidate_collision_ego_lane_polygon = toGeomPoly(polygon);

      for (auto itr = first_itr; itr != last_itr.base(); ++itr) {
        const auto footprint_polygon = tier4_autoware_utils::toPolygon2d(*itr, object.shape);
        if (bg::intersects(polygon, footprint_polygon)) {
          collision_detected = true;
          break;
        }
      }
      object_ttc_time_array.layout.dim.at(0).size++;
      const auto & pos = object.kinematics.initial_pose_with_covariance.pose.position;
      const auto & shape = object.shape;
      object_ttc_time_array.data.insert(
        object_ttc_time_array.data.end(),
        {pos.x, pos.y, tf2::getYaw(object.kinematics.initial_pose_with_covariance.pose.orientation),
         shape.dimensions.x, shape.dimensions.y,
         object.kinematics.initial_twist_with_covariance.twist.linear.x,
         1.0 * static_cast<int>(collision_detected), ref_object_enter_time, ref_object_exit_time,
         start_time_distance_itr->first, start_time_distance_itr->second,
         end_time_distance_itr->first, end_time_distance_itr->second, first_itr->position.x,
         first_itr->position.y, last_itr->position.x, last_itr->position.y});
      for (unsigned i = 0; i < 20; i++) {
        const auto & pos =
          predicted_path.path.at(std::min<size_t>(i, predicted_path.path.size() - 1)).position;
        object_ttc_time_array.data.push_back(pos.x);
        object_ttc_time_array.data.push_back(pos.y);
      }
      if (collision_detected) {
        debug_data_.conflicting_targets.objects.push_back(object);
        break;
      }
    }
  }

  if (
    std::find(planner_param_.debug.ttc.begin(), planner_param_.debug.ttc.end(), lane_id_) !=
    planner_param_.debug.ttc.end()) {
    object_ttc_time_array.stamp = path.header.stamp;
    object_ttc_pub_->publish(object_ttc_time_array);
  }

  return collision_detected;
}

IntersectionModule::OcclusionType IntersectionModule::getOcclusionStatus(
  const nav_msgs::msg::OccupancyGrid & occ_grid,
  const std::vector<lanelet::CompoundPolygon3d> & attention_areas,
  const lanelet::ConstLanelets & adjacent_lanelets,
  const lanelet::CompoundPolygon3d & first_attention_area,
  const util::InterpolatedPathInfo & interpolated_path_info,
  const std::vector<lanelet::ConstLineString3d> & lane_divisions,
  const util::TargetObjects & target_objects, const geometry_msgs::msg::Pose & current_pose,
  const double occlusion_dist_thr)
{
  const auto & path_ip = interpolated_path_info.path;
  const auto & lane_interval_ip = interpolated_path_info.lane_id_interval.value();

  const auto first_attention_area_idx =
    util::getFirstPointInsidePolygon(path_ip, lane_interval_ip, first_attention_area);
  if (!first_attention_area_idx) {
    return OcclusionType::NOT_OCCLUDED;
  }

  const auto first_inside_attention_idx_ip_opt =
    util::getFirstPointInsidePolygon(path_ip, lane_interval_ip, first_attention_area);
  const std::pair<size_t, size_t> lane_attention_interval_ip =
    first_inside_attention_idx_ip_opt
      ? std::make_pair(first_inside_attention_idx_ip_opt.value(), std::get<1>(lane_interval_ip))
      : lane_interval_ip;
  const auto [lane_start_idx, lane_end_idx] = lane_attention_interval_ip;

  const int width = occ_grid.info.width;
  const int height = occ_grid.info.height;
  const double resolution = occ_grid.info.resolution;
  const auto & origin = occ_grid.info.origin.position;
  auto coord2index = [&](const double x, const double y) {
    const int idx_x = (x - origin.x) / resolution;
    const int idx_y = (y - origin.y) / resolution;
    if (idx_x < 0 || idx_x >= width) return std::make_tuple(false, -1, -1);
    if (idx_y < 0 || idx_y >= height) return std::make_tuple(false, -1, -1);
    return std::make_tuple(true, idx_x, idx_y);
  };

  Polygon2d grid_poly;
  grid_poly.outer().emplace_back(origin.x, origin.y);
  grid_poly.outer().emplace_back(origin.x + (width - 1) * resolution, origin.y);
  grid_poly.outer().emplace_back(
    origin.x + (width - 1) * resolution, origin.y + (height - 1) * resolution);
  grid_poly.outer().emplace_back(origin.x, origin.y + (height - 1) * resolution);
  grid_poly.outer().emplace_back(origin.x, origin.y);
  bg::correct(grid_poly);

  auto findCommonCvPolygons =
    [&](const auto & area2d, std::vector<std::vector<cv::Point>> & cv_polygons) -> void {
    tier4_autoware_utils::Polygon2d area2d_poly;
    for (const auto & p : area2d) {
      area2d_poly.outer().emplace_back(p.x(), p.y());
    }
    area2d_poly.outer().push_back(area2d_poly.outer().front());
    bg::correct(area2d_poly);
    std::vector<Polygon2d> common_areas;
    bg::intersection(area2d_poly, grid_poly, common_areas);
    if (common_areas.empty()) {
      return;
    }
    for (size_t i = 0; i < common_areas.size(); ++i) {
      common_areas[i].outer().push_back(common_areas[i].outer().front());
      bg::correct(common_areas[i]);
    }
    for (const auto & common_area : common_areas) {
      std::vector<cv::Point> cv_polygon;
      for (const auto & p : common_area.outer()) {
        const int idx_x = static_cast<int>((p.x() - origin.x) / resolution);
        const int idx_y = static_cast<int>((p.y() - origin.y) / resolution);
        cv_polygon.emplace_back(idx_x, height - 1 - idx_y);
      }
      cv_polygons.push_back(cv_polygon);
    }
  };

  // (1) prepare detection area mask
  // attention: 255
  // non-attention: 0
  // NOTE: interesting area is set to 255 for later masking
  cv::Mat attention_mask(width, height, CV_8UC1, cv::Scalar(0));
  std::vector<std::vector<cv::Point>> attention_area_cv_polygons;
  for (const auto & attention_area : attention_areas) {
    const auto area2d = lanelet::utils::to2D(attention_area);
    findCommonCvPolygons(area2d, attention_area_cv_polygons);
  }
  for (const auto & poly : attention_area_cv_polygons) {
    cv::fillPoly(attention_mask, poly, cv::Scalar(255), cv::LINE_AA);
  }
  // (1.1)
  // reset adjacent_lanelets area to 0 on attention_mask
  std::vector<std::vector<cv::Point>> adjacent_lane_cv_polygons;
  for (const auto & adjacent_lanelet : adjacent_lanelets) {
    const auto area2d = adjacent_lanelet.polygon2d().basicPolygon();
    findCommonCvPolygons(area2d, adjacent_lane_cv_polygons);
  }
  for (const auto & poly : adjacent_lane_cv_polygons) {
    cv::fillPoly(attention_mask, poly, cv::Scalar(0), cv::LINE_AA);
  }

  // (2) prepare unknown mask
  // In OpenCV the pixel at (X=x, Y=y) (with left-upper origin) is accessed by img[y, x]
  // unknown: 255
  // not-unknown: 0
  cv::Mat unknown_mask_raw(width, height, CV_8UC1, cv::Scalar(0));
  cv::Mat unknown_mask(width, height, CV_8UC1, cv::Scalar(0));
  for (int x = 0; x < width; x++) {
    for (int y = 0; y < height; y++) {
      const int idx = y * width + x;
      const unsigned char intensity = occ_grid.data.at(idx);
      if (
        planner_param_.occlusion.free_space_max <= intensity &&
        intensity < planner_param_.occlusion.occupied_min) {
        unknown_mask_raw.at<unsigned char>(height - 1 - y, x) = 255;
      }
    }
  }
  // (2.1) apply morphologyEx
  const int morph_size = static_cast<int>(planner_param_.occlusion.denoise_kernel / resolution);
  cv::morphologyEx(
    unknown_mask_raw, unknown_mask, cv::MORPH_OPEN,
    cv::getStructuringElement(cv::MORPH_RECT, cv::Size(morph_size, morph_size)));

  // (3) occlusion mask
  static constexpr unsigned char OCCLUDED = 255;
  static constexpr unsigned char BLOCKED = 127;
  cv::Mat occlusion_mask(width, height, CV_8UC1, cv::Scalar(0));
  cv::bitwise_and(attention_mask, unknown_mask, occlusion_mask);
  // re-use attention_mask
  attention_mask = cv::Mat(width, height, CV_8UC1, cv::Scalar(0));
  // (3.1) draw all cells on attention_mask behind blocking vehicles as not occluded
  const auto & blocking_attention_objects = target_objects.parked_attention_objects;
  for (const auto & blocking_attention_object : blocking_attention_objects) {
    debug_data_.blocking_attention_objects.objects.push_back(blocking_attention_object.object);
  }
  std::vector<std::vector<cv::Point>> blocking_polygons;
  for (const auto & blocking_attention_object : blocking_attention_objects) {
    const Polygon2d obj_poly = tier4_autoware_utils::toPolygon2d(blocking_attention_object.object);
    findCommonCvPolygons(obj_poly.outer(), blocking_polygons);
  }
  for (const auto & blocking_polygon : blocking_polygons) {
    cv::fillPoly(attention_mask, blocking_polygon, cv::Scalar(BLOCKED), cv::LINE_AA);
  }
  for (const auto & division : lane_divisions) {
    bool blocking_vehicle_found = false;
    for (const auto & point_it : division) {
      const auto [valid, idx_x, idx_y] = coord2index(point_it.x(), point_it.y());
      if (!valid) continue;
      if (blocking_vehicle_found) {
        occlusion_mask.at<unsigned char>(height - 1 - idx_y, idx_x) = 0;
        continue;
      }
      if (attention_mask.at<unsigned char>(height - 1 - idx_y, idx_x) == BLOCKED) {
        blocking_vehicle_found = true;
        occlusion_mask.at<unsigned char>(height - 1 - idx_y, idx_x) = 0;
      }
    }
  }

  // (4) extract occlusion polygons
  const auto & possible_object_bbox = planner_param_.occlusion.possible_object_bbox;
  const double possible_object_bbox_x = possible_object_bbox.at(0) / resolution;
  const double possible_object_bbox_y = possible_object_bbox.at(1) / resolution;
  const double possible_object_area = possible_object_bbox_x * possible_object_bbox_y;
  std::vector<std::vector<cv::Point>> contours;
  cv::findContours(occlusion_mask, contours, cv::RETR_EXTERNAL, cv::CHAIN_APPROX_NONE);
  std::vector<std::vector<cv::Point>> valid_contours;
  for (const auto & contour : contours) {
    if (contour.size() <= 2) {
      continue;
    }
    std::vector<cv::Point> approx_contour;
    cv::approxPolyDP(
      contour, approx_contour,
      std::round(std::min(possible_object_bbox_x, possible_object_bbox_y) / std::sqrt(2.0)), true);
    if (approx_contour.size() <= 2) continue;
    // check area
    const double poly_area = cv::contourArea(approx_contour);
    if (poly_area < possible_object_area) continue;
    // check bounding box size
    const auto bbox = cv::minAreaRect(approx_contour);
    if (const auto size = bbox.size; std::min(size.height, size.width) <
                                       std::min(possible_object_bbox_x, possible_object_bbox_y) ||
                                     std::max(size.height, size.width) <
                                       std::max(possible_object_bbox_x, possible_object_bbox_y)) {
      continue;
    }
    valid_contours.push_back(approx_contour);
    geometry_msgs::msg::Polygon polygon_msg;
    geometry_msgs::msg::Point32 point_msg;
    for (const auto & p : approx_contour) {
      const double glob_x = (p.x + 0.5) * resolution + origin.x;
      const double glob_y = (height - 0.5 - p.y) * resolution + origin.y;
      point_msg.x = glob_x;
      point_msg.y = glob_y;
      point_msg.z = origin.z;
      polygon_msg.points.push_back(point_msg);
    }
    debug_data_.occlusion_polygons.push_back(polygon_msg);
  }
  // (4.1) re-draw occluded cells using valid_contours
  occlusion_mask = cv::Mat(width, height, CV_8UC1, cv::Scalar(0));
  for (const auto & valid_contour : valid_contours) {
    // NOTE: drawContour does not work well
    cv::fillPoly(occlusion_mask, valid_contour, cv::Scalar(OCCLUDED), cv::LINE_AA);
  }

  // (5) find distance
  // (5.1) discretize path_ip with resolution for computational cost
  LineString2d path_linestring;
  path_linestring.emplace_back(
    path_ip.points.at(lane_start_idx).point.pose.position.x,
    path_ip.points.at(lane_start_idx).point.pose.position.y);
  {
    auto prev_path_linestring_point = path_ip.points.at(lane_start_idx).point.pose.position;
    for (auto i = lane_start_idx + 1; i <= lane_end_idx; i++) {
      const auto path_linestring_point = path_ip.points.at(i).point.pose.position;
      if (
        tier4_autoware_utils::calcDistance2d(prev_path_linestring_point, path_linestring_point) <
        1.0 /* rough tick for computational cost */) {
        continue;
      }
      path_linestring.emplace_back(path_linestring_point.x, path_linestring_point.y);
      prev_path_linestring_point = path_linestring_point;
    }
  }

  auto findNearestPointToProjection = [](
                                        const lanelet::ConstLineString3d & division,
                                        const Point2d & projection, const double dist_thresh) {
    double min_dist = std::numeric_limits<double>::infinity();
    auto nearest = division.end();
    for (auto it = division.begin(); it != division.end(); it++) {
      const double dist = std::hypot(it->x() - projection.x(), it->y() - projection.y());
      if (dist < min_dist) {
        min_dist = dist;
        nearest = it;
      }
      if (dist < dist_thresh) {
        break;
      }
    }
    return nearest;
  };
  struct NearestOcclusionPoint
  {
    int64 division_index{0};
    int64 point_index{0};
    double dist{0.0};
    geometry_msgs::msg::Point point;
    geometry_msgs::msg::Point projection;
  } nearest_occlusion_point;
  double min_dist = std::numeric_limits<double>::infinity();
  for (unsigned division_index = 0; division_index < lane_divisions.size(); ++division_index) {
    const auto & division = lane_divisions.at(division_index);
    LineString2d division_linestring;
    auto division_point_it = division.begin();
    division_linestring.emplace_back(division_point_it->x(), division_point_it->y());
    for (auto point_it = division.begin(); point_it != division.end(); point_it++) {
      if (
        std::hypot(point_it->x() - division_point_it->x(), point_it->y() - division_point_it->y()) <
        3.0 /* rough tick for computational cost */) {
        continue;
      }
      division_linestring.emplace_back(point_it->x(), point_it->y());
      division_point_it = point_it;
    }

    // find the intersection point of lane_line and path
    std::vector<Point2d> intersection_points;
    boost::geometry::intersection(division_linestring, path_linestring, intersection_points);
    if (intersection_points.empty()) {
      continue;
    }
    const auto & projection_point = intersection_points.at(0);
    const auto projection_it = findNearestPointToProjection(division, projection_point, resolution);
    if (projection_it == division.end()) {
      continue;
    }
    double acc_dist = 0.0;
    auto acc_dist_it = projection_it;
    for (auto point_it = projection_it; point_it != division.end(); point_it++) {
      const double dist =
        std::hypot(point_it->x() - acc_dist_it->x(), point_it->y() - acc_dist_it->y());
      acc_dist += dist;
      acc_dist_it = point_it;
      const auto [valid, idx_x, idx_y] = coord2index(point_it->x(), point_it->y());
      if (!valid) continue;
      const auto pixel = occlusion_mask.at<unsigned char>(height - 1 - idx_y, idx_x);
      if (pixel == BLOCKED) {
        break;
      }
      if (pixel == OCCLUDED) {
        if (acc_dist < min_dist) {
          min_dist = acc_dist;
          nearest_occlusion_point = {
            division_index, std::distance(division.begin(), point_it), acc_dist,
            tier4_autoware_utils::createPoint(point_it->x(), point_it->y(), origin.z),
            tier4_autoware_utils::createPoint(projection_it->x(), projection_it->y(), origin.z)};
        }
      }
    }
  }

  if (min_dist == std::numeric_limits<double>::infinity() || min_dist > occlusion_dist_thr) {
    return OcclusionType::NOT_OCCLUDED;
  }

  debug_data_.nearest_occlusion_projection =
    std::make_pair(nearest_occlusion_point.point, nearest_occlusion_point.projection);
  LineString2d ego_occlusion_line;
  ego_occlusion_line.emplace_back(current_pose.position.x, current_pose.position.y);
  ego_occlusion_line.emplace_back(nearest_occlusion_point.point.x, nearest_occlusion_point.point.y);
  for (const auto & attention_object : target_objects.all_attention_objects) {
    const auto obj_poly = tier4_autoware_utils::toPolygon2d(attention_object.object);
    if (bg::intersects(obj_poly, ego_occlusion_line)) {
      return OcclusionType::DYNAMICALLY_OCCLUDED;
    }
  }
  for (const auto & attention_object : target_objects.intersection_area_objects) {
    const auto obj_poly = tier4_autoware_utils::toPolygon2d(attention_object.object);
    if (bg::intersects(obj_poly, ego_occlusion_line)) {
      return OcclusionType::DYNAMICALLY_OCCLUDED;
    }
  }
  return OcclusionType::STATICALLY_OCCLUDED;
}

/*
  bool IntersectionModule::checkFrontVehicleDeceleration(
  lanelet::ConstLanelets & ego_lane_with_next_lane, lanelet::ConstLanelet & closest_lanelet,
  const Polygon2d & stuck_vehicle_detect_area,
  const autoware_perception_msgs::msg::PredictedObject & object,
  const double assumed_front_car_decel)
  {
  const auto & object_pose = object.kinematics.initial_pose_with_covariance.pose;
  // consider vehicle in ego-lane && in front of ego
  const auto lon_vel = object.kinematics.initial_twist_with_covariance.twist.linear.x;
  const double object_decel =
  planner_param_.stuck_vehicle.assumed_front_car_decel;  // NOTE: this is positive
  const double stopping_distance = lon_vel * lon_vel / (2 * object_decel);

  std::vector<geometry_msgs::msg::Point> center_points;
  for (auto && p : ego_lane_with_next_lane[0].centerline())
  center_points.push_back(std::move(lanelet::utils::conversion::toGeomMsgPt(p)));
  for (auto && p : ego_lane_with_next_lane[1].centerline())
  center_points.push_back(std::move(lanelet::utils::conversion::toGeomMsgPt(p)));
  const double lat_offset =
  std::fabs(motion_utils::calcLateralOffset(center_points, object_pose.position));
  // get the nearest centerpoint to object
  std::vector<double> dist_obj_center_points;
  for (const auto & p : center_points)
  dist_obj_center_points.push_back(tier4_autoware_utils::calcDistance2d(object_pose.position,
  p)); const int obj_closest_centerpoint_idx = std::distance( dist_obj_center_points.begin(),
  std::min_element(dist_obj_center_points.begin(), dist_obj_center_points.end()));
  // find two center_points whose distances from `closest_centerpoint` cross stopping_distance
  double acc_dist_prev = 0.0, acc_dist = 0.0;
  auto p1 = center_points[obj_closest_centerpoint_idx];
  auto p2 = center_points[obj_closest_centerpoint_idx];
  for (unsigned i = obj_closest_centerpoint_idx; i < center_points.size() - 1; ++i) {
  p1 = center_points[i];
  p2 = center_points[i + 1];
  acc_dist_prev = acc_dist;
  const auto arc_position_p1 =
  lanelet::utils::getArcCoordinates(ego_lane_with_next_lane, toPose(p1));
  const auto arc_position_p2 =
  lanelet::utils::getArcCoordinates(ego_lane_with_next_lane, toPose(p2));
  const double delta = arc_position_p2.length - arc_position_p1.length;
  acc_dist += delta;
  if (acc_dist > stopping_distance) {
  break;
  }
  }
  // if stopping_distance >= center_points, stopping_point is center_points[end]
  const double ratio = (acc_dist <= stopping_distance)
  ? 0.0
  : (acc_dist - stopping_distance) / (stopping_distance - acc_dist_prev);
  // linear interpolation
  geometry_msgs::msg::Point stopping_point;
  stopping_point.x = (p1.x * ratio + p2.x) / (1 + ratio);
  stopping_point.y = (p1.y * ratio + p2.y) / (1 + ratio);
  stopping_point.z = (p1.z * ratio + p2.z) / (1 + ratio);
  const double lane_yaw = lanelet::utils::getLaneletAngle(closest_lanelet, stopping_point);
  stopping_point.x += lat_offset * std::cos(lane_yaw + M_PI / 2.0);
  stopping_point.y += lat_offset * std::sin(lane_yaw + M_PI / 2.0);

  // calculate footprint of predicted stopping pose
  autoware_perception_msgs::msg::PredictedObject predicted_object = object;
  predicted_object.kinematics.initial_pose_with_covariance.pose.position = stopping_point;
  predicted_object.kinematics.initial_pose_with_covariance.pose.orientation =
  tier4_autoware_utils::createQuaternionFromRPY(0, 0, lane_yaw);
  auto predicted_obj_footprint = tier4_autoware_utils::toPolygon2d(predicted_object);
  const bool is_in_stuck_area = !bg::disjoint(predicted_obj_footprint, stuck_vehicle_detect_area);
  debug_data_.predicted_obj_pose.position = stopping_point;
  debug_data_.predicted_obj_pose.orientation =
  tier4_autoware_utils::createQuaternionFromRPY(0, 0, lane_yaw);

  if (is_in_stuck_area) {
  return true;
  }
  return false;
  }
*/

}  // namespace behavior_velocity_planner<|MERGE_RESOLUTION|>--- conflicted
+++ resolved
@@ -75,8 +75,10 @@
   const autoware_perception_msgs::msg::PredictedObject & object)
 {
   if (
-    object.classification.at(0).label == autoware_perception_msgs::msg::ObjectClassification::CAR ||
-    object.classification.at(0).label == autoware_perception_msgs::msg::ObjectClassification::BUS ||
+    object.classification.at(0).label == 
+    autoware_perception_msgs::msg::ObjectClassification::CAR ||
+    object.classification.at(0).label == 
+    autoware_perception_msgs::msg::ObjectClassification::BUS ||
     object.classification.at(0).label ==
       autoware_perception_msgs::msg::ObjectClassification::TRUCK ||
     object.classification.at(0).label ==
@@ -332,13 +334,8 @@
 
 template <>
 void prepareRTCByDecisionResult(
-<<<<<<< HEAD
-  const IntersectionModule::TrafficLightArrowSolidOn & result,
+  const IntersectionModule::FullyPrioritized & result,
   const autoware_planning_msgs::msg::PathWithLaneId & path, bool * default_safety,
-=======
-  const IntersectionModule::FullyPrioritized & result,
-  const autoware_auto_planning_msgs::msg::PathWithLaneId & path, bool * default_safety,
->>>>>>> 2e2f1847
   double * default_distance, bool * occlusion_safety, double * occlusion_distance)
 {
   RCLCPP_DEBUG(rclcpp::get_logger("prepareRTCByDecisionResult"), "FullyPrioritized");
@@ -1511,17 +1508,10 @@
 }
 
 bool IntersectionModule::checkCollision(
-<<<<<<< HEAD
   const autoware_planning_msgs::msg::PathWithLaneId & path, util::TargetObjects * target_objects,
   const util::PathLanelets & path_lanelets, const size_t closest_idx,
-  const size_t last_intersection_stop_line_candidate_idx, const double time_delay,
+  const size_t last_intersection_stopline_candidate_idx, const double time_delay,
   const util::TrafficPrioritizedLevel & traffic_prioritized_level)
-=======
-  const autoware_auto_planning_msgs::msg::PathWithLaneId & path,
-  util::TargetObjects * target_objects, const util::PathLanelets & path_lanelets,
-  const size_t closest_idx, const size_t last_intersection_stopline_candidate_idx,
-  const double time_delay, const util::TrafficPrioritizedLevel & traffic_prioritized_level)
->>>>>>> 2e2f1847
 {
   using lanelet::utils::getArcCoordinates;
   using lanelet::utils::getPolygonFromArcLength;
