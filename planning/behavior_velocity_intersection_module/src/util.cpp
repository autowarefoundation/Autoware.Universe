// Copyright 2020 Tier IV, Inc.
//
// Licensed under the Apache License, Version 2.0 (the "License");
// you may not use this file except in compliance with the License.
// You may obtain a copy of the License at
//
//     http://www.apache.org/licenses/LICENSE-2.0
//
// Unless required by applicable law or agreed to in writing, software
// distributed under the License is distributed on an "AS IS" BASIS,
// WITHOUT WARRANTIES OR CONDITIONS OF ANY KIND, either express or implied.
// See the License for the specific language governing permissions and
// limitations under the License.

#include "util.hpp"

#include "util_type.hpp"

#include "tier4_autoware_utils/geometry/boost_polygon_utils.hpp"
#include <behavior_velocity_planner_common/utilization/path_utilization.hpp>
#include <behavior_velocity_planner_common/utilization/util.hpp>
#include <lanelet2_extension/utility/utilities.hpp>
#include <motion_utils/trajectory/trajectory.hpp>
#include <rclcpp/rclcpp.hpp>

#include <boost/geometry/algorithms/correct.hpp>
#include <boost/geometry/algorithms/intersects.hpp>

#include <lanelet2_core/geometry/LineString.h>
#include <lanelet2_core/geometry/Polygon.h>
#include <lanelet2_core/primitives/BasicRegulatoryElements.h>

#include <algorithm>
#include <cmath>
#include <limits>
#include <memory>
#include <set>
#include <string>
#include <unordered_map>
#include <vector>

namespace behavior_velocity_planner
{
namespace bg = boost::geometry;

namespace util
{

static std::optional<size_t> getDuplicatedPointIdx(
  const autoware_auto_planning_msgs::msg::PathWithLaneId & path,
  const geometry_msgs::msg::Point & point)
{
  for (size_t i = 0; i < path.points.size(); i++) {
    const auto & p = path.points.at(i).point.pose.position;

    constexpr double min_dist = 0.001;
    if (tier4_autoware_utils::calcDistance2d(p, point) < min_dist) {
      return i;
    }
  }

  return std::nullopt;
}

std::optional<size_t> insertPointIndex(
  const geometry_msgs::msg::Pose & in_pose,
  autoware_auto_planning_msgs::msg::PathWithLaneId * inout_path,
  const double ego_nearest_dist_threshold, const double ego_nearest_yaw_threshold)
{
  const auto duplicate_idx_opt = getDuplicatedPointIdx(*inout_path, in_pose.position);
  if (duplicate_idx_opt) {
    return duplicate_idx_opt.value();
  }

  const size_t closest_idx = motion_utils::findFirstNearestIndexWithSoftConstraints(
    inout_path->points, in_pose, ego_nearest_dist_threshold, ego_nearest_yaw_threshold);
  // vector.insert(i) inserts element on the left side of v[i]
  // the velocity need to be zero order hold(from prior point)
  int insert_idx = closest_idx;
  autoware_auto_planning_msgs::msg::PathPointWithLaneId inserted_point =
    inout_path->points.at(closest_idx);
  if (planning_utils::isAheadOf(in_pose, inout_path->points.at(closest_idx).point.pose)) {
    ++insert_idx;
  } else {
    // copy with velocity from prior point
    const size_t prior_ind = closest_idx > 0 ? closest_idx - 1 : 0;
    inserted_point.point.longitudinal_velocity_mps =
      inout_path->points.at(prior_ind).point.longitudinal_velocity_mps;
  }
  inserted_point.point.pose = in_pose;

  auto it = inout_path->points.begin() + insert_idx;
  inout_path->points.insert(it, inserted_point);

  return insert_idx;
}

bool hasLaneIds(
  const autoware_auto_planning_msgs::msg::PathPointWithLaneId & p,
  const std::set<lanelet::Id> & ids)
{
  for (const auto & pid : p.lane_ids) {
    if (ids.find(pid) != ids.end()) {
      return true;
    }
  }
  return false;
}

std::optional<std::pair<size_t, size_t>> findLaneIdsInterval(
  const autoware_auto_planning_msgs::msg::PathWithLaneId & p, const std::set<lanelet::Id> & ids)
{
  bool found = false;
  size_t start = 0;
  size_t end = p.points.size() > 0 ? p.points.size() - 1 : 0;
  if (start == end) {
    // there is only one point in the path
    return std::nullopt;
  }
  for (size_t i = 0; i < p.points.size(); ++i) {
    if (hasLaneIds(p.points.at(i), ids)) {
      if (!found) {
        // found interval for the first time
        found = true;
        start = i;
      }
    } else if (found) {
      // prior point was in the interval. interval ended
      end = i;
      break;
    }
  }
  start = start > 0 ? start - 1 : 0;  // the idx of last point before the interval
  return found ? std::make_optional(std::make_pair(start, end)) : std::nullopt;
}

std::optional<size_t> getFirstPointInsidePolygonByFootprint(
  const lanelet::CompoundPolygon3d & polygon, const InterpolatedPathInfo & interpolated_path_info,
  const tier4_autoware_utils::LinearRing2d & footprint, const double vehicle_length)
{
  const auto & path_ip = interpolated_path_info.path;
  const auto [lane_start, lane_end] = interpolated_path_info.lane_id_interval.value();
  const size_t vehicle_length_idx = static_cast<size_t>(vehicle_length / interpolated_path_info.ds);
  const size_t start =
    static_cast<size_t>(std::max<int>(0, static_cast<int>(lane_start) - vehicle_length_idx));
  const auto area_2d = lanelet::utils::to2D(polygon).basicPolygon();
  for (auto i = start; i <= lane_end; ++i) {
    const auto & base_pose = path_ip.points.at(i).point.pose;
    const auto path_footprint = tier4_autoware_utils::transformVector(
      footprint, tier4_autoware_utils::pose2transform(base_pose));
    if (bg::intersects(path_footprint, area_2d)) {
      return std::make_optional<size_t>(i);
    }
  }
  return std::nullopt;
}

std::optional<size_t> getFirstPointInsidePolygon(
  const autoware_auto_planning_msgs::msg::PathWithLaneId & path,
  const std::pair<size_t, size_t> lane_interval, const lanelet::CompoundPolygon3d & polygon,
  const bool search_forward)
{
  // NOTE: if first point is already inside the polygon, returns nullopt
  const auto polygon_2d = lanelet::utils::to2D(polygon);
  if (search_forward) {
    const auto & p0 = path.points.at(lane_interval.first).point.pose.position;
    if (bg::within(tier4_autoware_utils::to_bg2d(p0), polygon_2d)) {
      return std::nullopt;
    }
    for (size_t i = lane_interval.first; i <= lane_interval.second; ++i) {
      const auto & p = path.points.at(i).point.pose.position;
      const auto is_in_lanelet = bg::within(tier4_autoware_utils::to_bg2d(p), polygon_2d);
      if (is_in_lanelet) {
        return std::make_optional<size_t>(i);
      }
    }
  } else {
    const auto & p0 = path.points.at(lane_interval.second).point.pose.position;
    if (bg::within(tier4_autoware_utils::to_bg2d(p0), polygon_2d)) {
      return std::nullopt;
    }
    for (size_t i = lane_interval.second; i >= lane_interval.first; --i) {
      const auto & p = path.points.at(i).point.pose.position;
      const auto is_in_lanelet = bg::within(tier4_autoware_utils::to_bg2d(p), polygon_2d);
      if (is_in_lanelet) {
        return std::make_optional<size_t>(i);
      }
      if (i == 0) {
        break;
      }
    }
  }
  return std::nullopt;
}

<<<<<<< HEAD
static std::optional<std::pair<size_t, const lanelet::CompoundPolygon3d &>>
getFirstPointInsidePolygons(
  const autoware_auto_planning_msgs::msg::PathWithLaneId & path,
  const std::pair<size_t, size_t> lane_interval,
  const std::vector<lanelet::CompoundPolygon3d> & polygons, const bool search_forward = true)
{
  if (search_forward) {
    for (size_t i = lane_interval.first; i <= lane_interval.second; ++i) {
      bool is_in_lanelet = false;
      const auto & p = path.points.at(i).point.pose.position;
      for (const auto & polygon : polygons) {
        const auto polygon_2d = lanelet::utils::to2D(polygon);
        is_in_lanelet = bg::within(tier4_autoware_utils::to_bg2d(p), polygon_2d);
        if (is_in_lanelet) {
          return std::make_optional<std::pair<size_t, const lanelet::CompoundPolygon3d &>>(
            i, polygon);
        }
      }
      if (is_in_lanelet) {
        break;
      }
    }
  } else {
    for (size_t i = lane_interval.second; i >= lane_interval.first; --i) {
      bool is_in_lanelet = false;
      const auto & p = path.points.at(i).point.pose.position;
      for (const auto & polygon : polygons) {
        const auto polygon_2d = lanelet::utils::to2D(polygon);
        is_in_lanelet = bg::within(tier4_autoware_utils::to_bg2d(p), polygon_2d);
        if (is_in_lanelet) {
          return std::make_optional<std::pair<size_t, const lanelet::CompoundPolygon3d &>>(
            i, polygon);
        }
      }
      if (is_in_lanelet) {
        break;
      }
      if (i == 0) {
        break;
      }
    }
  }
  return std::nullopt;
}

std::optional<size_t> generateStuckStopLine(
  const lanelet::CompoundPolygon3d & conflicting_area,
  const std::shared_ptr<const PlannerData> & planner_data,
  const InterpolatedPathInfo & interpolated_path_info, const double stopline_margin,
  const bool use_stuck_stopline, autoware_auto_planning_msgs::msg::PathWithLaneId * original_path)
{
  const auto & path_ip = interpolated_path_info.path;
  const double ds = interpolated_path_info.ds;
  const auto & lane_interval_ip = interpolated_path_info.lane_id_interval.value();
  const auto lane_interval_ip_start = std::get<0>(lane_interval_ip);
  size_t stuck_stopline_idx_ip = 0;
  if (use_stuck_stopline) {
    stuck_stopline_idx_ip = lane_interval_ip_start;
  } else {
    const auto stuck_stopline_idx_ip_opt =
      getFirstPointInsidePolygon(path_ip, lane_interval_ip, conflicting_area);
    if (!stuck_stopline_idx_ip_opt) {
      return std::nullopt;
    }
    stuck_stopline_idx_ip = stuck_stopline_idx_ip_opt.value();
  }

  const int stopline_margin_idx_dist = std::ceil(stopline_margin / ds);
  const int base2front_idx_dist =
    std::ceil(planner_data->vehicle_info_.max_longitudinal_offset_m / ds);
  const size_t insert_idx_ip = static_cast<size_t>(std::max(
    static_cast<int>(stuck_stopline_idx_ip) - 1 - stopline_margin_idx_dist - base2front_idx_dist,
    0));
  const auto & insert_point = path_ip.points.at(insert_idx_ip).point.pose;
  return insertPointIndex(
    insert_point, original_path, planner_data->ego_nearest_dist_threshold,
    planner_data->ego_nearest_yaw_threshold);
}

static std::vector<lanelet::CompoundPolygon3d> getPolygon3dFromLanelets(
  const lanelet::ConstLanelets & ll_vec)
{
  std::vector<lanelet::CompoundPolygon3d> polys;
  for (auto && ll : ll_vec) {
    polys.push_back(ll.polygon3d());
  }
  return polys;
}

static std::string getTurnDirection(lanelet::ConstLanelet lane)
{
  return lane.attributeOr("turn_direction", "else");
}

/**
 * @param pair lanelets and the vector of original lanelets in topological order (not reversed as
 *in generateDetectionLaneDivisions())
 **/
static std::pair<lanelet::ConstLanelets, std::vector<lanelet::ConstLanelets>>
=======
std::pair<lanelet::ConstLanelets, std::vector<lanelet::ConstLanelets>>
>>>>>>> b51759fa
mergeLaneletsByTopologicalSort(
  const lanelet::ConstLanelets & lanelets,
  const lanelet::routing::RoutingGraphPtr routing_graph_ptr)
{
  const int n_node = lanelets.size();
  std::vector<std::vector<int>> adjacency(n_node);
  for (int dst = 0; dst < n_node; ++dst) {
    adjacency[dst].resize(n_node);
    for (int src = 0; src < n_node; ++src) {
      adjacency[dst][src] = false;
    }
  }
  std::set<lanelet::Id> lanelet_ids;
  std::unordered_map<lanelet::Id, int> id2ind;
  std::unordered_map<int, lanelet::Id> ind2id;
  std::unordered_map<lanelet::Id, lanelet::ConstLanelet> id2lanelet;
  int ind = 0;
  for (const auto & lanelet : lanelets) {
    lanelet_ids.insert(lanelet.id());
    const auto id = lanelet.id();
    id2ind[id] = ind;
    ind2id[ind] = id;
    id2lanelet[id] = lanelet;
    ind++;
  }
  // NOTE: this function aims to traverse the detection lanelet backward from ego side to farthest
  // side, so if lane B follows lane A on the routing_graph, adj[B][A] = true
  for (const auto & lanelet : lanelets) {
    const auto & followings = routing_graph_ptr->following(lanelet);
    const int dst = lanelet.id();
    for (const auto & following : followings) {
      if (const int src = following.id(); lanelet_ids.find(src) != lanelet_ids.end()) {
        adjacency[(id2ind[src])][(id2ind[dst])] = true;
      }
    }
  }
  // terminal node
  std::map<lanelet::Id, std::vector<lanelet::Id>> branches;
  auto has_no_previous = [&](const int node) {
    for (int dst = 0; dst < n_node; dst++) {
      if (adjacency[dst][node]) {
        return false;
      }
    }
    return true;
  };
  for (int src = 0; src < n_node; src++) {
    if (!has_no_previous(src)) {
      continue;
    }
    // So `src` has no previous lanelets
    branches[(ind2id[src])] = std::vector<lanelet::Id>{};
    auto & branch = branches[(ind2id[src])];
    lanelet::Id node_iter = ind2id[src];
    std::set<lanelet::Id> visited_ids;
    while (true) {
      const auto & destinations = adjacency[(id2ind[node_iter])];
      // NOTE: assuming detection lanelets have only one "previous"(on the routing_graph) lanelet
      const auto next = std::find(destinations.begin(), destinations.end(), true);
      if (next == destinations.end()) {
        branch.push_back(node_iter);
        break;
      }
      if (visited_ids.find(node_iter) != visited_ids.end()) {
        // loop detected
        break;
      }
      branch.push_back(node_iter);
      visited_ids.insert(node_iter);
      node_iter = ind2id[std::distance(destinations.begin(), next)];
    }
  }
  for (decltype(branches)::iterator it = branches.begin(); it != branches.end(); it++) {
    auto & branch = it->second;
    std::reverse(branch.begin(), branch.end());
  }
  lanelet::ConstLanelets merged;
  std::vector<lanelet::ConstLanelets> originals;
  for (const auto & [id, sub_ids] : branches) {
    if (sub_ids.size() == 0) {
      continue;
    }
    lanelet::ConstLanelets merge;
    originals.push_back(lanelet::ConstLanelets({}));
    auto & original = originals.back();
    for (const auto sub_id : sub_ids) {
      merge.push_back(id2lanelet[sub_id]);
      original.push_back(id2lanelet[sub_id]);
    }
    merged.push_back(lanelet::utils::combineLaneletsShape(merge));
  }
  return {merged, originals};
}

bool isOverTargetIndex(
  const autoware_auto_planning_msgs::msg::PathWithLaneId & path, const size_t closest_idx,
  const geometry_msgs::msg::Pose & current_pose, const size_t target_idx)
{
  if (closest_idx == target_idx) {
    const geometry_msgs::msg::Pose target_pose = path.points.at(target_idx).point.pose;
    return planning_utils::isAheadOf(current_pose, target_pose);
  }
  return static_cast<bool>(closest_idx > target_idx);
}

bool isBeforeTargetIndex(
  const autoware_auto_planning_msgs::msg::PathWithLaneId & path, const size_t closest_idx,
  const geometry_msgs::msg::Pose & current_pose, const size_t target_idx)
{
  if (closest_idx == target_idx) {
    const geometry_msgs::msg::Pose target_pose = path.points.at(target_idx).point.pose;
    return planning_utils::isAheadOf(target_pose, current_pose);
  }
  return static_cast<bool>(target_idx > closest_idx);
}

std::optional<tier4_autoware_utils::Polygon2d> getIntersectionArea(
  lanelet::ConstLanelet assigned_lane, lanelet::LaneletMapConstPtr lanelet_map_ptr)
{
  const std::string area_id_str = assigned_lane.attributeOr("intersection_area", "else");
  if (area_id_str == "else") return std::nullopt;

  const lanelet::Id area_id = std::atoi(area_id_str.c_str());
  const auto poly_3d = lanelet_map_ptr->polygonLayer.get(area_id);
  Polygon2d poly{};
  for (const auto & p : poly_3d) poly.outer().emplace_back(p.x(), p.y());
  return std::make_optional(poly);
}

bool hasAssociatedTrafficLight(lanelet::ConstLanelet lane)
{
  std::optional<int> tl_id = std::nullopt;
  for (auto && tl_reg_elem : lane.regulatoryElementsAs<lanelet::TrafficLight>()) {
    tl_id = tl_reg_elem->id();
    break;
  }
  return tl_id.has_value();
}

std::optional<InterpolatedPathInfo> generateInterpolatedPath(
  const lanelet::Id lane_id, const std::set<lanelet::Id> & associative_lane_ids,
  const autoware_auto_planning_msgs::msg::PathWithLaneId & input_path, const double ds,
  const rclcpp::Logger logger)
{
  InterpolatedPathInfo interpolated_path_info;
  if (!splineInterpolate(input_path, ds, interpolated_path_info.path, logger)) {
    return std::nullopt;
  }
  interpolated_path_info.ds = ds;
  interpolated_path_info.lane_id = lane_id;
  interpolated_path_info.associative_lane_ids = associative_lane_ids;
  interpolated_path_info.lane_id_interval =
    findLaneIdsInterval(interpolated_path_info.path, associative_lane_ids);
  return interpolated_path_info;
}

geometry_msgs::msg::Pose getObjectPoseWithVelocityDirection(
  const autoware_auto_perception_msgs::msg::PredictedObjectKinematics & obj_state)
{
  if (obj_state.initial_twist_with_covariance.twist.linear.x >= 0) {
    return obj_state.initial_pose_with_covariance.pose;
  }

  // When the object velocity is negative, invert orientation (yaw)
  auto obj_pose = obj_state.initial_pose_with_covariance.pose;
  double yaw, pitch, roll;
  tf2::getEulerYPR(obj_pose.orientation, yaw, pitch, roll);
  tf2::Quaternion inv_q;
  inv_q.setRPY(roll, pitch, yaw + M_PI);
  obj_pose.orientation = tf2::toMsg(inv_q);
  return obj_pose;
}

}  // namespace util
}  // namespace behavior_velocity_planner<|MERGE_RESOLUTION|>--- conflicted
+++ resolved
@@ -193,109 +193,7 @@
   return std::nullopt;
 }
 
-<<<<<<< HEAD
-static std::optional<std::pair<size_t, const lanelet::CompoundPolygon3d &>>
-getFirstPointInsidePolygons(
-  const autoware_auto_planning_msgs::msg::PathWithLaneId & path,
-  const std::pair<size_t, size_t> lane_interval,
-  const std::vector<lanelet::CompoundPolygon3d> & polygons, const bool search_forward = true)
-{
-  if (search_forward) {
-    for (size_t i = lane_interval.first; i <= lane_interval.second; ++i) {
-      bool is_in_lanelet = false;
-      const auto & p = path.points.at(i).point.pose.position;
-      for (const auto & polygon : polygons) {
-        const auto polygon_2d = lanelet::utils::to2D(polygon);
-        is_in_lanelet = bg::within(tier4_autoware_utils::to_bg2d(p), polygon_2d);
-        if (is_in_lanelet) {
-          return std::make_optional<std::pair<size_t, const lanelet::CompoundPolygon3d &>>(
-            i, polygon);
-        }
-      }
-      if (is_in_lanelet) {
-        break;
-      }
-    }
-  } else {
-    for (size_t i = lane_interval.second; i >= lane_interval.first; --i) {
-      bool is_in_lanelet = false;
-      const auto & p = path.points.at(i).point.pose.position;
-      for (const auto & polygon : polygons) {
-        const auto polygon_2d = lanelet::utils::to2D(polygon);
-        is_in_lanelet = bg::within(tier4_autoware_utils::to_bg2d(p), polygon_2d);
-        if (is_in_lanelet) {
-          return std::make_optional<std::pair<size_t, const lanelet::CompoundPolygon3d &>>(
-            i, polygon);
-        }
-      }
-      if (is_in_lanelet) {
-        break;
-      }
-      if (i == 0) {
-        break;
-      }
-    }
-  }
-  return std::nullopt;
-}
-
-std::optional<size_t> generateStuckStopLine(
-  const lanelet::CompoundPolygon3d & conflicting_area,
-  const std::shared_ptr<const PlannerData> & planner_data,
-  const InterpolatedPathInfo & interpolated_path_info, const double stopline_margin,
-  const bool use_stuck_stopline, autoware_auto_planning_msgs::msg::PathWithLaneId * original_path)
-{
-  const auto & path_ip = interpolated_path_info.path;
-  const double ds = interpolated_path_info.ds;
-  const auto & lane_interval_ip = interpolated_path_info.lane_id_interval.value();
-  const auto lane_interval_ip_start = std::get<0>(lane_interval_ip);
-  size_t stuck_stopline_idx_ip = 0;
-  if (use_stuck_stopline) {
-    stuck_stopline_idx_ip = lane_interval_ip_start;
-  } else {
-    const auto stuck_stopline_idx_ip_opt =
-      getFirstPointInsidePolygon(path_ip, lane_interval_ip, conflicting_area);
-    if (!stuck_stopline_idx_ip_opt) {
-      return std::nullopt;
-    }
-    stuck_stopline_idx_ip = stuck_stopline_idx_ip_opt.value();
-  }
-
-  const int stopline_margin_idx_dist = std::ceil(stopline_margin / ds);
-  const int base2front_idx_dist =
-    std::ceil(planner_data->vehicle_info_.max_longitudinal_offset_m / ds);
-  const size_t insert_idx_ip = static_cast<size_t>(std::max(
-    static_cast<int>(stuck_stopline_idx_ip) - 1 - stopline_margin_idx_dist - base2front_idx_dist,
-    0));
-  const auto & insert_point = path_ip.points.at(insert_idx_ip).point.pose;
-  return insertPointIndex(
-    insert_point, original_path, planner_data->ego_nearest_dist_threshold,
-    planner_data->ego_nearest_yaw_threshold);
-}
-
-static std::vector<lanelet::CompoundPolygon3d> getPolygon3dFromLanelets(
-  const lanelet::ConstLanelets & ll_vec)
-{
-  std::vector<lanelet::CompoundPolygon3d> polys;
-  for (auto && ll : ll_vec) {
-    polys.push_back(ll.polygon3d());
-  }
-  return polys;
-}
-
-static std::string getTurnDirection(lanelet::ConstLanelet lane)
-{
-  return lane.attributeOr("turn_direction", "else");
-}
-
-/**
- * @param pair lanelets and the vector of original lanelets in topological order (not reversed as
- *in generateDetectionLaneDivisions())
- **/
-static std::pair<lanelet::ConstLanelets, std::vector<lanelet::ConstLanelets>>
-=======
 std::pair<lanelet::ConstLanelets, std::vector<lanelet::ConstLanelets>>
->>>>>>> b51759fa
 mergeLaneletsByTopologicalSort(
   const lanelet::ConstLanelets & lanelets,
   const lanelet::routing::RoutingGraphPtr routing_graph_ptr)
