// Copyright 2020 Tier IV, Inc.
//
// Licensed under the Apache License, Version 2.0 (the "License");
// you may not use this file except in compliance with the License.
// You may obtain a copy of the License at
//
//     http://www.apache.org/licenses/LICENSE-2.0
//
// Unless required by applicable law or agreed to in writing, software
// distributed under the License is distributed on an "AS IS" BASIS,
// WITHOUT WARRANTIES OR CONDITIONS OF ANY KIND, either express or implied.
// See the License for the specific language governing permissions and
// limitations under the License.

#include "scene_merge_from_private_road.hpp"

#include "util.hpp"

#include <behavior_velocity_planner_common/utilization/path_utilization.hpp>
#include <behavior_velocity_planner_common/utilization/util.hpp>
#include <lanelet2_extension/regulatory_elements/road_marking.hpp>
#include <lanelet2_extension/utility/utilities.hpp>
#include <motion_utils/trajectory/trajectory.hpp>

#include <lanelet2_core/geometry/Polygon.h>
#include <lanelet2_core/primitives/BasicRegulatoryElements.h>
#include <lanelet2_routing/RoutingGraph.h>

#include <algorithm>
#include <limits>
#include <memory>
#include <string>
#include <vector>

namespace behavior_velocity_planner
{
namespace bg = boost::geometry;

MergeFromPrivateRoadModule::MergeFromPrivateRoadModule(
  const int64_t module_id, const int64_t lane_id,
  [[maybe_unused]] std::shared_ptr<const PlannerData> planner_data,
  const PlannerParam & planner_param, const std::set<lanelet::Id> & associative_ids,
  const rclcpp::Logger logger, const rclcpp::Clock::SharedPtr clock)
: SceneModuleInterface(module_id, logger, clock),
  lane_id_(lane_id),
  associative_ids_(associative_ids)
{
  velocity_factor_.init(PlanningBehavior::MERGE);
  planner_param_ = planner_param;
  state_machine_.setState(StateMachine::State::STOP);
}

static std::optional<lanelet::ConstLanelet> getFirstConflictingLanelet(
  const lanelet::ConstLanelets & conflicting_lanelets,
  const intersection::InterpolatedPathInfo & interpolated_path_info,
  const tier4_autoware_utils::LinearRing2d & footprint, const double vehicle_length)
{
  const auto & path_ip = interpolated_path_info.path;
  const auto [lane_start, end] = interpolated_path_info.lane_id_interval.value();
  const size_t vehicle_length_idx = static_cast<size_t>(vehicle_length / interpolated_path_info.ds);
  const size_t start =
    static_cast<size_t>(std::max<int>(0, static_cast<int>(lane_start) - vehicle_length_idx));

  for (size_t i = start; i <= end; ++i) {
    const auto & pose = path_ip.points.at(i).point.pose;
    const auto path_footprint =
      tier4_autoware_utils::transformVector(footprint, tier4_autoware_utils::pose2transform(pose));
    for (const auto & conflicting_lanelet : conflicting_lanelets) {
      const auto polygon_2d = conflicting_lanelet.polygon2d().basicPolygon();
      const bool intersects = bg::intersects(polygon_2d, path_footprint);
      if (intersects) {
        return std::make_optional(conflicting_lanelet);
      }
    }
  }
  return std::nullopt;
}

bool MergeFromPrivateRoadModule::modifyPathVelocity(PathWithLaneId * path, StopReason * stop_reason)
{
  debug_data_ = DebugData();
  *stop_reason = planning_utils::initializeStopReason(StopReason::MERGE_FROM_PRIVATE_ROAD);

  const auto input_path = *path;

  StateMachine::State current_state = state_machine_.getState();
  RCLCPP_DEBUG(
    logger_, "lane_id = %ld, state = %s", lane_id_, StateMachine::toString(current_state).c_str());

  /* get current pose */
  geometry_msgs::msg::Pose current_pose = planner_data_->current_odometry->pose;

  /* get lanelet map */
  const auto lanelet_map_ptr = planner_data_->route_handler_->getLaneletMapPtr();
  const auto routing_graph_ptr = planner_data_->route_handler_->getRoutingGraphPtr();

  /* spline interpolation */
  const auto interpolated_path_info_opt = util::generateInterpolatedPath(
    lane_id_, associative_ids_, *path, planner_param_.path_interpolation_ds, logger_);
  if (!interpolated_path_info_opt) {
    RCLCPP_DEBUG_SKIPFIRST_THROTTLE(logger_, *clock_, 1000 /* ms */, "splineInterpolate failed");
    RCLCPP_DEBUG(logger_, "===== plan end =====");
    return false;
  }
  const auto & interpolated_path_info = interpolated_path_info_opt.value();
  if (!interpolated_path_info.lane_id_interval) {
    RCLCPP_WARN(logger_, "Path has no interval on intersection lane %ld", lane_id_);
    RCLCPP_DEBUG(logger_, "===== plan end =====");
    return false;
  }

  const double baselink2front = planner_data_->vehicle_info_.max_longitudinal_offset_m;
  const auto local_footprint = planner_data_->vehicle_info_.createFootprint(0.0, 0.0);
  if (!first_conflicting_lanelet_) {
    const auto conflicting_lanelets = getAttentionLanelets();
    first_conflicting_lanelet_ = getFirstConflictingLanelet(
      conflicting_lanelets, interpolated_path_info, local_footprint, baselink2front);
  }
  if (!first_conflicting_lanelet_) {
    return false;
  }
  const auto first_conflicting_lanelet = first_conflicting_lanelet_.value();

  const auto first_conflicting_idx_opt = util::getFirstPointInsidePolygonByFootprint(
    first_conflicting_lanelet.polygon3d(), interpolated_path_info, local_footprint, baselink2front);
  if (!first_conflicting_idx_opt) {
    return false;
  }
  // ==========================================================================================
  // first_conflicting_idx is calculated considering baselink2front already, so there is no need
  // to subtract baselink2front/ds here
  // ==========================================================================================
  const auto stopline_idx_ip = static_cast<size_t>(std::max<int>(
    0, static_cast<int>(first_conflicting_idx_opt.value()) -
         static_cast<int>(planner_param_.stopline_margin / planner_param_.path_interpolation_ds)));

  const auto stopline_idx_opt = util::insertPointIndex(
    interpolated_path_info.path.points.at(stopline_idx_ip).point.pose, path,
    planner_data_->ego_nearest_dist_threshold, planner_data_->ego_nearest_yaw_threshold);
  if (!stopline_idx_opt) {
    RCLCPP_DEBUG(logger_, "failed to insert stopline, ignore planning.");
    return true;
  }
  const auto stopline_idx = stopline_idx_opt.value();

  debug_data_.virtual_wall_pose = planning_utils::getAheadPose(stopline_idx, baselink2front, *path);
  debug_data_.stop_point_pose = path->points.at(stopline_idx).point.pose;

  /* set stop speed */
  if (state_machine_.getState() == StateMachine::State::STOP) {
    constexpr double v = 0.0;
    planning_utils::setVelocityFromIndex(stopline_idx, v, path);

    /* get stop point and stop factor */
    tier4_planning_msgs::msg::StopFactor stop_factor;
    stop_factor.stop_pose = debug_data_.stop_point_pose;
    planning_utils::appendStopReason(stop_factor, stop_reason);
    const auto & stop_pose = path->points.at(stopline_idx).point.pose;
    velocity_factor_.set(
      path->points, planner_data_->current_odometry->pose, stop_pose, VelocityFactor::UNKNOWN);

    const double signed_arc_dist_to_stop_point = motion_utils::calcSignedArcLength(
      path->points, current_pose.position, path->points.at(stopline_idx).point.pose.position);

    if (
      signed_arc_dist_to_stop_point < planner_param_.stop_distance_threshold &&
      planner_data_->isVehicleStopped(planner_param_.stop_duration_sec)) {
      state_machine_.setState(StateMachine::State::GO);
      if (signed_arc_dist_to_stop_point < -planner_param_.stop_distance_threshold) {
        RCLCPP_ERROR(logger_, "Failed to stop near stop line but ego stopped. Change state to GO");
      }
    }

    return true;
  }

  return true;
}

<<<<<<< HEAD
autoware_planning_msgs::msg::PathWithLaneId
MergeFromPrivateRoadModule::extractPathNearExitOfPrivateRoad(
  const autoware_planning_msgs::msg::PathWithLaneId & path, const double extend_length)
{
  if (path.points.size() < 2) {
    return path;
  }

  autoware_planning_msgs::msg::PathWithLaneId private_path = path;
  private_path.points.clear();
=======
lanelet::ConstLanelets MergeFromPrivateRoadModule::getAttentionLanelets() const
{
  const auto lanelet_map_ptr = planner_data_->route_handler_->getLaneletMapPtr();
  const auto routing_graph_ptr = planner_data_->route_handler_->getRoutingGraphPtr();
>>>>>>> be5663c2

  const auto & assigned_lanelet = lanelet_map_ptr->laneletLayer.get(lane_id_);
  const auto conflicting_lanelets =
    lanelet::utils::getConflictingLanelets(routing_graph_ptr, assigned_lanelet);
  lanelet::ConstLanelets sibling_lanelets;
  for (const auto & previous_lanelet : routing_graph_ptr->previous(assigned_lanelet)) {
    sibling_lanelets.push_back(previous_lanelet);
    for (const auto & following_lanelet : routing_graph_ptr->following(previous_lanelet)) {
      if (lanelet::utils::contains(sibling_lanelets, following_lanelet)) {
        continue;
      }
      sibling_lanelets.push_back(following_lanelet);
    }
  }

  lanelet::ConstLanelets attention_lanelets;
  for (const auto & conflicting_lanelet : conflicting_lanelets) {
    if (lanelet::utils::contains(sibling_lanelets, conflicting_lanelet)) {
      continue;
    }
    attention_lanelets.push_back(conflicting_lanelet);
  }
  return attention_lanelets;
}

}  // namespace behavior_velocity_planner<|MERGE_RESOLUTION|>--- conflicted
+++ resolved
@@ -177,23 +177,10 @@
   return true;
 }
 
-<<<<<<< HEAD
-autoware_planning_msgs::msg::PathWithLaneId
-MergeFromPrivateRoadModule::extractPathNearExitOfPrivateRoad(
-  const autoware_planning_msgs::msg::PathWithLaneId & path, const double extend_length)
-{
-  if (path.points.size() < 2) {
-    return path;
-  }
-
-  autoware_planning_msgs::msg::PathWithLaneId private_path = path;
-  private_path.points.clear();
-=======
 lanelet::ConstLanelets MergeFromPrivateRoadModule::getAttentionLanelets() const
 {
   const auto lanelet_map_ptr = planner_data_->route_handler_->getLaneletMapPtr();
   const auto routing_graph_ptr = planner_data_->route_handler_->getRoutingGraphPtr();
->>>>>>> be5663c2
 
   const auto & assigned_lanelet = lanelet_map_ptr->laneletLayer.get(lane_id_);
   const auto conflicting_lanelets =
