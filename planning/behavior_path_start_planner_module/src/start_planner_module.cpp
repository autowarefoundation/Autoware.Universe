// Copyright 2022 TIER IV, Inc.
//
// Licensed under the Apache License, Version 2.0 (the "License");
// you may not use this file except in compliance with the License.
// You may obtain a copy of the License at
//
//     http://www.apache.org/licenses/LICENSE-2.0
//
// Unless required by applicable law or agreed to in writing, software
// distributed under the License is distributed on an "AS IS" BASIS,
// WITHOUT WARRANTIES OR CONDITIONS OF ANY KIND, either express or implied.
// See the License for the specific language governing permissions and
// limitations under the License.

#include "behavior_path_start_planner_module/start_planner_module.hpp"

#include "behavior_path_planner_common/utils/create_vehicle_footprint.hpp"
#include "behavior_path_planner_common/utils/parking_departure/utils.hpp"
#include "behavior_path_planner_common/utils/path_safety_checker/objects_filtering.hpp"
#include "behavior_path_planner_common/utils/path_utils.hpp"
#include "behavior_path_start_planner_module/util.hpp"
#include "motion_utils/trajectory/trajectory.hpp"

#include <lanelet2_extension/utility/query.hpp>
#include <lanelet2_extension/utility/utilities.hpp>
#include <magic_enum.hpp>
#include <rclcpp/rclcpp.hpp>

#include <boost/geometry/algorithms/within.hpp>

#include <lanelet2_core/geometry/Lanelet.h>

#include <algorithm>
#include <memory>
#include <string>
#include <utility>
#include <vector>

using behavior_path_planner::utils::parking_departure::initializeCollisionCheckDebugMap;
using motion_utils::calcLongitudinalOffsetPose;
using tier4_autoware_utils::calcOffsetPose;

// set as macro so that calling function name will be printed.
// debug print is heavy. turn on only when debugging.
#define DEBUG_PRINT(...) \
  RCLCPP_DEBUG_EXPRESSION(getLogger(), parameters_->print_debug_info, __VA_ARGS__)

namespace behavior_path_planner
{
StartPlannerModule::StartPlannerModule(
  const std::string & name, rclcpp::Node & node,
  const std::shared_ptr<StartPlannerParameters> & parameters,
  const std::unordered_map<std::string, std::shared_ptr<RTCInterface>> & rtc_interface_ptr_map,
  std::unordered_map<std::string, std::shared_ptr<ObjectsOfInterestMarkerInterface>> &
    objects_of_interest_marker_interface_ptr_map)
: SceneModuleInterface{name, node, rtc_interface_ptr_map, objects_of_interest_marker_interface_ptr_map},  // NOLINT
  parameters_{parameters},
  vehicle_info_{vehicle_info_util::VehicleInfoUtil(node).getVehicleInfo()}
{
  lane_departure_checker_ = std::make_shared<LaneDepartureChecker>();
  lane_departure_checker_->setVehicleInfo(vehicle_info_);

  // set enabled planner
  if (parameters_->enable_shift_pull_out) {
    start_planners_.push_back(
      std::make_shared<ShiftPullOut>(node, *parameters, lane_departure_checker_));
  }
  if (parameters_->enable_geometric_pull_out) {
    start_planners_.push_back(std::make_shared<GeometricPullOut>(node, *parameters));
  }
  if (start_planners_.empty()) {
    RCLCPP_ERROR(getLogger(), "Not found enabled planner");
  }

  if (parameters_->enable_freespace_planner) {
    freespace_planner_ = std::make_unique<FreespacePullOut>(node, *parameters, vehicle_info_);
    const auto freespace_planner_period_ns = rclcpp::Rate(1.0).period();
    freespace_planner_timer_cb_group_ =
      node.create_callback_group(rclcpp::CallbackGroupType::MutuallyExclusive);
    freespace_planner_timer_ = rclcpp::create_timer(
      &node, clock_, freespace_planner_period_ns,
      std::bind(&StartPlannerModule::onFreespacePlannerTimer, this),
      freespace_planner_timer_cb_group_);
  }
}

void StartPlannerModule::onFreespacePlannerTimer()
{
  if (!planner_data_) {
    return;
  }

  if (!planner_data_->costmap) {
    return;
  }

  const bool is_new_costmap =
    (clock_->now() - planner_data_->costmap->header.stamp).seconds() < 1.0;
  if (isStuck() && is_new_costmap) {
    planFreespacePath();
  }
}

BehaviorModuleOutput StartPlannerModule::run()
{
  updateData();
  if (!isActivated()) {
    return planWaitingApproval();
  }

  return plan();
}

void StartPlannerModule::processOnEntry()
{
  initVariables();
}

void StartPlannerModule::processOnExit()
{
  initVariables();
}

void StartPlannerModule::initVariables()
{
  resetPathCandidate();
  resetPathReference();
  debug_marker_.markers.clear();
  initializeSafetyCheckParameters();
  initializeCollisionCheckDebugMap(start_planner_data_.collision_check);
}

void StartPlannerModule::updateEgoPredictedPathParams(
  std::shared_ptr<EgoPredictedPathParams> & ego_predicted_path_params,
  const std::shared_ptr<StartPlannerParameters> & start_planner_params)
{
  ego_predicted_path_params =
    std::make_shared<EgoPredictedPathParams>(start_planner_params->ego_predicted_path_params);
}

void StartPlannerModule::updateSafetyCheckParams(
  std::shared_ptr<SafetyCheckParams> & safety_check_params,
  const std::shared_ptr<StartPlannerParameters> & start_planner_params)
{
  safety_check_params =
    std::make_shared<SafetyCheckParams>(start_planner_params->safety_check_params);
}

void StartPlannerModule::updateObjectsFilteringParams(
  std::shared_ptr<ObjectsFilteringParams> & objects_filtering_params,
  const std::shared_ptr<StartPlannerParameters> & start_planner_params)
{
  objects_filtering_params =
    std::make_shared<ObjectsFilteringParams>(start_planner_params->objects_filtering_params);
}

void StartPlannerModule::updateData()
{
  if (receivedNewRoute()) {
    resetStatus();
    DEBUG_PRINT("StartPlannerModule::updateData() received new route, reset status");
  }

  if (hasFinishedBackwardDriving()) {
    updateStatusAfterBackwardDriving();
    DEBUG_PRINT("StartPlannerModule::updateData() completed backward driving");
  } else {
    status_.backward_driving_complete = false;
  }

  if (requiresDynamicObjectsCollisionDetection()) {
    status_.is_safe_dynamic_objects = !hasCollisionWithDynamicObjects();
  } else {
    status_.is_safe_dynamic_objects = true;
  }
}

bool StartPlannerModule::hasFinishedBackwardDriving() const
{
  // check ego car is close enough to pull out start pose and stopped
  const auto current_pose = planner_data_->self_odometry->pose.pose;
  const auto distance =
    tier4_autoware_utils::calcDistance2d(current_pose, status_.pull_out_start_pose);

  const bool is_near = distance < parameters_->th_arrived_distance;
  const double ego_vel = utils::l2Norm(planner_data_->self_odometry->twist.twist.linear);
  const bool is_stopped = ego_vel < parameters_->th_stopped_velocity;

  const bool back_finished = !status_.driving_forward && is_near && is_stopped;
  if (back_finished) {
    RCLCPP_INFO(getLogger(), "back finished");
  }

  return back_finished;
}

bool StartPlannerModule::receivedNewRoute() const
{
  return !planner_data_->prev_route_id ||
         *planner_data_->prev_route_id != planner_data_->route_handler->getRouteUuid();
}

bool StartPlannerModule::requiresDynamicObjectsCollisionDetection() const
{
  return parameters_->safety_check_params.enable_safety_check && status_.driving_forward;
}

bool StartPlannerModule::noMovingObjectsAround() const
{
  auto dynamic_objects = *(planner_data_->dynamic_object);
  utils::path_safety_checker::filterObjectsWithinRadius(
    dynamic_objects, planner_data_->self_odometry->pose.pose.position, parameters_->search_radius);
  utils::path_safety_checker::filterObjectsByClass(
    dynamic_objects, parameters_->surround_moving_obstacles_type_to_check);
  const auto filtered_objects = utils::path_safety_checker::filterObjectsByVelocity(
    dynamic_objects, parameters_->th_moving_obstacle_velocity, false);
  if (!filtered_objects.objects.empty()) {
    DEBUG_PRINT("Moving objects exist in the safety check area");
  }
  return filtered_objects.objects.empty();
}

bool StartPlannerModule::hasCollisionWithDynamicObjects() const
{
  // TODO(Sugahara): update path, params for predicted path and so on in this function to avoid
  // mutable
  return !isSafePath();
}

bool StartPlannerModule::isExecutionRequested() const
{
  if (isModuleRunning()) {
    return true;
  }

  // Return false and do not request execution if any of the following conditions are true:
  // - The start pose is on the middle of the road.
  // - The vehicle has already arrived at the start position planner.
  // - The vehicle has reached the goal position.
  // - The vehicle is still moving.
  if (
    isCurrentPoseOnMiddleOfTheRoad() || isCloseToOriginalStartPose() || hasArrivedAtGoal() ||
    isMoving()) {
    return false;
  }

  // Check if the goal is behind the ego vehicle within the same route segment.
  if (isGoalBehindOfEgoInSameRouteSegment()) {
    RCLCPP_WARN_THROTTLE(
      getLogger(), *clock_, 5000, "Start plan for a backward goal is not supported now");
    return false;
  }

  return true;
}

bool StartPlannerModule::isModuleRunning() const
{
  return getCurrentStatus() == ModuleStatus::RUNNING;
}

bool StartPlannerModule::isCurrentPoseOnMiddleOfTheRoad() const
{
  const Pose & current_pose = planner_data_->self_odometry->pose.pose;
  const lanelet::ConstLanelets current_lanes = utils::getCurrentLanes(planner_data_);
  const double lateral_distance_to_center_lane =
    lanelet::utils::getArcCoordinates(current_lanes, current_pose).distance;

  return std::abs(lateral_distance_to_center_lane) < parameters_->th_distance_to_middle_of_the_road;
}

bool StartPlannerModule::isCloseToOriginalStartPose() const
{
  const Pose start_pose = planner_data_->route_handler->getOriginalStartPose();
  return tier4_autoware_utils::calcDistance2d(
           start_pose.position, planner_data_->self_odometry->pose.pose.position) >
         parameters_->th_arrived_distance;
}

bool StartPlannerModule::hasArrivedAtGoal() const
{
  const Pose goal_pose = planner_data_->route_handler->getGoalPose();
  return tier4_autoware_utils::calcDistance2d(
           goal_pose.position, planner_data_->self_odometry->pose.pose.position) <
         parameters_->th_arrived_distance;
}

bool StartPlannerModule::isMoving() const
{
  return utils::l2Norm(planner_data_->self_odometry->twist.twist.linear) >=
         parameters_->th_stopped_velocity;
}

bool StartPlannerModule::isStopped()
{
  odometry_buffer_.push_back(planner_data_->self_odometry);
  // Delete old data in buffer
  while (rclcpp::ok()) {
    const auto time_diff = rclcpp::Time(odometry_buffer_.back()->header.stamp) -
                           rclcpp::Time(odometry_buffer_.front()->header.stamp);
    if (time_diff.seconds() < parameters_->th_stopped_time) {
      break;
    }
    odometry_buffer_.pop_front();
  }
  return !std::any_of(
    odometry_buffer_.begin(), odometry_buffer_.end(), [this](const auto & odometry) {
      return utils::l2Norm(odometry->twist.twist.linear) > parameters_->th_stopped_velocity;
    });
}

bool StartPlannerModule::isExecutionReady() const
{
  bool is_safe = true;
  // Evaluate safety. The situation is not safe if any of the following conditions are met:
  // 1. pull out path has not been found
  // 2. there is a moving objects around ego
  // 3. waiting for approval and there is a collision with dynamic objects
  if (!status_.found_pull_out_path) {
    is_safe = false;
  } else if (isWaitingApproval()) {
    if (!noMovingObjectsAround()) {
      is_safe = false;
    } else if (requiresDynamicObjectsCollisionDetection() && hasCollisionWithDynamicObjects()) {
      is_safe = false;
    }
  }

  if (!is_safe) {
    stop_pose_ = planner_data_->self_odometry->pose.pose;
  }

  return is_safe;
}

bool StartPlannerModule::canTransitSuccessState()
{
  return hasFinishedPullOut();
}

bool StartPlannerModule::canTransitIdleToRunningState()
{
  return isActivated() && !isWaitingApproval();
}

BehaviorModuleOutput StartPlannerModule::plan()
{
  if (isWaitingApproval()) {
    clearWaitingApproval();
    resetPathCandidate();
    resetPathReference();
  }

  BehaviorModuleOutput output;
  if (!status_.found_pull_out_path) {
    RCLCPP_WARN_THROTTLE(
      getLogger(), *clock_, 5000, "Not found safe pull out path, publish stop path");
    const auto output = generateStopOutput();
    setDebugData();  // use status updated in generateStopOutput()
    updateRTCStatus(0, 0);
    return output;
  }

  PathWithLaneId path;

  // Check if backward motion is finished
  if (status_.driving_forward || status_.backward_driving_complete) {
    // Increment path index if the current path is finished
    if (hasFinishedCurrentPath()) {
      RCLCPP_INFO(getLogger(), "Increment path index");
      incrementPathIndex();
    }

    if (!status_.is_safe_dynamic_objects && !isWaitingApproval() && !status_.stop_pose) {
      auto current_path = getCurrentPath();
      const auto stop_path =
        behavior_path_planner::utils::parking_departure::generateFeasibleStopPath(
          current_path, planner_data_, stop_pose_, parameters_->maximum_deceleration_for_stop,
          parameters_->maximum_jerk_for_stop);

      // Insert stop point in the path if needed
      if (stop_path) {
        RCLCPP_ERROR_THROTTLE(
          getLogger(), *clock_, 5000, "Insert stop point in the path because of dynamic objects");
        path = *stop_path;
        status_.prev_stop_path_after_approval = std::make_shared<PathWithLaneId>(path);
        status_.stop_pose = stop_pose_;
      } else {
        path = current_path;
      }
    } else if (!isWaitingApproval() && status_.stop_pose) {
      // Delete stop point if conditions are met
      if (status_.is_safe_dynamic_objects && isStopped()) {
        status_.stop_pose = std::nullopt;
        path = getCurrentPath();
      }
      path = *status_.prev_stop_path_after_approval;
      stop_pose_ = status_.stop_pose;
    } else {
      path = getCurrentPath();
    }
  } else {
    path = status_.backward_path;
  }

  output.path = path;
  output.reference_path = getPreviousModuleOutput().reference_path;
  output.turn_signal_info = calcTurnSignalInfo();
  path_candidate_ = std::make_shared<PathWithLaneId>(getFullPath());
  path_reference_ = std::make_shared<PathWithLaneId>(getPreviousModuleOutput().reference_path);

  setDrivableAreaInfo(output);

  const uint16_t steering_factor_direction = std::invoke([&output]() {
    if (output.turn_signal_info.turn_signal.command == TurnIndicatorsCommand::ENABLE_LEFT) {
      return SteeringFactor::LEFT;
    } else if (output.turn_signal_info.turn_signal.command == TurnIndicatorsCommand::ENABLE_RIGHT) {
      return SteeringFactor::RIGHT;
    }
    return SteeringFactor::STRAIGHT;
  });

  if (status_.driving_forward) {
    const double start_distance = motion_utils::calcSignedArcLength(
      path.points, planner_data_->self_odometry->pose.pose.position,
      status_.pull_out_path.start_pose.position);
    const double finish_distance = motion_utils::calcSignedArcLength(
      path.points, planner_data_->self_odometry->pose.pose.position,
      status_.pull_out_path.end_pose.position);
    updateRTCStatus(start_distance, finish_distance);
    steering_factor_interface_ptr_->updateSteeringFactor(
      {status_.pull_out_path.start_pose, status_.pull_out_path.end_pose},
      {start_distance, finish_distance}, PlanningBehavior::START_PLANNER, steering_factor_direction,
      SteeringFactor::TURNING, "");
  } else {
    const double distance = motion_utils::calcSignedArcLength(
      path.points, planner_data_->self_odometry->pose.pose.position,
      status_.pull_out_path.start_pose.position);
    updateRTCStatus(0.0, distance);
    steering_factor_interface_ptr_->updateSteeringFactor(
      {status_.pull_out_path.start_pose, status_.pull_out_path.end_pose}, {0.0, distance},
      PlanningBehavior::START_PLANNER, steering_factor_direction, SteeringFactor::TURNING, "");
  }

  setDebugData();

  return output;
}

CandidateOutput StartPlannerModule::planCandidate() const
{
  return CandidateOutput{};
}

void StartPlannerModule::initializeSafetyCheckParameters()
{
  updateEgoPredictedPathParams(ego_predicted_path_params_, parameters_);
  updateSafetyCheckParams(safety_check_params_, parameters_);
  updateObjectsFilteringParams(objects_filtering_params_, parameters_);
}

PathWithLaneId StartPlannerModule::getFullPath() const
{
  // combine partial pull out path
  PathWithLaneId pull_out_path;
  for (const auto & partial_path : status_.pull_out_path.partial_paths) {
    pull_out_path.points.insert(
      pull_out_path.points.end(), partial_path.points.begin(), partial_path.points.end());
  }

  if (status_.driving_forward) {
    // not need backward path or finish it
    return pull_out_path;
  }

  // concat back_path and pull_out_path and
  auto full_path = status_.backward_path;
  full_path.points.insert(
    full_path.points.end(), pull_out_path.points.begin(), pull_out_path.points.end());
  return full_path;
}

BehaviorModuleOutput StartPlannerModule::planWaitingApproval()
{
  updatePullOutStatus();

  BehaviorModuleOutput output;
  if (!status_.found_pull_out_path) {
    RCLCPP_WARN_THROTTLE(
      getLogger(), *clock_, 5000, "Not found safe pull out path, publish stop path");
    clearWaitingApproval();
    const auto output = generateStopOutput();
    setDebugData();  // use status updated in generateStopOutput()
    updateRTCStatus(0, 0);
    return output;
  }

  waitApproval();

  const double backward_path_length =
    planner_data_->parameters.backward_path_length + parameters_->max_back_distance;
  const auto current_lanes = utils::getExtendedCurrentLanes(
    planner_data_, backward_path_length, std::numeric_limits<double>::max(),
    /*forward_only_in_route*/ true);

  auto stop_path = status_.driving_forward ? getCurrentPath() : status_.backward_path;
  const auto drivable_lanes = generateDrivableLanes(stop_path);
  const auto & dp = planner_data_->drivable_area_expansion_parameters;
  const auto expanded_lanes = utils::expandLanelets(
    drivable_lanes, dp.drivable_area_left_bound_offset, dp.drivable_area_right_bound_offset,
    dp.drivable_area_types_to_skip);
  for (auto & p : stop_path.points) {
    p.point.longitudinal_velocity_mps = 0.0;
  }

  output.path = stop_path;
  output.reference_path = getPreviousModuleOutput().reference_path;
  output.turn_signal_info = calcTurnSignalInfo();
  path_candidate_ = std::make_shared<PathWithLaneId>(getFullPath());
  path_reference_ = std::make_unique<PathWithLaneId>(getPreviousModuleOutput().reference_path);

  setDrivableAreaInfo(output);

  const uint16_t steering_factor_direction = std::invoke([&output]() {
    if (output.turn_signal_info.turn_signal.command == TurnIndicatorsCommand::ENABLE_LEFT) {
      return SteeringFactor::LEFT;
    } else if (output.turn_signal_info.turn_signal.command == TurnIndicatorsCommand::ENABLE_RIGHT) {
      return SteeringFactor::RIGHT;
    }
    return SteeringFactor::STRAIGHT;
  });

  if (status_.driving_forward) {
    const double start_distance = motion_utils::calcSignedArcLength(
      stop_path.points, planner_data_->self_odometry->pose.pose.position,
      status_.pull_out_path.start_pose.position);
    const double finish_distance = motion_utils::calcSignedArcLength(
      stop_path.points, planner_data_->self_odometry->pose.pose.position,
      status_.pull_out_path.end_pose.position);
    updateRTCStatus(start_distance, finish_distance);
    steering_factor_interface_ptr_->updateSteeringFactor(
      {status_.pull_out_path.start_pose, status_.pull_out_path.end_pose},
      {start_distance, finish_distance}, PlanningBehavior::START_PLANNER, steering_factor_direction,
      SteeringFactor::APPROACHING, "");
  } else {
    const double distance = motion_utils::calcSignedArcLength(
      stop_path.points, planner_data_->self_odometry->pose.pose.position,
      status_.pull_out_path.start_pose.position);
    updateRTCStatus(0.0, distance);
    steering_factor_interface_ptr_->updateSteeringFactor(
      {status_.pull_out_path.start_pose, status_.pull_out_path.end_pose}, {0.0, distance},
      PlanningBehavior::START_PLANNER, steering_factor_direction, SteeringFactor::APPROACHING, "");
  }

  setDebugData();

  return output;
}

void StartPlannerModule::resetStatus()
{
  status_ = PullOutStatus{};
}

void StartPlannerModule::incrementPathIndex()
{
  status_.current_path_idx =
    std::min(status_.current_path_idx + 1, status_.pull_out_path.partial_paths.size() - 1);
}

PathWithLaneId StartPlannerModule::getCurrentPath() const
{
  if (status_.pull_out_path.partial_paths.size() <= status_.current_path_idx) {
    return PathWithLaneId{};
  }
  return status_.pull_out_path.partial_paths.at(status_.current_path_idx);
}

void StartPlannerModule::planWithPriority(
  const std::vector<Pose> & start_pose_candidates, const Pose & refined_start_pose,
  const Pose & goal_pose, const std::string search_priority)
{
  if (start_pose_candidates.empty()) return;

  const PriorityOrder order_priority =
    determinePriorityOrder(search_priority, start_pose_candidates.size());

  for (const auto & [index, planner] : order_priority) {
    if (findPullOutPath(start_pose_candidates[index], planner, refined_start_pose, goal_pose))
      return;
  }

  updateStatusIfNoSafePathFound();
}

PriorityOrder StartPlannerModule::determinePriorityOrder(
  const std::string & search_priority, const size_t start_pose_candidates_num)
{
  PriorityOrder order_priority;
  if (search_priority == "efficient_path") {
    for (const auto & planner : start_planners_) {
      for (size_t i = 0; i < start_pose_candidates_num; i++) {
        order_priority.emplace_back(i, planner);
      }
    }
  } else if (search_priority == "short_back_distance") {
    for (size_t i = 0; i < start_pose_candidates_num; i++) {
      for (const auto & planner : start_planners_) {
        order_priority.emplace_back(i, planner);
      }
    }
  } else {
    RCLCPP_ERROR(getLogger(), "Invalid search_priority: %s", search_priority.c_str());
    throw std::domain_error("[start_planner] invalid search_priority");
  }
  return order_priority;
}

bool StartPlannerModule::findPullOutPath(
  const Pose & start_pose_candidate, const std::shared_ptr<PullOutPlannerBase> & planner,
  const Pose & refined_start_pose, const Pose & goal_pose)
{
  const auto & dynamic_objects = planner_data_->dynamic_object;
  const auto pull_out_lanes = start_planner_utils::getPullOutLanes(
    planner_data_, planner_data_->parameters.backward_path_length + parameters_->max_back_distance);
  const auto & vehicle_footprint = createVehicleFootprint(vehicle_info_);
  // extract stop objects in pull out lane for collision check
<<<<<<< HEAD
  const auto [pull_out_lane_objects, others] =
    utils::path_safety_checker::separateObjectsByLanelets(
      *dynamic_objects, pull_out_lanes, utils::path_safety_checker::isPolygonOverlapLanelet);
  const auto pull_out_lane_stop_objects = utils::path_safety_checker::filterObjectsByVelocity(
    pull_out_lane_objects, parameters_->th_moving_object_velocity);
=======
  const auto stop_objects = utils::path_safety_checker::filterObjectsByVelocity(
    *dynamic_objects, parameters_->th_moving_object_velocity);
  const auto [pull_out_lane_stop_objects, others] =
    utils::path_safety_checker::separateObjectsByLanelets(
      stop_objects, pull_out_lanes, utils::path_safety_checker::isPolygonOverlapLanelet);
>>>>>>> e5717adb

  // if start_pose_candidate is far from refined_start_pose, backward driving is necessary
  const bool backward_is_unnecessary =
    tier4_autoware_utils::calcDistance2d(start_pose_candidate, refined_start_pose) < 0.01;

  planner->setPlannerData(planner_data_);
  const auto pull_out_path = planner->plan(start_pose_candidate, goal_pose);

  // If no path is found, return false
  if (!pull_out_path) {
    return false;
  }

<<<<<<< HEAD
  // check collision
  if (utils::checkCollisionBetweenPathFootprintsAndObjects(
        vehicle_footprint, extractCollisionCheckPath(*pull_out_path), pull_out_lane_stop_objects,
        parameters_->collision_check_margin)) {
    return false;
  }

  if (backward_is_unnecessary) {
    updateStatusWithCurrentPath(*pull_out_path, start_pose_candidate, planner->getPlannerType());
    return true;
  }

  updateStatusWithNextPath(*pull_out_path, start_pose_candidate, planner->getPlannerType());

  return true;
}

PathWithLaneId StartPlannerModule::extractCollisionCheckPath(const PullOutPath & path)
{
  PathWithLaneId combined_path;
  for (const auto & partial_path : path.partial_paths) {
    combined_path.points.insert(
      combined_path.points.end(), partial_path.points.begin(), partial_path.points.end());
  }
  // calculate collision check end idx
  const size_t collision_check_end_idx = std::invoke([&]() {
    const auto collision_check_end_pose = motion_utils::calcLongitudinalOffsetPose(
      combined_path.points, path.end_pose.position, parameters_->collision_check_distance_from_end);

    if (collision_check_end_pose) {
      return motion_utils::findNearestIndex(
        combined_path.points, collision_check_end_pose->position);
    } else {
      return combined_path.points.size() - 1;
    }
  });
  // remove the point behind of collision check end pose
  combined_path.points.erase(
    combined_path.points.begin() + collision_check_end_idx + 1, combined_path.points.end());
  return combined_path;
=======
  // lambda function for combining partial_paths
  const auto combine_partial_path = [pull_out_lanes](const auto & path) {
    PathWithLaneId combined_path;
    for (const auto & partial_path : path.partial_paths) {
      combined_path.points.insert(
        combined_path.points.end(), partial_path.points.begin(), partial_path.points.end());
    }
    // remove the point behind of shift end pose
    const auto shift_end_pose_idx =
      motion_utils::findNearestIndex(combined_path.points, path.end_pose);
    combined_path.points.erase(
      combined_path.points.begin() + *shift_end_pose_idx + 1, combined_path.points.end());
    return combined_path;
  };

  // check collision
  if (utils::checkCollisionBetweenPathFootprintsAndObjects(
        vehicle_footprint, combine_partial_path(*pull_out_path), pull_out_lane_stop_objects,
        parameters_->collision_check_margin)) {
    return false;
  }

  // If start pose candidate
  if (backward_is_unnecessary) {
    updateStatusWithCurrentPath(*pull_out_path, start_pose_candidate, planner->getPlannerType());
    return true;
  }

  updateStatusWithNextPath(*pull_out_path, start_pose_candidate, planner->getPlannerType());

  return true;
>>>>>>> e5717adb
}

void StartPlannerModule::updateStatusWithCurrentPath(
  const behavior_path_planner::PullOutPath & path, const Pose & start_pose,
  const behavior_path_planner::PlannerType & planner_type)
{
  const std::lock_guard<std::mutex> lock(mutex_);
  status_.driving_forward = true;
  status_.found_pull_out_path = true;
  status_.pull_out_path = path;
  status_.pull_out_start_pose = start_pose;
  status_.planner_type = planner_type;
}

void StartPlannerModule::updateStatusWithNextPath(
  const behavior_path_planner::PullOutPath & path, const Pose & start_pose,
  const behavior_path_planner::PlannerType & planner_type)
{
  const std::lock_guard<std::mutex> lock(mutex_);
  status_.driving_forward = false;
  status_.found_pull_out_path = true;
  status_.pull_out_path = path;
  status_.pull_out_start_pose = start_pose;
  status_.planner_type = planner_type;
}

void StartPlannerModule::updateStatusIfNoSafePathFound()
{
  if (status_.planner_type != PlannerType::FREESPACE) {
    const std::lock_guard<std::mutex> lock(mutex_);
    status_.found_pull_out_path = false;
    status_.planner_type = PlannerType::NONE;
  }
}

PathWithLaneId StartPlannerModule::generateStopPath() const
{
  const auto & current_pose = planner_data_->self_odometry->pose.pose;
  constexpr double dummy_path_distance = 1.0;
  const auto moved_pose = calcOffsetPose(current_pose, dummy_path_distance, 0, 0);

  // convert Pose to PathPointWithLaneId with 0 velocity.
  auto toPathPointWithLaneId = [this](const Pose & pose) {
    PathPointWithLaneId p{};
    p.point.pose = pose;
    p.point.longitudinal_velocity_mps = 0.0;
    const auto pull_out_lanes = start_planner_utils::getPullOutLanes(
      planner_data_,
      planner_data_->parameters.backward_path_length + parameters_->max_back_distance);
    lanelet::Lanelet closest_lanelet;
    lanelet::utils::query::getClosestLanelet(pull_out_lanes, pose, &closest_lanelet);
    p.lane_ids.push_back(closest_lanelet.id());
    return p;
  };

  PathWithLaneId path{};
  path.points.push_back(toPathPointWithLaneId(current_pose));
  path.points.push_back(toPathPointWithLaneId(moved_pose));

  return path;
}

lanelet::ConstLanelets StartPlannerModule::getPathRoadLanes(const PathWithLaneId & path) const
{
  const auto & route_handler = planner_data_->route_handler;
  const auto & lanelet_layer = route_handler->getLaneletMapPtr()->laneletLayer;

  std::vector<lanelet::Id> lane_ids;
  for (const auto & p : path.points) {
    for (const auto & id : p.lane_ids) {
      if (id == lanelet::InvalId) {
        continue;
      }
      if (route_handler->isShoulderLanelet(lanelet_layer.get(id))) {
        continue;
      }
      if (std::find(lane_ids.begin(), lane_ids.end(), id) == lane_ids.end()) {
        lane_ids.push_back(id);
      }
    }
  }

  lanelet::ConstLanelets path_lanes;
  path_lanes.reserve(lane_ids.size());
  for (const auto & id : lane_ids) {
    path_lanes.push_back(lanelet_layer.get(id));
  }

  return path_lanes;
}

std::vector<DrivableLanes> StartPlannerModule::generateDrivableLanes(
  const PathWithLaneId & path) const
{
  const auto pull_out_lanes = start_planner_utils::getPullOutLanes(
    planner_data_, planner_data_->parameters.backward_path_length + parameters_->max_back_distance);

  const auto path_road_lanes = getPathRoadLanes(path);
  if (!path_road_lanes.empty()) {
    lanelet::ConstLanelets shoulder_lanes;
    const auto & rh = planner_data_->route_handler;
    std::copy_if(
      pull_out_lanes.begin(), pull_out_lanes.end(), std::back_inserter(shoulder_lanes),
      [&rh](const auto & pull_out_lane) { return rh->isShoulderLanelet(pull_out_lane); });

    return utils::generateDrivableLanesWithShoulderLanes(path_road_lanes, shoulder_lanes);
  }

  // if path_road_lanes is empty, use only pull_out_lanes as drivable lanes
  std::vector<DrivableLanes> drivable_lanes;
  for (const auto & lane : pull_out_lanes) {
    DrivableLanes drivable_lane;
    drivable_lane.right_lane = lane;
    drivable_lane.left_lane = lane;
    drivable_lanes.push_back(drivable_lane);
  }
  return drivable_lanes;
}

void StartPlannerModule::updatePullOutStatus()
{
  // skip updating if enough time has not passed for preventing chattering between back and
  // start_planner
  if (!receivedNewRoute()) {
    if (!last_pull_out_start_update_time_) {
      last_pull_out_start_update_time_ = std::make_unique<rclcpp::Time>(clock_->now());
    }
    const auto elapsed_time = (clock_->now() - *last_pull_out_start_update_time_).seconds();
    if (elapsed_time < parameters_->backward_path_update_duration) {
      return;
    }
  }
  last_pull_out_start_update_time_ = std::make_unique<rclcpp::Time>(clock_->now());

  const auto & route_handler = planner_data_->route_handler;
  const auto & current_pose = planner_data_->self_odometry->pose.pose;
  const auto & goal_pose = planner_data_->route_handler->getGoalPose();

  // refine start pose with pull out lanes.
  // 1) backward driving is not allowed: use refined pose just as start pose.
  // 2) backward driving is allowed: use refined pose to check if backward driving is needed.
  const PathWithLaneId start_pose_candidates_path = calcBackwardPathFromStartPose();
  const auto refined_start_pose = calcLongitudinalOffsetPose(
    start_pose_candidates_path.points, planner_data_->self_odometry->pose.pose.position, 0.0);
  if (!refined_start_pose) return;

  // search pull out start candidates backward
  const std::vector<Pose> start_pose_candidates = std::invoke([&]() -> std::vector<Pose> {
    if (parameters_->enable_back) {
      return searchPullOutStartPoseCandidates(start_pose_candidates_path);
    }
    return {*refined_start_pose};
  });

  planWithPriority(
    start_pose_candidates, *refined_start_pose, goal_pose, parameters_->search_priority);

  start_planner_data_.refined_start_pose = *refined_start_pose;
  start_planner_data_.start_pose_candidates = start_pose_candidates;
  const auto pull_out_lanes = start_planner_utils::getPullOutLanes(
    planner_data_, planner_data_->parameters.backward_path_length + parameters_->max_back_distance);

  if (hasFinishedBackwardDriving()) {
    updateStatusAfterBackwardDriving();
  } else {
    status_.backward_path = start_planner_utils::getBackwardPath(
      *route_handler, pull_out_lanes, current_pose, status_.pull_out_start_pose,
      parameters_->backward_velocity);
  }
}

void StartPlannerModule::updateStatusAfterBackwardDriving()
{
  status_.driving_forward = true;
  status_.backward_driving_complete = true;
  // request start_planner approval
  waitApproval();
  // To enable approval of the forward path, the RTC status is removed.
  removeRTCStatus();
  for (auto itr = uuid_map_.begin(); itr != uuid_map_.end(); ++itr) {
    itr->second = generateUUID();
  }
}

PathWithLaneId StartPlannerModule::calcBackwardPathFromStartPose() const
{
  const Pose start_pose = planner_data_->route_handler->getOriginalStartPose();
  const auto pull_out_lanes = start_planner_utils::getPullOutLanes(
    planner_data_, planner_data_->parameters.backward_path_length + parameters_->max_back_distance);

  const auto arc_position_pose = lanelet::utils::getArcCoordinates(pull_out_lanes, start_pose);

  // common buffer distance for both front and back
  static constexpr double buffer = 30.0;
  const double check_distance = parameters_->max_back_distance + buffer;

  const double start_distance = arc_position_pose.length - check_distance;
  const double end_distance = arc_position_pose.length + buffer;

  auto path =
    planner_data_->route_handler->getCenterLinePath(pull_out_lanes, start_distance, end_distance);

  // shift all path points laterally to align with the start pose
  for (auto & path_point : path.points) {
    path_point.point.pose = calcOffsetPose(path_point.point.pose, 0, arc_position_pose.distance, 0);
  }

  return path;
}

std::vector<Pose> StartPlannerModule::searchPullOutStartPoseCandidates(
  const PathWithLaneId & back_path_from_start_pose) const
{
  std::vector<Pose> pull_out_start_pose_candidates{};
  const auto start_pose = planner_data_->route_handler->getOriginalStartPose();
  const auto local_vehicle_footprint = createVehicleFootprint(vehicle_info_);
  const auto pull_out_lanes = start_planner_utils::getPullOutLanes(
    planner_data_, planner_data_->parameters.backward_path_length + parameters_->max_back_distance);
  const double backward_path_length =
    planner_data_->parameters.backward_path_length + parameters_->max_back_distance;

  const auto stop_objects_in_shoulder_lanes = filterStopObjectsInShoulderLanes(
    pull_out_lanes, start_pose.position, parameters_->th_moving_object_velocity,
    backward_path_length, std::numeric_limits<double>::max());

  // Set the maximum backward distance less than the distance from the vehicle's base_link to the
  // lane's rearmost point to prevent lane departure.
  const double current_arc_length =
    lanelet::utils::getArcCoordinates(pull_out_lanes, start_pose).length;
  const double allowed_backward_distance = std::clamp(
    current_arc_length - planner_data_->parameters.base_link2rear, 0.0,
    parameters_->max_back_distance);

  for (double back_distance = 0.0; back_distance <= allowed_backward_distance;
       back_distance += parameters_->backward_search_resolution) {
    const auto backed_pose = calcLongitudinalOffsetPose(
      back_path_from_start_pose.points, start_pose.position, -back_distance);
    if (!backed_pose) {
      continue;
    }

    const double backed_pose_arc_length =
      lanelet::utils::getArcCoordinates(pull_out_lanes, *backed_pose).length;
    const double length_to_lane_end = std::accumulate(
      std::begin(pull_out_lanes), std::end(pull_out_lanes), 0.0,
      [](double acc, const auto & lane) { return acc + lanelet::utils::getLaneletLength2d(lane); });
    const double distance_from_lane_end = length_to_lane_end - backed_pose_arc_length;
    if (distance_from_lane_end < parameters_->ignore_distance_from_lane_end) {
      RCLCPP_WARN_THROTTLE(
        getLogger(), *clock_, 5000,
        "the ego is too close to the lane end, so needs backward driving");
      continue;
    }

    if (utils::checkCollisionBetweenFootprintAndObjects(
          local_vehicle_footprint, *backed_pose, stop_objects_in_shoulder_lanes,
          parameters_->collision_check_margin)) {
      break;  // poses behind this has a collision, so break.
    }

    pull_out_start_pose_candidates.push_back(*backed_pose);
  }
  return pull_out_start_pose_candidates;
}

PredictedObjects StartPlannerModule::filterStopObjectsInShoulderLanes(
  const lanelet::ConstLanelets & shoulder_lanes, const geometry_msgs::msg::Point & current_point,
  const double velocity_threshold, const double object_check_forward_distance,
  const double object_check_backward_distance) const
{
  const auto stop_objects = utils::path_safety_checker::filterObjectsByVelocity(
    *planner_data_->dynamic_object, velocity_threshold);

  // filter for objects located in shoulder lanes and moving at a speed below the threshold
  auto [stop_objects_in_shoulder_lanes, others] =
    utils::path_safety_checker::separateObjectsByLanelets(
      stop_objects, shoulder_lanes, utils::path_safety_checker::isPolygonOverlapLanelet);

  const auto path = planner_data_->route_handler->getCenterLinePath(
    shoulder_lanes, object_check_backward_distance, object_check_forward_distance);

  utils::path_safety_checker::filterObjectsByPosition(
    stop_objects_in_shoulder_lanes, path.points, current_point, object_check_forward_distance,
    object_check_backward_distance);

  return stop_objects_in_shoulder_lanes;
}

bool StartPlannerModule::hasFinishedPullOut() const
{
  if (!status_.driving_forward || !status_.found_pull_out_path) {
    return false;
  }

  const auto current_pose = planner_data_->self_odometry->pose.pose;
  if (status_.planner_type == PlannerType::FREESPACE) {
    return tier4_autoware_utils::calcDistance2d(current_pose, status_.pull_out_path.end_pose) <
           parameters_->th_arrived_distance;
  }

  // check that ego has passed pull out end point
  const double backward_path_length =
    planner_data_->parameters.backward_path_length + parameters_->max_back_distance;
  const auto current_lanes = utils::getExtendedCurrentLanes(
    planner_data_, backward_path_length, std::numeric_limits<double>::max(),
    /*forward_only_in_route*/ true);

  const auto arclength_current = lanelet::utils::getArcCoordinates(current_lanes, current_pose);
  const auto arclength_pull_out_end =
    lanelet::utils::getArcCoordinates(current_lanes, status_.pull_out_path.end_pose);

  // offset to not finish the module before engage
  constexpr double offset = 0.1;
  const bool has_finished = arclength_current.length - arclength_pull_out_end.length > offset;

  return has_finished;
}

bool StartPlannerModule::isStuck()
{
  if (!isStopped()) {
    return false;
  }

  if (status_.planner_type == PlannerType::STOP) {
    return true;
  }

  // not found safe path
  if (!status_.found_pull_out_path) {
    return true;
  }

  return false;
}

bool StartPlannerModule::hasFinishedCurrentPath()
{
  const auto current_path = getCurrentPath();
  const auto current_path_end = current_path.points.back();
  const auto self_pose = planner_data_->self_odometry->pose.pose;
  const bool is_near_target = tier4_autoware_utils::calcDistance2d(current_path_end, self_pose) <
                              parameters_->th_arrived_distance;

  return is_near_target && isStopped();
}

TurnSignalInfo StartPlannerModule::calcTurnSignalInfo() const
{
  TurnSignalInfo turn_signal{};  // output

  const Pose & current_pose = planner_data_->self_odometry->pose.pose;
  const Pose & start_pose = status_.pull_out_path.start_pose;
  const Pose & end_pose = status_.pull_out_path.end_pose;

  // turn on hazard light when backward driving
  if (!status_.driving_forward) {
    turn_signal.hazard_signal.command = HazardLightsCommand::ENABLE;
    const auto back_start_pose = planner_data_->route_handler->getOriginalStartPose();
    turn_signal.desired_start_point = back_start_pose;
    turn_signal.required_start_point = back_start_pose;
    // pull_out start_pose is same to backward driving end_pose
    turn_signal.required_end_point = start_pose;
    turn_signal.desired_end_point = start_pose;
    return turn_signal;
  }

  // turn on right signal until passing pull_out end point
  const auto path = getFullPath();
  // pull out path does not overlap
  const double distance_from_end =
    motion_utils::calcSignedArcLength(path.points, end_pose.position, current_pose.position);

  if (path.points.empty()) {
    return {};
  }

  // calculate lateral offset from pull out target lane center line
  lanelet::ConstLanelet closest_road_lane;
  const double backward_path_length =
    planner_data_->parameters.backward_path_length + parameters_->max_back_distance;
  const auto road_lanes = utils::getExtendedCurrentLanes(
    planner_data_, backward_path_length, std::numeric_limits<double>::max(),
    /*forward_only_in_route*/ true);
  lanelet::utils::query::getClosestLanelet(road_lanes, start_pose, &closest_road_lane);
  const double lateral_offset =
    lanelet::utils::getLateralDistanceToCenterline(closest_road_lane, start_pose);

  if (distance_from_end < 0.0 && lateral_offset > parameters_->th_turn_signal_on_lateral_offset) {
    turn_signal.turn_signal.command = TurnIndicatorsCommand::ENABLE_RIGHT;
  } else if (
    distance_from_end < 0.0 && lateral_offset < -parameters_->th_turn_signal_on_lateral_offset) {
    turn_signal.turn_signal.command = TurnIndicatorsCommand::ENABLE_LEFT;
  } else {
    turn_signal.turn_signal.command = TurnIndicatorsCommand::DISABLE;
  }

  turn_signal.desired_start_point = start_pose;
  turn_signal.required_start_point = start_pose;
  turn_signal.desired_end_point = end_pose;

  // check if intersection exists within search length
  const bool is_near_intersection = std::invoke([&]() {
    const double check_length = parameters_->intersection_search_length;
    double accumulated_length = 0.0;
    const size_t current_idx = motion_utils::findNearestIndex(path.points, current_pose.position);
    for (size_t i = current_idx; i < path.points.size() - 1; ++i) {
      const auto & p = path.points.at(i);
      for (const auto & lane : planner_data_->route_handler->getLaneletsFromIds(p.lane_ids)) {
        const std::string turn_direction = lane.attributeOr("turn_direction", "else");
        if (turn_direction == "right" || turn_direction == "left" || turn_direction == "straight") {
          return true;
        }
      }
      accumulated_length += tier4_autoware_utils::calcDistance2d(p, path.points.at(i + 1));
      if (accumulated_length > check_length) {
        return false;
      }
    }
    return false;
  });

  if (is_near_intersection) {
    // offset required end pose with ration to activate turn signal for intersection
    turn_signal.required_end_point = std::invoke([&]() {
      const double length_start_to_end =
        motion_utils::calcSignedArcLength(path.points, start_pose.position, end_pose.position);
      const auto ratio = std::clamp(
        parameters_->length_ratio_for_turn_signal_deactivation_near_intersection, 0.0, 1.0);

      const double required_end_length = length_start_to_end * ratio;
      double accumulated_length = 0.0;
      const size_t start_idx = motion_utils::findNearestIndex(path.points, start_pose.position);
      for (size_t i = start_idx; i < path.points.size() - 1; ++i) {
        accumulated_length +=
          tier4_autoware_utils::calcDistance2d(path.points.at(i), path.points.at(i + 1));
        if (accumulated_length > required_end_length) {
          return path.points.at(i).point.pose;
        }
      }
      // not found required end point
      return end_pose;
    });
  } else {
    turn_signal.required_end_point = end_pose;
  }

  return turn_signal;
}

bool StartPlannerModule::isSafePath() const
{
  // TODO(Sugahara): should safety check for backward path

  const auto pull_out_path = getCurrentPath();
  const auto & current_pose = planner_data_->self_odometry->pose.pose;
  const double current_velocity = std::hypot(
    planner_data_->self_odometry->twist.twist.linear.x,
    planner_data_->self_odometry->twist.twist.linear.y);
  const auto & dynamic_object = planner_data_->dynamic_object;
  const auto & route_handler = planner_data_->route_handler;
  const double backward_path_length =
    planner_data_->parameters.backward_path_length + parameters_->max_back_distance;

  const auto current_lanes = utils::getExtendedCurrentLanes(
    planner_data_, backward_path_length, std::numeric_limits<double>::max(),
    /*forward_only_in_route*/ true);

  // for ego predicted path
  const size_t ego_seg_idx = planner_data_->findEgoSegmentIndex(pull_out_path.points);
  const std::pair<double, double> terminal_velocity_and_accel =
    utils::parking_departure::getPairsTerminalVelocityAndAccel(
      status_.pull_out_path.pairs_terminal_velocity_and_accel, status_.current_path_idx);
  RCLCPP_DEBUG(
    getLogger(), "pairs_terminal_velocity_and_accel for start_planner: %f, %f",
    terminal_velocity_and_accel.first, terminal_velocity_and_accel.second);
  RCLCPP_DEBUG(getLogger(), "current_path_idx %ld", status_.current_path_idx);
  utils::parking_departure::updatePathProperty(
    ego_predicted_path_params_, terminal_velocity_and_accel);
  // TODO(Sugahara): shoule judge is_object_front properly
  const bool is_object_front = true;
  const bool limit_to_max_velocity = true;
  const auto ego_predicted_path =
    behavior_path_planner::utils::path_safety_checker::createPredictedPath(
      ego_predicted_path_params_, pull_out_path.points, current_pose, current_velocity, ego_seg_idx,
      is_object_front, limit_to_max_velocity);

  // filtering objects with velocity, position and class
  const auto filtered_objects = utils::path_safety_checker::filterObjects(
    dynamic_object, route_handler, current_lanes, current_pose.position, objects_filtering_params_);

  // filtering objects based on the current position's lane
  const auto target_objects_on_lane = utils::path_safety_checker::createTargetObjectsOnLane(
    current_lanes, route_handler, filtered_objects, objects_filtering_params_);

  const double hysteresis_factor =
    status_.is_safe_dynamic_objects ? 1.0 : safety_check_params_->hysteresis_factor_expand_rate;

  utils::parking_departure::updateSafetyCheckTargetObjectsData(
    start_planner_data_, filtered_objects, target_objects_on_lane, ego_predicted_path);

  return behavior_path_planner::utils::path_safety_checker::checkSafetyWithRSS(
    pull_out_path, ego_predicted_path, target_objects_on_lane.on_current_lane,
    start_planner_data_.collision_check, planner_data_->parameters,
    safety_check_params_->rss_params, objects_filtering_params_->use_all_predicted_path,
    hysteresis_factor);
}

bool StartPlannerModule::isGoalBehindOfEgoInSameRouteSegment() const
{
  const auto & rh = planner_data_->route_handler;

  // Check if the goal and ego are in the same route segment. If not, this is out of scope of this
  // function. Return false.
  lanelet::ConstLanelet ego_lanelet;
  rh->getClosestLaneletWithinRoute(getEgoPose(), &ego_lanelet);
  const auto is_ego_in_goal_route_section = rh->isInGoalRouteSection(ego_lanelet);

  if (!is_ego_in_goal_route_section) {
    return false;
  }

  // If the goal and ego are in the same route segment, check the goal and ego pose relation.
  // Return true when the goal is located behind of ego.
  const auto ego_lane_path = rh->getCenterLinePath(
    lanelet::ConstLanelets{ego_lanelet}, 0.0, std::numeric_limits<double>::max());
  const auto dist_ego_to_goal = motion_utils::calcSignedArcLength(
    ego_lane_path.points, getEgoPosition(), rh->getGoalPose().position);

  const bool is_goal_behind_of_ego = (dist_ego_to_goal < 0.0);
  return is_goal_behind_of_ego;
}

// NOTE: this must be called after updatePullOutStatus(). This must be fixed.
BehaviorModuleOutput StartPlannerModule::generateStopOutput()
{
  BehaviorModuleOutput output;
  const PathWithLaneId stop_path = generateStopPath();
  output.path = stop_path;

  setDrivableAreaInfo(output);

  output.reference_path = getPreviousModuleOutput().reference_path;

  {
    const std::lock_guard<std::mutex> lock(mutex_);
    status_.driving_forward = true;
    status_.planner_type = PlannerType::STOP;
    status_.pull_out_path.partial_paths.clear();
    status_.pull_out_path.partial_paths.push_back(stop_path);
    const Pose & current_pose = planner_data_->self_odometry->pose.pose;
    status_.pull_out_start_pose = current_pose;
    status_.pull_out_path.start_pose = current_pose;
    status_.pull_out_path.end_pose = current_pose;
  }

  path_candidate_ = std::make_shared<PathWithLaneId>(stop_path);
  path_reference_ = std::make_shared<PathWithLaneId>(getPreviousModuleOutput().reference_path);

  return output;
}

bool StartPlannerModule::planFreespacePath()
{
  const Pose & current_pose = planner_data_->self_odometry->pose.pose;
  const auto & route_handler = planner_data_->route_handler;

  const double end_pose_search_start_distance = parameters_->end_pose_search_start_distance;
  const double end_pose_search_end_distance = parameters_->end_pose_search_end_distance;
  const double end_pose_search_interval = parameters_->end_pose_search_interval;

  const double backward_path_length =
    planner_data_->parameters.backward_path_length + parameters_->max_back_distance;
  const auto current_lanes = utils::getExtendedCurrentLanes(
    planner_data_, backward_path_length, std::numeric_limits<double>::max(),
    /*forward_only_in_route*/ true);

  const auto current_arc_coords = lanelet::utils::getArcCoordinates(current_lanes, current_pose);

  const double s_start = std::max(0.0, current_arc_coords.length + end_pose_search_start_distance);
  const double s_end = current_arc_coords.length + end_pose_search_end_distance;

  auto center_line_path = utils::resamplePathWithSpline(
    route_handler->getCenterLinePath(current_lanes, s_start, s_end), end_pose_search_interval);

  for (const auto & p : center_line_path.points) {
    const Pose end_pose = p.point.pose;
    freespace_planner_->setPlannerData(planner_data_);
    auto freespace_path = freespace_planner_->plan(current_pose, end_pose);

    if (!freespace_path) {
      continue;
    }

    const std::lock_guard<std::mutex> lock(mutex_);
    status_.pull_out_path = *freespace_path;
    status_.pull_out_start_pose = current_pose;
    status_.planner_type = freespace_planner_->getPlannerType();
    status_.found_pull_out_path = true;
    status_.driving_forward = true;
    return true;
  }

  return false;
}

void StartPlannerModule::setDrivableAreaInfo(BehaviorModuleOutput & output) const
{
  if (status_.planner_type == PlannerType::FREESPACE) {
    const double drivable_area_margin = planner_data_->parameters.vehicle_width;
    output.drivable_area_info.drivable_margin =
      planner_data_->parameters.vehicle_width / 2.0 + drivable_area_margin;
  } else {
    const auto target_drivable_lanes = utils::getNonOverlappingExpandedLanes(
      output.path, generateDrivableLanes(output.path),
      planner_data_->drivable_area_expansion_parameters);

    DrivableAreaInfo current_drivable_area_info;
    current_drivable_area_info.drivable_lanes = target_drivable_lanes;
    output.drivable_area_info =
      status_.driving_forward
        ? utils::combineDrivableAreaInfo(
            current_drivable_area_info, getPreviousModuleOutput().drivable_area_info)
        : current_drivable_area_info;
  }
}

void StartPlannerModule::setDebugData() const
{
  using marker_utils::addFootprintMarker;
  using marker_utils::createFootprintMarkerArray;
  using marker_utils::createObjectsMarkerArray;
  using marker_utils::createPathMarkerArray;
  using marker_utils::createPoseMarkerArray;
  using marker_utils::createPredictedPathMarkerArray;
  using marker_utils::showPolygon;
  using marker_utils::showPredictedPath;
  using marker_utils::showSafetyCheckInfo;
  using tier4_autoware_utils::createDefaultMarker;
  using tier4_autoware_utils::createMarkerColor;
  using tier4_autoware_utils::createMarkerScale;
  using visualization_msgs::msg::Marker;

  const auto life_time = rclcpp::Duration::from_seconds(1.5);
  auto add = [&](MarkerArray added) {
    for (auto & marker : added.markers) {
      marker.lifetime = life_time;
    }
    tier4_autoware_utils::appendMarkerArray(added, &debug_marker_);
  };

  debug_marker_.markers.clear();
  add(createPoseMarkerArray(status_.pull_out_start_pose, "back_end_pose", 0, 0.9, 0.3, 0.3));
  add(createPoseMarkerArray(status_.pull_out_path.start_pose, "start_pose", 0, 0.3, 0.9, 0.3));
  add(createPoseMarkerArray(status_.pull_out_path.end_pose, "end_pose", 0, 0.9, 0.9, 0.3));
  add(createFootprintMarkerArray(
    start_planner_data_.refined_start_pose, vehicle_info_, "refined_start_pose", 0, 0.9, 0.9, 0.3));
  add(createPathMarkerArray(getFullPath(), "full_path", 0, 0.0, 0.5, 0.9));
  add(createPathMarkerArray(status_.backward_path, "backward_driving_path", 0, 0.0, 0.9, 0.0));

  // visualize collision_check_end_pose and footprint
  {
    const auto local_footprint = createVehicleFootprint(vehicle_info_);
    const auto collision_check_end_pose = motion_utils::calcLongitudinalOffsetPose(
      getFullPath().points, status_.pull_out_path.end_pose.position,
      parameters_->collision_check_distance_from_end);
    if (collision_check_end_pose) {
      add(createPoseMarkerArray(
        *collision_check_end_pose, "static_collision_check_end_pose", 0, 1.0, 0.0, 0.0));
      auto marker = tier4_autoware_utils::createDefaultMarker(
        "map", rclcpp::Clock{RCL_ROS_TIME}.now(), "static_collision_check_end_polygon", 0,
        Marker::LINE_LIST, tier4_autoware_utils::createMarkerScale(0.1, 0.1, 0.1),
        tier4_autoware_utils::createMarkerColor(1.0, 0.0, 0.0, 0.999));
      const auto footprint = transformVector(
        local_footprint, tier4_autoware_utils::pose2transform(*collision_check_end_pose));
      const double ego_z = planner_data_->self_odometry->pose.pose.position.z;
      for (size_t i = 0; i < footprint.size(); i++) {
        const auto & current_point = footprint.at(i);
        const auto & next_point = footprint.at((i + 1) % footprint.size());
        marker.points.push_back(
          tier4_autoware_utils::createPoint(current_point.x(), current_point.y(), ego_z));
        marker.points.push_back(
          tier4_autoware_utils::createPoint(next_point.x(), next_point.y(), ego_z));
      }
      marker.lifetime = life_time;
      debug_marker_.markers.push_back(marker);
    }
  }
  // start pose candidates
  {
    MarkerArray start_pose_footprint_marker_array{};
    MarkerArray start_pose_text_marker_array{};
    const auto purple = createMarkerColor(1.0, 0.0, 1.0, 0.99);
    Marker footprint_marker = createDefaultMarker(
      "map", rclcpp::Clock{RCL_ROS_TIME}.now(), "start_pose_candidates", 0, Marker::LINE_STRIP,
      createMarkerScale(0.2, 0.2, 0.2), purple);
    Marker text_marker = createDefaultMarker(
      "map", rclcpp::Clock{RCL_ROS_TIME}.now(), "start_pose_candidates_idx", 0,
      visualization_msgs::msg::Marker::TEXT_VIEW_FACING, createMarkerScale(0.3, 0.3, 0.3), purple);
    footprint_marker.lifetime = rclcpp::Duration::from_seconds(1.5);
    text_marker.lifetime = rclcpp::Duration::from_seconds(1.5);
    for (size_t i = 0; i < start_planner_data_.start_pose_candidates.size(); ++i) {
      footprint_marker.id = i;
      text_marker.id = i;
      footprint_marker.points.clear();
      text_marker.text = "idx[" + std::to_string(i) + "]";
      text_marker.pose = start_planner_data_.start_pose_candidates.at(i);
      addFootprintMarker(
        footprint_marker, start_planner_data_.start_pose_candidates.at(i), vehicle_info_);
      start_pose_footprint_marker_array.markers.push_back(footprint_marker);
      start_pose_text_marker_array.markers.push_back(text_marker);
    }

    add(start_pose_footprint_marker_array);
    add(start_pose_text_marker_array);
  }

  // safety check
  if (parameters_->safety_check_params.enable_safety_check) {
    if (start_planner_data_.ego_predicted_path.size() > 0) {
      const auto & ego_predicted_path = utils::path_safety_checker::convertToPredictedPath(
        start_planner_data_.ego_predicted_path, ego_predicted_path_params_->time_resolution);
      add(createPredictedPathMarkerArray(
        ego_predicted_path, vehicle_info_, "ego_predicted_path_start_planner", 0, 0.0, 0.5, 0.9));
    }

    if (start_planner_data_.filtered_objects.objects.size() > 0) {
      add(createObjectsMarkerArray(
        start_planner_data_.filtered_objects, "filtered_objects", 0, 0.0, 0.5, 0.9));
    }

    add(showSafetyCheckInfo(start_planner_data_.collision_check, "object_debug_info"));
    add(showPredictedPath(start_planner_data_.collision_check, "ego_predicted_path"));
    add(showPolygon(start_planner_data_.collision_check, "ego_and_target_polygon_relation"));
    initializeCollisionCheckDebugMap(start_planner_data_.collision_check);
  }

  // Visualize planner type text
  const auto header = planner_data_->route_handler->getRouteHeader();
  {
    visualization_msgs::msg::MarkerArray planner_type_marker_array{};
    const auto color = status_.found_pull_out_path ? createMarkerColor(1.0, 1.0, 1.0, 0.99)
                                                   : createMarkerColor(1.0, 0.0, 0.0, 0.99);
    auto marker = createDefaultMarker(
      header.frame_id, header.stamp, "planner_type", 0,
      visualization_msgs::msg::Marker::TEXT_VIEW_FACING, createMarkerScale(0.0, 0.0, 1.0), color);
    marker.pose = status_.pull_out_start_pose;
    if (!status_.driving_forward) {
      marker.text = "BACK -> ";
    }
    marker.text += magic_enum::enum_name(status_.planner_type);
    marker.text += " " + std::to_string(status_.current_path_idx) + "/" +
                   std::to_string(status_.pull_out_path.partial_paths.size() - 1);
    marker.lifetime = life_time;
    planner_type_marker_array.markers.push_back(marker);
    add(planner_type_marker_array);
  }
}

void StartPlannerModule::logPullOutStatus(rclcpp::Logger::Level log_level) const
{
  const auto logger = getLogger();
  auto logFunc = [&logger, log_level](const char * format, ...) {
    char buffer[1024];
    va_list args;
    va_start(args, format);
    vsnprintf(buffer, sizeof(buffer), format, args);
    va_end(args);
    switch (log_level) {
      case rclcpp::Logger::Level::Debug:
        RCLCPP_DEBUG(logger, "%s", buffer);
        break;
      case rclcpp::Logger::Level::Info:
        RCLCPP_INFO(logger, "%s", buffer);
        break;
      case rclcpp::Logger::Level::Warn:
        RCLCPP_WARN(logger, "%s", buffer);
        break;
      case rclcpp::Logger::Level::Error:
        RCLCPP_ERROR(logger, "%s", buffer);
        break;
      case rclcpp::Logger::Level::Fatal:
        RCLCPP_FATAL(logger, "%s", buffer);
        break;
      default:
        RCLCPP_INFO(logger, "%s", buffer);
        break;
    }
  };

  logFunc("======== PullOutStatus Report ========");

  logFunc("[Path Info]");
  logFunc("  Current Path Index: %zu", status_.current_path_idx);

  logFunc("[Planner Info]");
  logFunc("  Planner Type: %s", magic_enum::enum_name(status_.planner_type).data());

  logFunc("[Safety and Direction Info]");
  logFunc("  Found Pull Out Path: %s", status_.found_pull_out_path ? "true" : "false");
  logFunc(
    "  Is Safe Against Dynamic Objects: %s", status_.is_safe_dynamic_objects ? "true" : "false");
  logFunc(
    "  Previous Is Safe Dynamic Objects: %s",
    status_.prev_is_safe_dynamic_objects ? "true" : "false");
  logFunc("  Driving Forward: %s", status_.driving_forward ? "true" : "false");
  logFunc("  Backward Driving Complete: %s", status_.backward_driving_complete ? "true" : "false");
  logFunc("  Has Stop Pose: %s", status_.stop_pose ? "true" : "false");

  logFunc("[Module State]");
  logFunc("  isActivated: %s", isActivated() ? "true" : "false");
  logFunc("  isWaitingForApproval: %s", isWaitingApproval() ? "true" : "false");
  const std::string current_status = magic_enum::enum_name(getCurrentStatus()).data();
  logFunc("  ModuleStatus: %s", current_status.c_str());

  logFunc("=======================================");
}
}  // namespace behavior_path_planner<|MERGE_RESOLUTION|>--- conflicted
+++ resolved
@@ -625,19 +625,11 @@
     planner_data_, planner_data_->parameters.backward_path_length + parameters_->max_back_distance);
   const auto & vehicle_footprint = createVehicleFootprint(vehicle_info_);
   // extract stop objects in pull out lane for collision check
-<<<<<<< HEAD
-  const auto [pull_out_lane_objects, others] =
-    utils::path_safety_checker::separateObjectsByLanelets(
-      *dynamic_objects, pull_out_lanes, utils::path_safety_checker::isPolygonOverlapLanelet);
-  const auto pull_out_lane_stop_objects = utils::path_safety_checker::filterObjectsByVelocity(
-    pull_out_lane_objects, parameters_->th_moving_object_velocity);
-=======
   const auto stop_objects = utils::path_safety_checker::filterObjectsByVelocity(
     *dynamic_objects, parameters_->th_moving_object_velocity);
   const auto [pull_out_lane_stop_objects, others] =
     utils::path_safety_checker::separateObjectsByLanelets(
       stop_objects, pull_out_lanes, utils::path_safety_checker::isPolygonOverlapLanelet);
->>>>>>> e5717adb
 
   // if start_pose_candidate is far from refined_start_pose, backward driving is necessary
   const bool backward_is_unnecessary =
@@ -651,7 +643,6 @@
     return false;
   }
 
-<<<<<<< HEAD
   // check collision
   if (utils::checkCollisionBetweenPathFootprintsAndObjects(
         vehicle_footprint, extractCollisionCheckPath(*pull_out_path), pull_out_lane_stop_objects,
@@ -692,39 +683,6 @@
   combined_path.points.erase(
     combined_path.points.begin() + collision_check_end_idx + 1, combined_path.points.end());
   return combined_path;
-=======
-  // lambda function for combining partial_paths
-  const auto combine_partial_path = [pull_out_lanes](const auto & path) {
-    PathWithLaneId combined_path;
-    for (const auto & partial_path : path.partial_paths) {
-      combined_path.points.insert(
-        combined_path.points.end(), partial_path.points.begin(), partial_path.points.end());
-    }
-    // remove the point behind of shift end pose
-    const auto shift_end_pose_idx =
-      motion_utils::findNearestIndex(combined_path.points, path.end_pose);
-    combined_path.points.erase(
-      combined_path.points.begin() + *shift_end_pose_idx + 1, combined_path.points.end());
-    return combined_path;
-  };
-
-  // check collision
-  if (utils::checkCollisionBetweenPathFootprintsAndObjects(
-        vehicle_footprint, combine_partial_path(*pull_out_path), pull_out_lane_stop_objects,
-        parameters_->collision_check_margin)) {
-    return false;
-  }
-
-  // If start pose candidate
-  if (backward_is_unnecessary) {
-    updateStatusWithCurrentPath(*pull_out_path, start_pose_candidate, planner->getPlannerType());
-    return true;
-  }
-
-  updateStatusWithNextPath(*pull_out_path, start_pose_candidate, planner->getPlannerType());
-
-  return true;
->>>>>>> e5717adb
 }
 
 void StartPlannerModule::updateStatusWithCurrentPath(
