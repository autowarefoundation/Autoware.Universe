--- conflicted
+++ resolved
@@ -57,15 +57,9 @@
   struct ModuleData
   {
     geometry_msgs::msg::Pose head_pose{};
-<<<<<<< HEAD
     autoware_planning_msgs::msg::PathWithLaneId path{};
-    boost::optional<geometry_msgs::msg::Pose> stop_head_pose_at_stop_line;
-    boost::optional<geometry_msgs::msg::Pose> stop_head_pose_at_end_line;
-=======
-    autoware_auto_planning_msgs::msg::PathWithLaneId path{};
     std::optional<geometry_msgs::msg::Pose> stop_head_pose_at_stop_line;
     std::optional<geometry_msgs::msg::Pose> stop_head_pose_at_end_line;
->>>>>>> 2e2f1847
   };
 
   struct PlannerParam
