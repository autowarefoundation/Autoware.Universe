--- conflicted
+++ resolved
@@ -129,11 +129,7 @@
 }
 
 void AbstractPlanningAlgorithm::computeCollisionIndexes(
-<<<<<<< HEAD
-  int theta_index, std::vector<IndexXY> & indexes_2d, std::vector<IndexXY> & vertex_indexes_2d)
-=======
-  int theta_index, std::vector<IndexXY> & indexes_2d) const
->>>>>>> 1862ee7c
+  int theta_index, std::vector<IndexXY> & indexes_2d, std::vector<IndexXY> & vertex_indexes_2d) const
 {
   IndexXYT base_index{0, 0, theta_index};
   const VehicleShape & vehicle_shape = collision_vehicle_shape_;
