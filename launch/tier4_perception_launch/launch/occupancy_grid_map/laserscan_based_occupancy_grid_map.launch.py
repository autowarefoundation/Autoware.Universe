# Copyright 2021 Tier IV, Inc. All rights reserved.
#
# Licensed under the Apache License, Version 2.0 (the "License");
# you may not use this file except in compliance with the License.
# You may obtain a copy of the License at
#
#     http://www.apache.org/licenses/LICENSE-2.0
#
# Unless required by applicable law or agreed to in writing, software
# distributed under the License is distributed on an "AS IS" BASIS,
# WITHOUT WARRANTIES OR CONDITIONS OF ANY KIND, either express or implied.
# See the License for the specific language governing permissions and
# limitations under the License.

from launch import LaunchDescription
from launch.actions import DeclareLaunchArgument
from launch.actions import OpaqueFunction
from launch.actions import SetLaunchConfiguration
from launch.conditions import IfCondition
from launch.conditions import UnlessCondition
from launch.substitutions import LaunchConfiguration
from launch_ros.actions import ComposableNodeContainer
from launch_ros.actions import LoadComposableNodes
from launch_ros.descriptions import ComposableNode
import yaml


def launch_setup(context, *args, **kwargs):
    # load parameter files
    param_file = LaunchConfiguration("param_file").perform(context)
    with open(param_file, "r") as f:
        laserscan_based_occupancy_grid_map_node_params = yaml.safe_load(f)["/**"]["ros__parameters"]
<<<<<<< HEAD
    print(laserscan_based_occupancy_grid_map_node_params)
=======
>>>>>>> 7a0f84ce
    laserscan_based_occupancy_grid_map_node_params["input_obstacle_pointcloud"] = bool(
        LaunchConfiguration("input_obstacle_pointcloud").perform(context)
    )
    laserscan_based_occupancy_grid_map_node_params["input_obstacle_and_raw_pointcloud"] = bool(
        LaunchConfiguration("input_obstacle_and_raw_pointcloud").perform(context)
    )

    composable_nodes = [
        ComposableNode(
            package="pointcloud_to_laserscan",
            plugin="pointcloud_to_laserscan::PointCloudToLaserScanNode",
            name="pointcloud_to_laserscan_node",
            remappings=[
                ("~/input/pointcloud", LaunchConfiguration("input/obstacle_pointcloud")),
                ("~/output/laserscan", LaunchConfiguration("output/laserscan")),
                ("~/output/pointcloud", LaunchConfiguration("output/pointcloud")),
                ("~/output/ray", LaunchConfiguration("output/ray")),
                ("~/output/stixel", LaunchConfiguration("output/stixel")),
            ],
            parameters=[
                {
                    "target_frame": laserscan_based_occupancy_grid_map_node_params[
                        "scan_origin_frame"
                    ],  # Leave disabled to output scan in pointcloud frame
                    "transform_tolerance": 0.01,
                    "min_height": 0.0,
                    "max_height": 2.0,
                    "angle_min": -3.141592,  # -M_PI
                    "angle_max": 3.141592,  # M_PI
                    "angle_increment": 0.00349065850,  # 0.20*M_PI/180.0
                    "scan_time": 0.0,
                    "range_min": 1.0,
                    "range_max": 200.0,
                    "use_inf": True,
                    "inf_epsilon": 1.0,
                    # Concurrency level, affects number of pointclouds queued for processing
                    # and number of threads used
                    # 0 : Detect number of cores
                    # 1 : Single threaded
                    # 2->inf : Parallelism level
                    "concurrency_level": 1,
                }
            ],
            extra_arguments=[{"use_intra_process_comms": LaunchConfiguration("use_intra_process")}],
        ),
        ComposableNode(
            package="probabilistic_occupancy_grid_map",
            plugin="occupancy_grid_map::LaserscanBasedOccupancyGridMapNode",
            name="occupancy_grid_map_node",
            remappings=[
                ("~/input/laserscan", LaunchConfiguration("output/laserscan")),
                ("~/input/obstacle_pointcloud", LaunchConfiguration("input/obstacle_pointcloud")),
                ("~/input/raw_pointcloud", LaunchConfiguration("input/raw_pointcloud")),
                ("~/output/occupancy_grid_map", LaunchConfiguration("output")),
            ],
            parameters=[laserscan_based_occupancy_grid_map_node_params],
            extra_arguments=[{"use_intra_process_comms": LaunchConfiguration("use_intra_process")}],
        ),
    ]

    occupancy_grid_map_container = ComposableNodeContainer(
        name=LaunchConfiguration("container_name"),
        namespace="",
        package="rclcpp_components",
        executable=LaunchConfiguration("container_executable"),
        composable_node_descriptions=composable_nodes,
        condition=UnlessCondition(LaunchConfiguration("use_pointcloud_container")),
        output="screen",
    )

    load_composable_nodes = LoadComposableNodes(
        composable_node_descriptions=composable_nodes,
        target_container=LaunchConfiguration("container_name"),
        condition=IfCondition(LaunchConfiguration("use_pointcloud_container")),
    )

    return [occupancy_grid_map_container, load_composable_nodes]


def generate_launch_description():
    def add_launch_arg(name: str, default_value=None):
        return DeclareLaunchArgument(name, default_value=default_value)

    set_container_executable = SetLaunchConfiguration(
        "container_executable",
        "component_container",
        condition=UnlessCondition(LaunchConfiguration("use_multithread")),
    )

    set_container_mt_executable = SetLaunchConfiguration(
        "container_executable",
        "component_container_mt",
        condition=IfCondition(LaunchConfiguration("use_multithread")),
    )

    return LaunchDescription(
        [
            add_launch_arg("use_multithread", "false"),
            add_launch_arg("use_intra_process", "false"),
            add_launch_arg("input/obstacle_pointcloud", "no_ground/oneshot/pointcloud"),
            add_launch_arg("input/raw_pointcloud", "concatenated/pointcloud"),
            add_launch_arg("output", "occupancy_grid"),
            add_launch_arg("output/laserscan", "virtual_scan/laserscan"),
            add_launch_arg("output/pointcloud", "virtual_scan/pointcloud"),
            add_launch_arg("output/ray", "virtual_scan/ray"),
            add_launch_arg("output/stixel", "virtual_scan/stixel"),
            add_launch_arg("input_obstacle_pointcloud", "false"),
            add_launch_arg("input_obstacle_and_raw_pointcloud", "true"),
            add_launch_arg("param_file", "config/laserscan_based_occupancy_grid_map.param.yaml"),
            add_launch_arg("use_pointcloud_container", "false"),
            add_launch_arg("container_name", "occupancy_grid_map_container"),
            set_container_executable,
            set_container_mt_executable,
        ]
        + [OpaqueFunction(function=launch_setup)]
    )<|MERGE_RESOLUTION|>--- conflicted
+++ resolved
@@ -30,10 +30,6 @@
     param_file = LaunchConfiguration("param_file").perform(context)
     with open(param_file, "r") as f:
         laserscan_based_occupancy_grid_map_node_params = yaml.safe_load(f)["/**"]["ros__parameters"]
-<<<<<<< HEAD
-    print(laserscan_based_occupancy_grid_map_node_params)
-=======
->>>>>>> 7a0f84ce
     laserscan_based_occupancy_grid_map_node_params["input_obstacle_pointcloud"] = bool(
         LaunchConfiguration("input_obstacle_pointcloud").perform(context)
     )
