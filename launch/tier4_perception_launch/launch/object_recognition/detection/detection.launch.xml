--- conflicted
+++ resolved
@@ -57,11 +57,6 @@
       <arg name="image_number" value="$(var image_number)"/>
       <arg name="lidar_detection_model" value="$(var lidar_detection_model)"/>
       <arg name="use_pointcloud_map" value="$(var use_pointcloud_map)"/>
-<<<<<<< HEAD
-      <arg name="use_object_filter" value="$(var use_object_filter)"/>
-=======
-      <arg name="use_pointcloud_container" value="$(var use_pointcloud_container)"/>
->>>>>>> 6d8f026d
       <arg name="pointcloud_container_name" value="$(var pointcloud_container_name)"/>
       <arg name="use_low_height_cropbox" value="$(var use_low_height_cropbox)"/>
       <arg name="use_roi_based_cluster" value="$(var use_roi_based_cluster)"/>
@@ -136,11 +131,6 @@
       <arg name="image_number" value="$(var image_number)"/>
       <arg name="lidar_detection_model" value="$(var lidar_detection_model)"/>
       <arg name="use_pointcloud_map" value="$(var use_pointcloud_map)"/>
-<<<<<<< HEAD
-      <arg name="use_object_filter" value="$(var use_object_filter)"/>
-=======
-      <arg name="use_pointcloud_container" value="$(var use_pointcloud_container)"/>
->>>>>>> 6d8f026d
       <arg name="pointcloud_container_name" value="$(var pointcloud_container_name)"/>
       <arg name="use_low_height_cropbox" value="$(var use_low_height_cropbox)"/>
       <arg name="use_roi_based_cluster" value="$(var use_roi_based_cluster)"/>
@@ -197,12 +187,8 @@
     <!-- Lidar rule-based detectors-->
     <include file="$(find-pkg-share tier4_perception_launch)/launch/object_recognition/detection/detector/lidar_rule_detector.launch.xml">
       <arg name="use_pointcloud_map" value="$(var use_pointcloud_map)"/>
-<<<<<<< HEAD
-      <arg name="use_object_filter" value="$(var use_object_filter)"/>
-=======
       <arg name="use_low_height_cropbox" value="$(var use_low_height_cropbox)"/>
       <arg name="use_pointcloud_container" value="$(var use_pointcloud_container)"/>
->>>>>>> 6d8f026d
       <arg name="pointcloud_container_name" value="$(var pointcloud_container_name)"/>
     </include>
     <!-- Lidar object merger -->
@@ -230,12 +216,8 @@
     <!-- Lidar rule-based detectors-->
     <include file="$(find-pkg-share tier4_perception_launch)/launch/object_recognition/detection/detector/lidar_rule_detector.launch.xml">
       <arg name="use_pointcloud_map" value="$(var use_pointcloud_map)"/>
-<<<<<<< HEAD
-      <arg name="use_object_filter" value="$(var use_object_filter)"/>
-=======
       <arg name="use_low_height_cropbox" value="$(var use_low_height_cropbox)"/>
       <arg name="use_pointcloud_container" value="$(var use_pointcloud_container)"/>
->>>>>>> 6d8f026d
       <arg name="pointcloud_container_name" value="$(var pointcloud_container_name)"/>
     </include>
     <!-- Lidar object merger -->
