--- conflicted
+++ resolved
@@ -76,13 +76,8 @@
         <arg name="filter/angle_threshold" value="1.0472"/>
         <arg name="filter/velocity_threshold" value="3.0"/>
         <arg name="split/velocity_threshold" value="4.5"/>
-<<<<<<< HEAD
-        <arg name="split_range" value="70.0"/>
         <arg name="radar_lanelet_filtering_range_param_path" value="$(var radar_lanelet_filtering_range_param_path)"/>
-=======
         <arg name="object_range_splitter_param_path" value="$(var object_recognition_detection_object_range_splitter_radar_fusion_param_path)"/>
-        <arg name="radar_lanelet_filtering_range_param" value="$(var radar_lanelet_filtering_range_param)"/>
->>>>>>> e67ab70f
         <arg name="radar_object_clustering_param_path" value="$(var radar_object_clustering_param_path)"/>
       </include>
     </group>
@@ -180,12 +175,8 @@
       <include file="$(find-pkg-share tier4_perception_launch)/launch/object_recognition/detection/detector/radar_detector.launch.xml">
         <arg name="input/radar" value="$(var input/radar)"/>
         <arg name="output/objects" value="far_objects"/>
-<<<<<<< HEAD
         <arg name="radar_lanelet_filtering_range_param_path" value="$(var radar_lanelet_filtering_range_param_path)"/>
-=======
         <arg name="object_range_splitter_param_path" value="$(var object_recognition_detection_object_range_splitter_radar_fusion_param_path)"/>
-        <arg name="radar_lanelet_filtering_range_param" value="$(var radar_lanelet_filtering_range_param)"/>
->>>>>>> e67ab70f
         <arg name="radar_object_clustering_param_path" value="$(var radar_object_clustering_param_path)"/>
       </include>
     </group>
@@ -244,12 +235,8 @@
     <include file="$(find-pkg-share tier4_perception_launch)/launch/object_recognition/detection/detector/radar_detector.launch.xml">
       <arg name="input/radar" value="$(var input/radar)"/>
       <arg name="output/objects" value="objects"/>
-<<<<<<< HEAD
       <arg name="radar_lanelet_filtering_range_param_path" value="$(var radar_lanelet_filtering_range_param_path)"/>
-=======
       <arg name="object_range_splitter_param_path" value="$(var object_recognition_detection_object_range_splitter_radar_param_path)"/>
-      <arg name="radar_lanelet_filtering_range_param" value="$(var radar_lanelet_filtering_range_param)"/>
->>>>>>> e67ab70f
       <arg name="radar_object_clustering_param_path" value="$(var radar_object_clustering_param_path)"/>
     </include>
   </group>
