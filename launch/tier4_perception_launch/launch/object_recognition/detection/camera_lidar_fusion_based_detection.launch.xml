--- conflicted
+++ resolved
@@ -178,18 +178,14 @@
   <include file="$(find-pkg-share object_merger)/launch/object_association_merger.launch.xml">
     <arg name="input/object0" value="temporary_merged_objects"/>
     <arg name="input/object1" value="clustering/objects"/>
-<<<<<<< HEAD
-    <arg name="output/object" value="$(var output/objects)"/>
-=======
     <arg name="output/object" value="objects_before_filter"/>
->>>>>>> a0bd3042
   </include>
 
   <!-- Filter -->
   <group>
     <include file="$(find-pkg-share detected_object_validation)/launch/object_lanelet_filter.launch.xml">
       <arg name="input/object" value="objects_before_filter"/>
-      <arg name="output/object" value="objects"/>
+      <arg name="output/object" value="$(var output/objects)"/>
     </include>
   </group>
 </launch>