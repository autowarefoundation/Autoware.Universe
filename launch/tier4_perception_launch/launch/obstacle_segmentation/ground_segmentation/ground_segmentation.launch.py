--- conflicted
+++ resolved
@@ -115,11 +115,7 @@
 
         components.append(
             ComposableNode(
-<<<<<<< HEAD
-                package="ground_segmentation",
-=======
                 package="autoware_ground_segmentation",
->>>>>>> f33635cb
                 plugin="autoware::ground_segmentation::" + ground_segmentation_plugin_name,
                 name=f"{lidar_name}_ground_filter",
                 remappings=[
@@ -212,11 +208,7 @@
 
         components.append(
             ComposableNode(
-<<<<<<< HEAD
-                package="ground_segmentation",
-=======
                 package="autoware_ground_segmentation",
->>>>>>> f33635cb
                 plugin="autoware::ground_segmentation::" + "RANSACGroundFilterComponent",
                 name="ransac_ground_filter",
                 namespace="plane_fitting",
@@ -275,11 +267,7 @@
 
         components.append(
             ComposableNode(
-<<<<<<< HEAD
-                package="ground_segmentation",
-=======
                 package="autoware_ground_segmentation",
->>>>>>> f33635cb
                 plugin="autoware::ground_segmentation::" + ground_segmentation_plugin_name,
                 name="common_ground_filter",
                 remappings=[
@@ -402,11 +390,7 @@
 
         components.append(
             ComposableNode(
-<<<<<<< HEAD
-                package="compare_map_segmentation",
-=======
                 package="autoware_compare_map_segmentation",
->>>>>>> f33635cb
                 plugin="autoware::compare_map_segmentation::CompareElevationMapFilterComponent",
                 name="compare_elevation_map_filter",
                 namespace="elevation_map",
