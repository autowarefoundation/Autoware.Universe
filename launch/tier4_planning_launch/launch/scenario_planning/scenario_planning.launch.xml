--- conflicted
+++ resolved
@@ -48,14 +48,6 @@
   <!-- scenarios-->
   <group>
     <!-- lane driving -->
-<<<<<<< HEAD
-    <include file="$(find-pkg-share tier4_planning_launch)/launch/scenario_planning/lane_driving.launch.xml">
-      <arg name="common_param_path" value="$(var common_param_path)"/>
-      <arg name="vehicle_info_param_file" value="$(var vehicle_info_param_file)"/>
-      <arg name="use_pointcloud_container" value="$(var use_pointcloud_container)"/>
-      <arg name="pointcloud_container_name" value="$(var pointcloud_container_name)"/>
-    </include>
-=======
     <group>
       <include file="$(find-pkg-share tier4_planning_launch)/launch/scenario_planning/lane_driving.launch.xml">
         <arg name="common_param_path" value="$(var common_param_path)"/>
@@ -64,7 +56,6 @@
         <arg name="pointcloud_container_name" value="$(var pointcloud_container_name)"/>
       </include>
     </group>
->>>>>>> 9580c816
     <!-- parking -->
     <group>
       <include file="$(find-pkg-share tier4_planning_launch)/launch/scenario_planning/parking.launch.py">
