--- conflicted
+++ resolved
@@ -15,14 +15,8 @@
 #include "autoware/control_validator/control_validator.hpp"
 
 #include "autoware/control_validator/utils.hpp"
-<<<<<<< HEAD
+#include "autoware/motion_utils/trajectory/interpolation.hpp"
 #include "autoware_vehicle_info_utils/vehicle_info_utils.hpp"
-=======
-#include "autoware/motion_utils/trajectory/interpolation.hpp"
-#include "autoware/motion_utils/trajectory/trajectory.hpp"
->>>>>>> 36771def
-
-#include <autoware/universe_utils/ros/polling_subscriber.hpp>
 
 #include <nav_msgs/msg/odometry.hpp>
 
@@ -113,7 +107,7 @@
       "control output is deviated from trajectory");
   });
   d.add(ns + "velocity_deviation", [&](auto & stat) {
-    setStatus(
+    set_status(
       stat, validation_status_.is_valid_velocity_deviation,
       "current velocity is deviated from the desired velocity");
   });
@@ -126,12 +120,11 @@
     return false;
   };
 
-  // TODO(hisaki): get topic name from object
   if (!current_kinematics_) {
-    return waiting("~/input/kinematics");
+    return waiting(sub_kinematics_->subscriber()->get_topic_name());
   }
   if (!current_reference_trajectory_) {
-    return waiting("~/input/reference_trajectory");
+    return waiting(sub_reference_traj_->subscriber()->get_topic_name());
   }
   if (!current_predicted_trajectory_) {
     return waiting(sub_predicted_traj_->get_topic_name());
@@ -181,26 +174,29 @@
       "predicted_trajectory size is less than 2. Cannot validate.");
     return;
   }
-  auto [deviation, is_valid] =
-    calc_deviation_and_condition(predicted_trajectory, *current_reference_trajectory_);
-
-<<<<<<< HEAD
+  if (reference_trajectory.points.size() < 2) {
+    RCLCPP_ERROR_THROTTLE(
+      get_logger(), *get_clock(), 1000,
+      "reference_trajectory size is less than 2. Cannot validate.");
+    return;
+  }
+
   validation_status_.stamp = get_clock()->now();
-  validation_status_.max_distance_deviation = deviation;
-  validation_status_.is_valid_max_distance_deviation = is_valid;
+
+  std::tie(
+    validation_status_.max_distance_deviation, validation_status_.is_valid_max_distance_deviation) =
+    calc_lateral_deviation_status(predicted_trajectory, *current_reference_trajectory_);
+
+  std::tie(
+    validation_status_.current_velocity, validation_status_.desired_velocity,
+    validation_status_.is_valid_velocity_deviation) =
+    calc_velocity_deviation_status(*current_reference_trajectory_, kinematics);
+
   validation_status_.invalid_count =
     is_all_valid(validation_status_) ? 0 : validation_status_.invalid_count + 1;
-=======
-  auto & s = validation_status_;
-
-  s.is_valid_max_distance_deviation = checkValidMaxDistanceDeviation(predicted_trajectory);
-  s.is_valid_velocity_deviation = checkValidVelocityDeviation(reference_trajectory, kinematics);
-
-  s.invalid_count = isAllValid(s) ? 0 : s.invalid_count + 1;
->>>>>>> 36771def
-}
-
-std::pair<double, bool> ControlValidator::calc_deviation_and_condition(
+}
+
+std::pair<double, bool> ControlValidator::calc_lateral_deviation_status(
   const Trajectory & predicted_trajectory, const Trajectory & reference_trajectory) const
 {
   auto max_distance_deviation =
@@ -210,20 +206,13 @@
     max_distance_deviation <= validation_params_.max_distance_deviation_threshold};
 }
 
-<<<<<<< HEAD
-bool ControlValidator::is_all_valid(const ControlValidatorStatus & s)
-=======
-bool ControlValidator::checkValidVelocityDeviation(
-  const Trajectory & reference_trajectory, const Odometry & kinematics)
+std::tuple<double, double, bool> ControlValidator::calc_velocity_deviation_status(
+  const Trajectory & reference_trajectory, const Odometry & kinematics) const
 {
   const double current_vel = kinematics.twist.twist.linear.x;
-  if (reference_trajectory.points.size() < 2) return true;
   const double desired_vel =
     autoware::motion_utils::calcInterpolatedPoint(reference_trajectory, kinematics.pose.pose)
       .longitudinal_velocity_mps;
-
-  validation_status_.current_velocity = current_vel;
-  validation_status_.desired_velocity = desired_vel;
 
   const bool is_over_velocity =
     std::abs(current_vel) >
@@ -233,11 +222,10 @@
     std::signbit(current_vel * desired_vel) &&
     std::abs(current_vel) > validation_params_.max_reverse_velocity_threshold;
 
-  return !(is_over_velocity || is_reverse_velocity);
-}
-
-bool ControlValidator::isAllValid(const ControlValidatorStatus & s)
->>>>>>> 36771def
+  return {current_vel, desired_vel, !(is_over_velocity || is_reverse_velocity)};
+}
+
+bool ControlValidator::is_all_valid(const ControlValidatorStatus & s)
 {
   return s.is_valid_max_distance_deviation && s.is_valid_velocity_deviation;
 }
