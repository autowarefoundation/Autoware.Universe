--- conflicted
+++ resolved
@@ -30,9 +30,4 @@
   },
   "required": ["/**"],
   "additionalProperties": false
-<<<<<<< HEAD
-}
-  
-=======
-}
->>>>>>> 77caa749
+}