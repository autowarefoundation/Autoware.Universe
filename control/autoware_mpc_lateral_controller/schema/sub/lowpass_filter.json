--- conflicted
+++ resolved
@@ -35,9 +35,4 @@
   },
   "required": ["/**"],
   "additionalProperties": false
-<<<<<<< HEAD
-}
-  
-=======
-}
->>>>>>> 77caa749
+}