// Copyright 2022 TIER IV, Inc.
//
// Licensed under the Apache License, Version 2.0 (the "License");
// you may not use this file except in compliance with the License.
// You may obtain a copy of the License at
//
//     http://www.apache.org/licenses/LICENSE-2.0
//
// Unless required by applicable law or agreed to in writing, software
// distributed under the License is distributed on an "AS IS" BASIS,
// WITHOUT WARRANTIES OR CONDITIONS OF ANY KIND, either express or implied.
// See the License for the specific language governing permissions and
// limitations under the License.

#include "image_projection_based_fusion/pointpainting_fusion/node.hpp"

#include "autoware_point_types/types.hpp"

#include <autoware/universe_utils/geometry/geometry.hpp>
#include <autoware/universe_utils/math/constants.hpp>
#include <image_projection_based_fusion/utils/geometry.hpp>
#include <image_projection_based_fusion/utils/utils.hpp>
#include <lidar_centerpoint/centerpoint_config.hpp>
#include <lidar_centerpoint/preprocess/pointcloud_densification.hpp>
#include <lidar_centerpoint/ros_utils.hpp>
#include <lidar_centerpoint/utils.hpp>
#include <pcl_ros/transforms.hpp>

#include <omp.h>

#include <chrono>

namespace
{

Eigen::Affine3f _transformToEigen(const geometry_msgs::msg::Transform & t)
{
  Eigen::Affine3f a;
  a.matrix() = tf2::transformToEigen(t).matrix().cast<float>();
  return a;
}

}  // namespace

namespace image_projection_based_fusion
{

inline bool isVehicle(int label2d)
{
  return label2d == autoware_perception_msgs::msg::ObjectClassification::CAR ||
         label2d == autoware_perception_msgs::msg::ObjectClassification::TRUCK ||
         label2d == autoware_perception_msgs::msg::ObjectClassification::TRAILER ||
         label2d == autoware_perception_msgs::msg::ObjectClassification::BUS;
}

inline bool isCar(int label2d)
{
  return label2d == autoware_perception_msgs::msg::ObjectClassification::CAR;
}

inline bool isTruck(int label2d)
{
  return label2d == autoware_perception_msgs::msg::ObjectClassification::TRUCK ||
         label2d == autoware_perception_msgs::msg::ObjectClassification::TRAILER;
}

inline bool isBus(int label2d)
{
  return label2d == autoware_perception_msgs::msg::ObjectClassification::BUS;
}

inline bool isPedestrian(int label2d)
{
  return label2d == autoware_perception_msgs::msg::ObjectClassification::PEDESTRIAN;
}

inline bool isBicycle(int label2d)
{
  return label2d == autoware_perception_msgs::msg::ObjectClassification::BICYCLE ||
         label2d == autoware_perception_msgs::msg::ObjectClassification::MOTORCYCLE;
}

inline bool isUnknown(int label2d)
{
  return label2d == autoware_perception_msgs::msg::ObjectClassification::UNKNOWN;
}

PointPaintingFusionNode::PointPaintingFusionNode(const rclcpp::NodeOptions & options)
: FusionNode<sensor_msgs::msg::PointCloud2, DetectedObjects, DetectedObjectsWithFeature>(
    "pointpainting_fusion", options)
{
  omp_num_threads_ = this->declare_parameter<int>("omp_params.num_threads");
  const float score_threshold =
    static_cast<float>(this->declare_parameter<double>("post_process_params.score_threshold"));
  const float circle_nms_dist_threshold = static_cast<float>(
    this->declare_parameter<double>("post_process_params.circle_nms_dist_threshold"));
  const auto yaw_norm_thresholds =
    this->declare_parameter<std::vector<double>>("post_process_params.yaw_norm_thresholds");
  // densification param
  const std::string densification_world_frame_id =
    this->declare_parameter<std::string>("densification_params.world_frame_id");
  const int densification_num_past_frames =
    this->declare_parameter<int>("densification_params.num_past_frames");
  // network param
  const std::string trt_precision = this->declare_parameter<std::string>("trt_precision");
  const std::string encoder_onnx_path = this->declare_parameter<std::string>("encoder_onnx_path");
  const std::string encoder_engine_path =
    this->declare_parameter<std::string>("encoder_engine_path");
  const std::string head_onnx_path = this->declare_parameter<std::string>("head_onnx_path");
  const std::string head_engine_path = this->declare_parameter<std::string>("head_engine_path");

  class_names_ = this->declare_parameter<std::vector<std::string>>("model_params.class_names");
  const auto paint_class_names =
    this->declare_parameter<std::vector<std::string>>("model_params.paint_class_names");
  std::vector<std::string> classes_{"CAR", "TRUCK", "BUS", "BICYCLE", "PEDESTRIAN"};
  if (
    std::find(paint_class_names.begin(), paint_class_names.end(), "TRUCK") !=
    paint_class_names.end()) {
    isClassTable_["CAR"] = std::bind(&isCar, std::placeholders::_1);
  } else {
    isClassTable_["CAR"] = std::bind(&isVehicle, std::placeholders::_1);
  }
  isClassTable_["TRUCK"] = std::bind(&isTruck, std::placeholders::_1);
  isClassTable_["BUS"] = std::bind(&isBus, std::placeholders::_1);
  isClassTable_["BICYCLE"] = std::bind(&isBicycle, std::placeholders::_1);
  isClassTable_["PEDESTRIAN"] = std::bind(&isPedestrian, std::placeholders::_1);
  for (const auto & cls : classes_) {
    auto it = find(paint_class_names.begin(), paint_class_names.end(), cls);
    if (it != paint_class_names.end()) {
      int index = it - paint_class_names.begin();
      class_index_[cls] = pow(2, index);  // regard each class as a bit in binary
    } else {
      isClassTable_.erase(cls);
    }
  }
  has_twist_ = this->declare_parameter<bool>("model_params.has_twist");
  has_variance_ = this->declare_parameter<bool>("model_params.has_variance");
  const std::size_t point_feature_size = static_cast<std::size_t>(
    this->declare_parameter<std::int64_t>("model_params.point_feature_size"));
  const std::size_t max_voxel_size =
    static_cast<std::size_t>(this->declare_parameter<std::int64_t>("model_params.max_voxel_size"));
  pointcloud_range = this->declare_parameter<std::vector<double>>("model_params.point_cloud_range");
  const auto voxel_size = this->declare_parameter<std::vector<double>>("model_params.voxel_size");
  const std::size_t downsample_factor = static_cast<std::size_t>(
    this->declare_parameter<std::int64_t>("model_params.downsample_factor"));
  const std::size_t encoder_in_feature_size = static_cast<std::size_t>(
    this->declare_parameter<std::int64_t>("model_params.encoder_in_feature_size"));
  const auto allow_remapping_by_area_matrix =
    this->declare_parameter<std::vector<int64_t>>("allow_remapping_by_area_matrix");
  const auto min_area_matrix = this->declare_parameter<std::vector<double>>("min_area_matrix");
  const auto max_area_matrix = this->declare_parameter<std::vector<double>>("max_area_matrix");

  std::function<void(const sensor_msgs::msg::PointCloud2::ConstSharedPtr msg)> sub_callback =
    std::bind(&PointPaintingFusionNode::subCallback, this, std::placeholders::_1);
  sub_ = this->create_subscription<sensor_msgs::msg::PointCloud2>(
    "~/input/pointcloud", rclcpp::SensorDataQoS().keep_last(3), sub_callback);

  tan_h_.resize(rois_number_);
  for (std::size_t roi_i = 0; roi_i < rois_number_; ++roi_i) {
    auto fx = camera_info_map_[roi_i].k.at(0);
    auto x0 = camera_info_map_[roi_i].k.at(2);
    tan_h_[roi_i] = x0 / fx;
  }

  detection_class_remapper_.setParameters(
    allow_remapping_by_area_matrix, min_area_matrix, max_area_matrix);

  {
    centerpoint::NMSParams p;
    p.nms_type_ = centerpoint::NMS_TYPE::IoU_BEV;
    p.target_class_names_ = this->declare_parameter<std::vector<std::string>>(
      "post_process_params.iou_nms_target_class_names");
    p.search_distance_2d_ =
      this->declare_parameter<double>("post_process_params.iou_nms_search_distance_2d");
    p.iou_threshold_ = this->declare_parameter<double>("post_process_params.iou_nms_threshold");
    iou_bev_nms_.setParameters(p);
  }

  centerpoint::NetworkParam encoder_param(encoder_onnx_path, encoder_engine_path, trt_precision);
  centerpoint::NetworkParam head_param(head_onnx_path, head_engine_path, trt_precision);
  centerpoint::DensificationParam densification_param(
    densification_world_frame_id, densification_num_past_frames);
  centerpoint::CenterPointConfig config(
    class_names_.size(), point_feature_size, max_voxel_size, pointcloud_range, voxel_size,
    downsample_factor, encoder_in_feature_size, score_threshold, circle_nms_dist_threshold,
    yaw_norm_thresholds, has_variance_);

  // create detector
  detector_ptr_ = std::make_unique<image_projection_based_fusion::PointPaintingTRT>(
    encoder_param, head_param, densification_param, config);

  obj_pub_ptr_ = this->create_publisher<DetectedObjects>("~/output/objects", rclcpp::QoS{1});

  if (this->declare_parameter("build_only", false)) {
    RCLCPP_INFO(this->get_logger(), "TensorRT engine is built and shutdown node.");
    rclcpp::shutdown();
  }
}

void PointPaintingFusionNode::preprocess(sensor_msgs::msg::PointCloud2 & painted_pointcloud_msg)
{
  if (painted_pointcloud_msg.data.empty() || painted_pointcloud_msg.fields.empty()) {
    RCLCPP_WARN_STREAM_THROTTLE(
      this->get_logger(), *this->get_clock(), 1000, "Empty sensor points!");
    return;
  }

  sensor_msgs::msg::PointCloud2 tmp;
  tmp = painted_pointcloud_msg;

  // set fields
  sensor_msgs::PointCloud2Modifier pcd_modifier(painted_pointcloud_msg);
  pcd_modifier.clear();
  pcd_modifier.reserve(tmp.width);
  painted_pointcloud_msg.width = tmp.width;
  constexpr int num_fields = 5;
  pcd_modifier.setPointCloud2Fields(
    num_fields, "x", 1, sensor_msgs::msg::PointField::FLOAT32, "y", 1,
    sensor_msgs::msg::PointField::FLOAT32, "z", 1, sensor_msgs::msg::PointField::FLOAT32,
    "intensity", 1, sensor_msgs::msg::PointField::FLOAT32, "CLASS", 1,
    sensor_msgs::msg::PointField::FLOAT32);
  painted_pointcloud_msg.point_step = num_fields * sizeof(float);
  // filter points out of range
  const auto painted_point_step = painted_pointcloud_msg.point_step;
  size_t j = 0;
  sensor_msgs::PointCloud2Iterator<float> iter_painted_x(painted_pointcloud_msg, "x");
  sensor_msgs::PointCloud2Iterator<float> iter_painted_y(painted_pointcloud_msg, "y");
  sensor_msgs::PointCloud2Iterator<float> iter_painted_z(painted_pointcloud_msg, "z");
  for (sensor_msgs::PointCloud2ConstIterator<float> iter_x(tmp, "x"), iter_y(tmp, "y"),
       iter_z(tmp, "z");
       iter_x != iter_x.end();
       ++iter_x, ++iter_y, ++iter_z, ++iter_painted_x, ++iter_painted_y, ++iter_painted_z) {
    if (
      *iter_x <= pointcloud_range.at(0) || *iter_x >= pointcloud_range.at(3) ||
      *iter_y <= pointcloud_range.at(1) || *iter_y >= pointcloud_range.at(4)) {
      continue;
    } else {
      *iter_painted_x = *iter_x;
      *iter_painted_y = *iter_y;
      *iter_painted_z = *iter_z;
      j += painted_point_step;
    }
  }

  painted_pointcloud_msg.data.resize(j);
  painted_pointcloud_msg.width = static_cast<uint32_t>(
    painted_pointcloud_msg.data.size() / painted_pointcloud_msg.height /
    painted_pointcloud_msg.point_step);
  painted_pointcloud_msg.row_step =
    static_cast<uint32_t>(painted_pointcloud_msg.data.size() / painted_pointcloud_msg.height);
}

void PointPaintingFusionNode::fuseOnSingleImage(
  __attribute__((unused)) const sensor_msgs::msg::PointCloud2 & input_pointcloud_msg,
  __attribute__((unused)) const std::size_t image_id,
  const DetectedObjectsWithFeature & input_roi_msg,
  const sensor_msgs::msg::CameraInfo & camera_info,
  sensor_msgs::msg::PointCloud2 & painted_pointcloud_msg)
{
  if (painted_pointcloud_msg.data.empty() || painted_pointcloud_msg.fields.empty()) {
    RCLCPP_WARN_STREAM_THROTTLE(
      this->get_logger(), *this->get_clock(), 1000, "Empty sensor points!");
    return;
  }

  auto num_bbox = (input_roi_msg.feature_objects).size();
  if (num_bbox == 0) {
    return;
  }

  std::vector<sensor_msgs::msg::RegionOfInterest> debug_image_rois;
  std::vector<Eigen::Vector2d> debug_image_points;

  // get transform from cluster frame id to camera optical frame id
  // geometry_msgs::msg::TransformStamped transform_stamped;
  Eigen::Affine3f lidar2cam_affine;
  {
    const auto transform_stamped_optional = getTransformStamped(
      tf_buffer_, /*target*/ input_roi_msg.header.frame_id,
      /*source*/ painted_pointcloud_msg.header.frame_id, input_roi_msg.header.stamp);
    if (!transform_stamped_optional) {
      return;
    }
    lidar2cam_affine = _transformToEigen(transform_stamped_optional.value().transform);
  }

  // transform
  // sensor_msgs::msg::PointCloud2 transformed_pointcloud;
  // tf2::doTransform(painted_pointcloud_msg, transformed_pointcloud, transform_stamped);

  const auto x_offset =
    painted_pointcloud_msg.fields.at(static_cast<size_t>(autoware_point_types::PointIndex::X))
      .offset;
  const auto y_offset =
    painted_pointcloud_msg.fields.at(static_cast<size_t>(autoware_point_types::PointIndex::Y))
      .offset;
  const auto z_offset =
    painted_pointcloud_msg.fields.at(static_cast<size_t>(autoware_point_types::PointIndex::Z))
      .offset;
  const auto class_offset = painted_pointcloud_msg.fields.at(4).offset;
  const auto p_step = painted_pointcloud_msg.point_step;
  // projection matrix
  image_geometry::PinholeCameraModel pinhole_camera_model;
  pinhole_camera_model.fromCameraInfo(camera_info);

  Eigen::Vector3f point_lidar, point_camera;
  /** dc : don't care

x    | f  x1 x2  dc ||xc|
y  = | y1  f y2  dc ||yc|
dc   | dc dc dc  dc ||zc|
                     |dc|
   **/

  auto objects = input_roi_msg.feature_objects;
  int iterations = painted_pointcloud_msg.data.size() / painted_pointcloud_msg.point_step;
  // iterate points
  // Requires 'OMP_NUM_THREADS=N'
  omp_set_num_threads(omp_num_threads_);
#pragma omp parallel for
  for (int i = 0; i < iterations; i++) {
    int stride = p_step * i;
    unsigned char * data = &painted_pointcloud_msg.data[0];
    unsigned char * output = &painted_pointcloud_msg.data[0];
    float p_x = *reinterpret_cast<const float *>(&data[stride + x_offset]);
    float p_y = *reinterpret_cast<const float *>(&data[stride + y_offset]);
    float p_z = *reinterpret_cast<const float *>(&data[stride + z_offset]);
    point_lidar << p_x, p_y, p_z;
    point_camera = lidar2cam_affine * point_lidar;
    p_x = point_camera.x();
    p_y = point_camera.y();
    p_z = point_camera.z();

    if (p_z <= 0.0 || p_x > (tan_h_.at(image_id) * p_z) || p_x < (-tan_h_.at(image_id) * p_z)) {
      continue;
    }
    // project
<<<<<<< HEAD
    Eigen::Vector3f projected_point = camera_projection * Eigen::Vector3f(p_x, p_y, p_z);
=======
    Eigen::Vector2d projected_point =
      calcRawImageProjectedPoint(pinhole_camera_model, cv::Point3d(p_x, p_y, p_z));

>>>>>>> 099d5a9c
    // iterate 2d bbox
    for (const auto & feature_object : objects) {
      sensor_msgs::msg::RegionOfInterest roi = feature_object.feature.roi;
      // paint current point if it is inside bbox
      int label2d = feature_object.object.classification.front().label;
      if (!isUnknown(label2d) && isInsideBbox(projected_point.x(), projected_point.y(), roi, p_z)) {
        data = &painted_pointcloud_msg.data[0];
        auto p_class = reinterpret_cast<float *>(&output[stride + class_offset]);
        for (const auto & cls : isClassTable_) {
          // add up the class values if the point belongs to multiple classes
          *p_class = cls.second(label2d) ? (class_index_[cls.first] + *p_class) : *p_class;
        }
      }
#if 0
      // Parallelizing loop don't support push_back
      if (debugger_) {
        debug_image_points.push_back(projected_point);
      }
#endif
    }
  }

  for (const auto & feature_object : input_roi_msg.feature_objects) {
    debug_image_rois.push_back(feature_object.feature.roi);
  }

  if (debugger_) {
    debugger_->image_rois_ = debug_image_rois;
    debugger_->obstacle_points_ = debug_image_points;
    debugger_->publishImage(image_id, input_roi_msg.header.stamp);
  }
}

void PointPaintingFusionNode::postprocess(sensor_msgs::msg::PointCloud2 & painted_pointcloud_msg)
{
  const auto objects_sub_count =
    obj_pub_ptr_->get_subscription_count() + obj_pub_ptr_->get_intra_process_subscription_count();
  if (objects_sub_count < 1) {
    return;
  }

  if (painted_pointcloud_msg.data.empty() || painted_pointcloud_msg.fields.empty()) {
    RCLCPP_WARN_STREAM_THROTTLE(
      this->get_logger(), *this->get_clock(), 1000, "Empty sensor points!");
    return;
  }

  std::vector<centerpoint::Box3D> det_boxes3d;
  bool is_success = detector_ptr_->detect(painted_pointcloud_msg, tf_buffer_, det_boxes3d);
  if (!is_success) {
    return;
  }

  std::vector<autoware_perception_msgs::msg::DetectedObject> raw_objects;
  raw_objects.reserve(det_boxes3d.size());
  for (const auto & box3d : det_boxes3d) {
    autoware_perception_msgs::msg::DetectedObject obj;
    box3DToDetectedObject(box3d, class_names_, has_twist_, has_variance_, obj);
    raw_objects.emplace_back(obj);
  }

  autoware_perception_msgs::msg::DetectedObjects output_msg;
  output_msg.header = painted_pointcloud_msg.header;
  output_msg.objects = iou_bev_nms_.apply(raw_objects);

  detection_class_remapper_.mapClasses(output_msg);

  if (objects_sub_count > 0) {
    obj_pub_ptr_->publish(output_msg);
  }
}

bool PointPaintingFusionNode::out_of_scope(__attribute__((unused)) const DetectedObjects & obj)
{
  return false;
}
}  // namespace image_projection_based_fusion

#include <rclcpp_components/register_node_macro.hpp>
RCLCPP_COMPONENTS_REGISTER_NODE(image_projection_based_fusion::PointPaintingFusionNode)<|MERGE_RESOLUTION|>--- conflicted
+++ resolved
@@ -335,13 +335,9 @@
       continue;
     }
     // project
-<<<<<<< HEAD
-    Eigen::Vector3f projected_point = camera_projection * Eigen::Vector3f(p_x, p_y, p_z);
-=======
     Eigen::Vector2d projected_point =
       calcRawImageProjectedPoint(pinhole_camera_model, cv::Point3d(p_x, p_y, p_z));
 
->>>>>>> 099d5a9c
     // iterate 2d bbox
     for (const auto & feature_object : objects) {
       sensor_msgs::msg::RegionOfInterest roi = feature_object.feature.roi;
