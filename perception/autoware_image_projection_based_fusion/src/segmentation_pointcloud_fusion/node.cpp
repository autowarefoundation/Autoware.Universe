// Copyright 2023 TIER IV, Inc.
//
// Licensed under the Apache License, Version 2.0 (the "License");
// you may not use this file except in compliance with the License.
// You may obtain a copy of the License at
//
//     http://www.apache.org/licenses/LICENSE-2.0
//
// Unless required by applicable law or agreed to in writing, software
// distributed under the License is distributed on an "AS IS" BASIS,
// WITHOUT WARRANTIES OR CONDITIONS OF ANY KIND, either express or implied.
// See the License for the specific language governing permissions and
// limitations under the License.

#include "autoware/image_projection_based_fusion/segmentation_pointcloud_fusion/node.hpp"

#include "autoware/image_projection_based_fusion/utils/geometry.hpp"
#include "autoware/image_projection_based_fusion/utils/utils.hpp"
#include "perception_utils/run_length_encoder.hpp"

#ifdef ROS_DISTRO_GALACTIC
#include <tf2_geometry_msgs/tf2_geometry_msgs.h>
#include <tf2_sensor_msgs/tf2_sensor_msgs.h>
#else
#include <tf2_geometry_msgs/tf2_geometry_msgs.hpp>
#include <tf2_sensor_msgs/tf2_sensor_msgs.hpp>
#endif

namespace autoware::image_projection_based_fusion
{
SegmentPointCloudFusionNode::SegmentPointCloudFusionNode(const rclcpp::NodeOptions & options)
: FusionNode<PointCloud2, PointCloud2, Image>("segmentation_pointcloud_fusion", options)
{
  filter_distance_threshold_ = declare_parameter<float>("filter_distance_threshold");
  for (auto & item : filter_semantic_label_target_list_) {
    item.second = declare_parameter<bool>("filter_semantic_label_target." + item.first);
  }
  for (const auto & item : filter_semantic_label_target_list_) {
    RCLCPP_INFO(
      this->get_logger(), "filter_semantic_label_target: %s %d", item.first.c_str(), item.second);
  }
  is_publish_debug_mask_ = declare_parameter<bool>("is_publish_debug_mask");
  pub_debug_mask_ptr_ = image_transport::create_publisher(this, "debug/mask");
}

void SegmentPointCloudFusionNode::preprocess(__attribute__((unused)) PointCloud2 & pointcloud_msg)
{
  return;
}

void SegmentPointCloudFusionNode::postprocess(__attribute__((unused)) PointCloud2 & pointcloud_msg)
{
  return;
}
void SegmentPointCloudFusionNode::fuseOnSingleImage(
  const PointCloud2 & input_pointcloud_msg, __attribute__((unused)) const std::size_t image_id,
  [[maybe_unused]] const Image & input_mask, __attribute__((unused)) const CameraInfo & camera_info,
  __attribute__((unused)) PointCloud2 & output_cloud)
{
  if (input_pointcloud_msg.data.empty()) {
    return;
  }
<<<<<<< HEAD
  if (input_mask.height == 0 || input_mask.width == 0) {
=======
  if (!checkCameraInfo(camera_info)) return;

  cv_bridge::CvImagePtr in_image_ptr;
  try {
    in_image_ptr = cv_bridge::toCvCopy(
      std::make_shared<sensor_msgs::msg::Image>(input_mask), input_mask.encoding);
  } catch (const std::exception & e) {
    RCLCPP_ERROR(this->get_logger(), "cv_bridge exception:%s", e.what());
>>>>>>> 28170c3a
    return;
  }
  std::vector<uint8_t> mask_data(input_mask.data.begin(), input_mask.data.end());
  cv::Mat mask = perception_utils::runLengthDecoder(mask_data, input_mask.height, input_mask.width);

  // publish debug mask
  if (is_publish_debug_mask_) {
    sensor_msgs::msg::Image::SharedPtr debug_mask_msg =
      cv_bridge::CvImage(std_msgs::msg::Header(), "mono8", mask).toImageMsg();
    debug_mask_msg->header = input_mask.header;
    pub_debug_mask_ptr_.publish(debug_mask_msg);
  }
  const int orig_width = camera_info.width;
  const int orig_height = camera_info.height;
  // resize mask to the same size as the camera image
  cv::resize(mask, mask, cv::Size(orig_width, orig_height), 0, 0, cv::INTER_NEAREST);
  image_geometry::PinholeCameraModel pinhole_camera_model;
  pinhole_camera_model.fromCameraInfo(camera_info);

  geometry_msgs::msg::TransformStamped transform_stamped;
  // transform pointcloud from frame id to camera optical frame id
  {
    const auto transform_stamped_optional = getTransformStamped(
      tf_buffer_, input_mask.header.frame_id, input_pointcloud_msg.header.frame_id,
      input_pointcloud_msg.header.stamp);
    if (!transform_stamped_optional) {
      return;
    }
    transform_stamped = transform_stamped_optional.value();
  }

  PointCloud2 transformed_cloud;
  tf2::doTransform(input_pointcloud_msg, transformed_cloud, transform_stamped);

  int point_step = input_pointcloud_msg.point_step;
  int x_offset = input_pointcloud_msg.fields[pcl::getFieldIndex(input_pointcloud_msg, "x")].offset;
  int y_offset = input_pointcloud_msg.fields[pcl::getFieldIndex(input_pointcloud_msg, "y")].offset;
  int z_offset = input_pointcloud_msg.fields[pcl::getFieldIndex(input_pointcloud_msg, "z")].offset;
  size_t output_pointcloud_size = 0;
  output_cloud.data.clear();
  output_cloud.data.resize(input_pointcloud_msg.data.size());
  output_cloud.fields = input_pointcloud_msg.fields;
  output_cloud.header = input_pointcloud_msg.header;
  output_cloud.height = input_pointcloud_msg.height;
  output_cloud.point_step = input_pointcloud_msg.point_step;
  output_cloud.is_bigendian = input_pointcloud_msg.is_bigendian;
  output_cloud.is_dense = input_pointcloud_msg.is_dense;
  for (size_t global_offset = 0; global_offset < transformed_cloud.data.size();
       global_offset += point_step) {
    float transformed_x =
      *reinterpret_cast<float *>(&transformed_cloud.data[global_offset + x_offset]);
    float transformed_y =
      *reinterpret_cast<float *>(&transformed_cloud.data[global_offset + y_offset]);
    float transformed_z =
      *reinterpret_cast<float *>(&transformed_cloud.data[global_offset + z_offset]);
    // skip filtering pointcloud behind the camera or too far from camera
    if (transformed_z <= 0.0 || transformed_z > filter_distance_threshold_) {
      copyPointCloud(
        input_pointcloud_msg, point_step, global_offset, output_cloud, output_pointcloud_size);
      continue;
    }

    Eigen::Vector2d projected_point = calcRawImageProjectedPoint(
      pinhole_camera_model, cv::Point3d(transformed_x, transformed_y, transformed_z));

    bool is_inside_image = projected_point.x() > 0 && projected_point.x() < camera_info.width &&
                           projected_point.y() > 0 && projected_point.y() < camera_info.height;
    if (!is_inside_image) {
      copyPointCloud(
        input_pointcloud_msg, point_step, global_offset, output_cloud, output_pointcloud_size);
      continue;
    }

    // skip filtering pointcloud where semantic id out of the defined list
    uint8_t semantic_id = mask.at<uint8_t>(
      static_cast<uint16_t>(projected_point.y()), static_cast<uint16_t>(projected_point.x()));
    if (static_cast<size_t>(semantic_id) >= filter_semantic_label_target_list_.size()) {
      copyPointCloud(
        input_pointcloud_msg, point_step, global_offset, output_cloud, output_pointcloud_size);
      continue;
    }
    if (!filter_semantic_label_target_list_.at(semantic_id).second) {
      copyPointCloud(
        input_pointcloud_msg, point_step, global_offset, output_cloud, output_pointcloud_size);
    }
  }

  output_cloud.data.resize(output_pointcloud_size);
  output_cloud.row_step = output_pointcloud_size / output_cloud.height;
  output_cloud.width = output_pointcloud_size / output_cloud.point_step / output_cloud.height;
}

bool SegmentPointCloudFusionNode::out_of_scope(__attribute__((unused))
                                               const PointCloud2 & filtered_cloud)
{
  return false;
}
}  // namespace autoware::image_projection_based_fusion

#include <rclcpp_components/register_node_macro.hpp>
RCLCPP_COMPONENTS_REGISTER_NODE(
  autoware::image_projection_based_fusion::SegmentPointCloudFusionNode)<|MERGE_RESOLUTION|>--- conflicted
+++ resolved
@@ -60,18 +60,8 @@
   if (input_pointcloud_msg.data.empty()) {
     return;
   }
-<<<<<<< HEAD
+  if (!checkCameraInfo(camera_info)) return;
   if (input_mask.height == 0 || input_mask.width == 0) {
-=======
-  if (!checkCameraInfo(camera_info)) return;
-
-  cv_bridge::CvImagePtr in_image_ptr;
-  try {
-    in_image_ptr = cv_bridge::toCvCopy(
-      std::make_shared<sensor_msgs::msg::Image>(input_mask), input_mask.encoding);
-  } catch (const std::exception & e) {
-    RCLCPP_ERROR(this->get_logger(), "cv_bridge exception:%s", e.what());
->>>>>>> 28170c3a
     return;
   }
   std::vector<uint8_t> mask_data(input_mask.data.begin(), input_mask.data.end());
