// Copyright 2022 TIER IV, Inc.
//
// Licensed under the Apache License, Version 2.0 (the "License");
// you may not use this file except in compliance with the License.
// You may obtain a copy of the License at
//
//     http://www.apache.org/licenses/LICENSE-2.0
//
// Unless required by applicable law or agreed to in writing, software
// distributed under the License is distributed on an "AS IS" BASIS,
// WITHOUT WARRANTIES OR CONDITIONS OF ANY KIND, either express or implied.
// See the License for the specific language governing permissions and
// limitations under the License.

#ifndef DETECTED_OBJECT_VALIDATION__DETECTED_OBJECT_FILTER__OBJECT_LANELET_FILTER_HPP_
#define DETECTED_OBJECT_VALIDATION__DETECTED_OBJECT_FILTER__OBJECT_LANELET_FILTER_HPP_

#include "detected_object_validation/utils/utils.hpp"

#include <lanelet2_extension/utility/utilities.hpp>
#include <rclcpp/rclcpp.hpp>
#include <tier4_autoware_utils/geometry/geometry.hpp>
#include <tier4_autoware_utils/ros/debug_publisher.hpp>
#include <tier4_autoware_utils/ros/published_time_publisher.hpp>

#include <autoware_map_msgs/msg/lanelet_map_bin.hpp>
#include <autoware_perception_msgs/msg/detected_objects.hpp>

#include <lanelet2_core/Forward.h>
#include <tf2_ros/buffer.h>
#include <tf2_ros/transform_listener.h>

#include <memory>
#include <string>

namespace object_lanelet_filter
{
using tier4_autoware_utils::LinearRing2d;
using tier4_autoware_utils::MultiPoint2d;
using tier4_autoware_utils::Point2d;
using tier4_autoware_utils::Polygon2d;

class ObjectLaneletFilterNode : public rclcpp::Node
{
public:
  explicit ObjectLaneletFilterNode(const rclcpp::NodeOptions & node_options);

private:
  void objectCallback(const autoware_perception_msgs::msg::DetectedObjects::ConstSharedPtr);
  void mapCallback(const autoware_map_msgs::msg::LaneletMapBin::ConstSharedPtr);

  rclcpp::Publisher<autoware_perception_msgs::msg::DetectedObjects>::SharedPtr object_pub_;
  rclcpp::Subscription<autoware_map_msgs::msg::LaneletMapBin>::SharedPtr map_sub_;
  rclcpp::Subscription<autoware_perception_msgs::msg::DetectedObjects>::SharedPtr object_sub_;
  std::unique_ptr<tier4_autoware_utils::DebugPublisher> debug_publisher_{nullptr};

  lanelet::LaneletMapPtr lanelet_map_ptr_;
  lanelet::ConstLanelets road_lanelets_;
  lanelet::ConstLanelets shoulder_lanelets_;
  std::string lanelet_frame_id_;

  tf2_ros::Buffer tf_buffer_;
  tf2_ros::TransformListener tf_listener_;

  utils::FilterTargetLabel filter_target_;
<<<<<<< HEAD

  LinearRing2d getConvexHull(const autoware_perception_msgs::msg::DetectedObjects &);
=======
  struct FilterSettings
  {
    bool polygon_overlap_filter;
    bool lanelet_direction_filter;
    double lanelet_direction_filter_velocity_yaw_threshold;
    double lanelet_direction_filter_object_speed_threshold;
  } filter_settings_;

  bool filterObject(
    const autoware_auto_perception_msgs::msg::DetectedObject & transformed_object,
    const autoware_auto_perception_msgs::msg::DetectedObject & input_object,
    const lanelet::ConstLanelets & intersected_road_lanelets,
    const lanelet::ConstLanelets & intersected_shoulder_lanelets,
    autoware_auto_perception_msgs::msg::DetectedObjects & output_object_msg);
  LinearRing2d getConvexHull(const autoware_auto_perception_msgs::msg::DetectedObjects &);
>>>>>>> 1b7c600e
  lanelet::ConstLanelets getIntersectedLanelets(
    const LinearRing2d &, const lanelet::ConstLanelets &);
  bool isObjectOverlapLanelets(
    const autoware_auto_perception_msgs::msg::DetectedObject & object,
    const lanelet::ConstLanelets & intersected_lanelets);
  bool isPolygonOverlapLanelets(const Polygon2d &, const lanelet::ConstLanelets &);
<<<<<<< HEAD
  geometry_msgs::msg::Polygon setFootprint(const autoware_perception_msgs::msg::DetectedObject &);
=======
  bool isSameDirectionWithLanelets(
    const lanelet::ConstLanelets & lanelets,
    const autoware_auto_perception_msgs::msg::DetectedObject & object);
  geometry_msgs::msg::Polygon setFootprint(
    const autoware_auto_perception_msgs::msg::DetectedObject &);
>>>>>>> 1b7c600e

  std::unique_ptr<tier4_autoware_utils::PublishedTimePublisher> published_time_publisher_;
};

}  // namespace object_lanelet_filter

#endif  // DETECTED_OBJECT_VALIDATION__DETECTED_OBJECT_FILTER__OBJECT_LANELET_FILTER_HPP_<|MERGE_RESOLUTION|>--- conflicted
+++ resolved
@@ -63,10 +63,6 @@
   tf2_ros::TransformListener tf_listener_;
 
   utils::FilterTargetLabel filter_target_;
-<<<<<<< HEAD
-
-  LinearRing2d getConvexHull(const autoware_perception_msgs::msg::DetectedObjects &);
-=======
   struct FilterSettings
   {
     bool polygon_overlap_filter;
@@ -76,28 +72,23 @@
   } filter_settings_;
 
   bool filterObject(
-    const autoware_auto_perception_msgs::msg::DetectedObject & transformed_object,
-    const autoware_auto_perception_msgs::msg::DetectedObject & input_object,
+    const autoware_perception_msgs::msg::DetectedObject & transformed_object,
+    const autoware_perception_msgs::msg::DetectedObject & input_object,
     const lanelet::ConstLanelets & intersected_road_lanelets,
     const lanelet::ConstLanelets & intersected_shoulder_lanelets,
-    autoware_auto_perception_msgs::msg::DetectedObjects & output_object_msg);
-  LinearRing2d getConvexHull(const autoware_auto_perception_msgs::msg::DetectedObjects &);
->>>>>>> 1b7c600e
+    autoware_perception_msgs::msg::DetectedObjects & output_object_msg);
+  LinearRing2d getConvexHull(const autoware_perception_msgs::msg::DetectedObjects &);
   lanelet::ConstLanelets getIntersectedLanelets(
     const LinearRing2d &, const lanelet::ConstLanelets &);
   bool isObjectOverlapLanelets(
-    const autoware_auto_perception_msgs::msg::DetectedObject & object,
+    const autoware_perception_msgs::msg::DetectedObject & object,
     const lanelet::ConstLanelets & intersected_lanelets);
   bool isPolygonOverlapLanelets(const Polygon2d &, const lanelet::ConstLanelets &);
-<<<<<<< HEAD
-  geometry_msgs::msg::Polygon setFootprint(const autoware_perception_msgs::msg::DetectedObject &);
-=======
   bool isSameDirectionWithLanelets(
     const lanelet::ConstLanelets & lanelets,
-    const autoware_auto_perception_msgs::msg::DetectedObject & object);
+    const autoware_perception_msgs::msg::DetectedObject & object);
   geometry_msgs::msg::Polygon setFootprint(
-    const autoware_auto_perception_msgs::msg::DetectedObject &);
->>>>>>> 1b7c600e
+    const autoware_perception_msgs::msg::DetectedObject &);
 
   std::unique_ptr<tier4_autoware_utils::PublishedTimePublisher> published_time_publisher_;
 };
