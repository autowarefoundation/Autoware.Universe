--- conflicted
+++ resolved
@@ -240,7 +240,6 @@
     debug_publisher_->publish<tier4_debug_msgs::msg::Float64Stamped>(
       "debug/pipeline_latency_ms", pipeline_latency_ms);
   }
-<<<<<<< HEAD
 
   if (is_publish_color_mask_) {
     cv::Mat color_mask =
@@ -252,8 +251,7 @@
     output_color_mask_msg->header = msg->header;
     color_mask_pub_.publish(output_color_mask_msg);
   }
-=======
->>>>>>> c95e1f4a
+
 }
 
 bool TrtYoloXNode::readLabelFile(const std::string & label_path)
