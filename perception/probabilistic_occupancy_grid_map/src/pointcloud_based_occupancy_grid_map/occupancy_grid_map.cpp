// Copyright 2021 Tier IV, Inc.
//
// Licensed under the Apache License, Version 2.0 (the "License");
// you may not use this file except in compliance with the License.
// You may obtain a copy of the License at
//
//     http://www.apache.org/licenses/LICENSE-2.0
//
// Unless required by applicable law or agreed to in writing, software
// distributed under the License is distributed on an "AS IS" BASIS,
// WITHOUT WARRANTIES OR CONDITIONS OF ANY KIND, either express or implied.
// See the License for the specific language governing permissions and
// limitations under the License.
/*********************************************************************
 *
 * Software License Agreement (BSD License)
 *
 *  Copyright (c) 2008, 2013, Willow Garage, Inc.
 *  All rights reserved.
 *
 *  Redistribution and use in source and binary forms, with or without
 *  modification, are permitted provided that the following conditions
 *  are met:
 *
 *   * Redistributions of source code must retain the above copyright
 *     notice, this list of conditions and the following disclaimer.
 *   * Redistributions in binary form must reproduce the above
 *     copyright notice, this list of conditions and the following
 *     disclaimer in the documentation and/or other materials provided
 *     with the distribution.
 *   * Neither the name of Willow Garage, Inc. nor the names of its
 *     contributors may be used to endorse or promote products derived
 *     from this software without specific prior written permission.
 *
 *  THIS SOFTWARE IS PROVIDED BY THE COPYRIGHT HOLDERS AND CONTRIBUTORS
 *  "AS IS" AND ANY EXPRESS OR IMPLIED WARRANTIES, INCLUDING, BUT NOT
 *  LIMITED TO, THE IMPLIED WARRANTIES OF MERCHANTABILITY AND FITNESS
 *  FOR A PARTICULAR PURPOSE ARE DISCLAIMED. IN NO EVENT SHALL THE
 *  COPYRIGHT OWNER OR CONTRIBUTORS BE LIABLE FOR ANY DIRECT, INDIRECT,
 *  INCIDENTAL, SPECIAL, EXEMPLARY, OR CONSEQUENTIAL DAMAGES (INCLUDING,
 *  BUT NOT LIMITED TO, PROCUREMENT OF SUBSTITUTE GOODS OR SERVICES;
 *  LOSS OF USE, DATA, OR PROFITS; OR BUSINESS INTERRUPTION) HOWEVER
 *  CAUSED AND ON ANY THEORY OF LIABILITY, WHETHER IN CONTRACT, STRICT
 *  LIABILITY, OR TORT (INCLUDING NEGLIGENCE OR OTHERWISE) ARISING IN
 *  ANY WAY OUT OF THE USE OF THIS SOFTWARE, EVEN IF ADVISED OF THE
 *  POSSIBILITY OF SUCH DAMAGE.
 *
 * Author: Eitan Marder-Eppstein
 *         David V. Lu!!
 *********************************************************************/

#include "pointcloud_based_occupancy_grid_map/occupancy_grid_map.hpp"

#include "cost_value.hpp"
#include "utils/utils.hpp"

#include <pcl_ros/transforms.hpp>
#include <tier4_autoware_utils/tier4_autoware_utils.hpp>

#include <sensor_msgs/point_cloud2_iterator.hpp>

#ifdef ROS_DISTRO_GALACTIC
#include <tf2_eigen/tf2_eigen.h>
#include <tf2_sensor_msgs/tf2_sensor_msgs.h>
#else
#include <tf2_eigen/tf2_eigen.hpp>

#include <tf2_sensor_msgs/tf2_sensor_msgs.hpp>
#endif

#include <algorithm>
<<<<<<< HEAD
=======
namespace
{
void transformPointcloud(
  const sensor_msgs::msg::PointCloud2 & input, const geometry_msgs::msg::Pose & pose,
  sensor_msgs::msg::PointCloud2 & output)
{
  const auto transform = tier4_autoware_utils::pose2transform(pose);
  Eigen::Matrix4f tf_matrix = tf2::transformToEigen(transform).matrix().cast<float>();

  pcl_ros::transformPointCloud(tf_matrix, input, output);
  output.header.stamp = input.header.stamp;
  output.header.frame_id = "";
}

/**
 * @brief Get the Inverse Pose object
 *
 * @param input
 * @return geometry_msgs::msg::Pose inverted pose
 */
geometry_msgs::msg::Pose getInversePose(const geometry_msgs::msg::Pose & pose)
{
  tf2::Vector3 position(pose.position.x, pose.position.y, pose.position.z);
  tf2::Quaternion orientation(
    pose.orientation.x, pose.orientation.y, pose.orientation.z, pose.orientation.w);
  tf2::Transform tf(orientation, position);
  const auto inv_tf = tf.inverse();
  geometry_msgs::msg::Pose inv_pose;
  inv_pose.position.x = inv_tf.getOrigin().x();
  inv_pose.position.y = inv_tf.getOrigin().y();
  inv_pose.position.z = inv_tf.getOrigin().z();
  inv_pose.orientation.x = inv_tf.getRotation().x();
  inv_pose.orientation.y = inv_tf.getRotation().y();
  inv_pose.orientation.z = inv_tf.getRotation().z();
  inv_pose.orientation.w = inv_tf.getRotation().w();
  return inv_pose;
}
}  // namespace
>>>>>>> 7a0f84ce

namespace costmap_2d
{
using sensor_msgs::PointCloud2ConstIterator;

OccupancyGridMap::OccupancyGridMap(
  const unsigned int cells_size_x, const unsigned int cells_size_y, const float resolution)
: Costmap2D(cells_size_x, cells_size_y, resolution, 0.f, 0.f, occupancy_cost_value::NO_INFORMATION)
{
}

bool OccupancyGridMap::worldToMap(double wx, double wy, unsigned int & mx, unsigned int & my) const
{
  if (wx < origin_x_ || wy < origin_y_) {
    return false;
  }

  mx = static_cast<int>(std::floor((wx - origin_x_) / resolution_));
  my = static_cast<int>(std::floor((wy - origin_y_) / resolution_));

  if (mx < size_x_ && my < size_y_) {
    return true;
  }

  return false;
}

void OccupancyGridMap::updateOrigin(double new_origin_x, double new_origin_y)
{
  // project the new origin into the grid
  int cell_ox{static_cast<int>(std::floor((new_origin_x - origin_x_) / resolution_))};
  int cell_oy{static_cast<int>(std::floor((new_origin_y - origin_y_) / resolution_))};

  // compute the associated world coordinates for the origin cell
  // because we want to keep things grid-aligned
  double new_grid_ox{origin_x_ + cell_ox * resolution_};
  double new_grid_oy{origin_y_ + cell_oy * resolution_};

  // To save casting from unsigned int to int a bunch of times
  int size_x{static_cast<int>(size_x_)};
  int size_y{static_cast<int>(size_y_)};

  // we need to compute the overlap of the new and existing windows
  int lower_left_x{std::min(std::max(cell_ox, 0), size_x)};
  int lower_left_y{std::min(std::max(cell_oy, 0), size_y)};
  int upper_right_x{std::min(std::max(cell_ox + size_x, 0), size_x)};
  int upper_right_y{std::min(std::max(cell_oy + size_y, 0), size_y)};

  unsigned int cell_size_x = upper_right_x - lower_left_x;
  unsigned int cell_size_y = upper_right_y - lower_left_y;

  // we need a map to store the obstacles in the window temporarily
  unsigned char * local_map = new unsigned char[cell_size_x * cell_size_y];

  // copy the local window in the costmap to the local map
  copyMapRegion(
    costmap_, lower_left_x, lower_left_y, size_x_, local_map, 0, 0, cell_size_x, cell_size_x,
    cell_size_y);

  // now we'll set the costmap to be completely unknown if we track unknown space
  resetMaps();

  // update the origin with the appropriate world coordinates
  origin_x_ = new_grid_ox;
  origin_y_ = new_grid_oy;

  // compute the starting cell location for copying data back in
  int start_x{lower_left_x - cell_ox};
  int start_y{lower_left_y - cell_oy};

  // now we want to copy the overlapping information back into the map, but in its new location
  copyMapRegion(
    local_map, 0, 0, cell_size_x, costmap_, start_x, start_y, size_x_, cell_size_x, cell_size_y);

  // make sure to clean up
  delete[] local_map;
}

/**
 * @brief update Gridmap with PointCloud
 *
 * @param raw_pointcloud raw point cloud on a certain frame (usually base_link)
 * @param obstacle_pointcloud raw point cloud on a certain frame (usually base_link)
 * @param robot_pose frame of the input point cloud (usually base_link)
 * @param scan_origin manually chosen grid map origin frame
 */
void OccupancyGridMap::updateWithPointCloud(
  const PointCloud2 & raw_pointcloud, const PointCloud2 & obstacle_pointcloud,
  const Pose & robot_pose, const Pose & scan_origin)
{
  constexpr double min_angle = tier4_autoware_utils::deg2rad(-180.0);
  constexpr double max_angle = tier4_autoware_utils::deg2rad(180.0);
  constexpr double angle_increment = tier4_autoware_utils::deg2rad(0.1);
  const size_t angle_bin_size = ((max_angle - min_angle) / angle_increment) + size_t(1 /*margin*/);

  // Transform from base_link to map frame
  PointCloud2 map_raw_pointcloud, map_obstacle_pointcloud;  // point cloud in map frame
<<<<<<< HEAD
  utils::transformPointcloud(raw_pointcloud, robot_pose, map_raw_pointcloud);
  utils::transformPointcloud(obstacle_pointcloud, robot_pose, map_obstacle_pointcloud);

  // Transform from map frame to scan frame
  PointCloud2 scan_raw_pointcloud, scan_obstacle_pointcloud;      // point cloud in scan frame
  const auto scan2map_pose = utils::getInversePose(scan_origin);  // scan -> map transform pose
  utils::transformPointcloud(map_raw_pointcloud, scan2map_pose, scan_raw_pointcloud);
  utils::transformPointcloud(map_obstacle_pointcloud, scan2map_pose, scan_obstacle_pointcloud);
=======
  transformPointcloud(raw_pointcloud, robot_pose, map_raw_pointcloud);
  transformPointcloud(obstacle_pointcloud, robot_pose, map_obstacle_pointcloud);

  // Transform from map frame to scan frame
  PointCloud2 scan_raw_pointcloud, scan_obstacle_pointcloud;  // point cloud in scan frame
  const auto scan2map_pose = getInversePose(scan_origin);     // scan -> map transform pose
  transformPointcloud(map_raw_pointcloud, scan2map_pose, scan_raw_pointcloud);
  transformPointcloud(map_obstacle_pointcloud, scan2map_pose, scan_obstacle_pointcloud);
>>>>>>> 7a0f84ce

  // Create angle bins
  struct BinInfo
  {
    BinInfo() = default;
    BinInfo(const double _range, const double _wx, const double _wy)
    : range(_range), wx(_wx), wy(_wy)
    {
    }
    double range;
    double wx;
    double wy;
  };
  std::vector</*angle bin*/ std::vector<BinInfo>> obstacle_pointcloud_angle_bins;
  std::vector</*angle bin*/ std::vector<BinInfo>> raw_pointcloud_angle_bins;
  obstacle_pointcloud_angle_bins.resize(angle_bin_size);
  raw_pointcloud_angle_bins.resize(angle_bin_size);
  for (PointCloud2ConstIterator<float> iter_x(scan_raw_pointcloud, "x"),
       iter_y(scan_raw_pointcloud, "y"), iter_wx(map_raw_pointcloud, "x"),
       iter_wy(map_raw_pointcloud, "y");
       iter_x != iter_x.end(); ++iter_x, ++iter_y, ++iter_wx, ++iter_wy) {
    const double angle = atan2(*iter_y, *iter_x);
    const int angle_bin_index = (angle - min_angle) / angle_increment;
    raw_pointcloud_angle_bins.at(angle_bin_index)
      .push_back(BinInfo(std::hypot(*iter_y, *iter_x), *iter_wx, *iter_wy));
  }
  for (PointCloud2ConstIterator<float> iter_x(scan_obstacle_pointcloud, "x"),
       iter_y(scan_obstacle_pointcloud, "y"), iter_wx(map_obstacle_pointcloud, "x"),
       iter_wy(map_obstacle_pointcloud, "y");
       iter_x != iter_x.end(); ++iter_x, ++iter_y, ++iter_wx, ++iter_wy) {
    const double angle = atan2(*iter_y, *iter_x);
    int angle_bin_index = (angle - min_angle) / angle_increment;
    obstacle_pointcloud_angle_bins.at(angle_bin_index)
      .push_back(BinInfo(std::hypot(*iter_y, *iter_x), *iter_wx, *iter_wy));
  }

  // Sort by distance
  for (auto & obstacle_pointcloud_angle_bin : obstacle_pointcloud_angle_bins) {
    std::sort(
      obstacle_pointcloud_angle_bin.begin(), obstacle_pointcloud_angle_bin.end(),
      [](auto a, auto b) { return a.range < b.range; });
  }
  for (auto & raw_pointcloud_angle_bin : raw_pointcloud_angle_bins) {
    std::sort(raw_pointcloud_angle_bin.begin(), raw_pointcloud_angle_bin.end(), [](auto a, auto b) {
      return a.range < b.range;
    });
  }

  // First step: Initialize cells to the final point with freespace
  constexpr double distance_margin = 1.0;
  for (size_t bin_index = 0; bin_index < obstacle_pointcloud_angle_bins.size(); ++bin_index) {
    auto & obstacle_pointcloud_angle_bin = obstacle_pointcloud_angle_bins.at(bin_index);
    auto & raw_pointcloud_angle_bin = raw_pointcloud_angle_bins.at(bin_index);

    BinInfo end_distance;
    if (raw_pointcloud_angle_bin.empty() && obstacle_pointcloud_angle_bin.empty()) {
      continue;
    } else if (raw_pointcloud_angle_bin.empty()) {
      end_distance = obstacle_pointcloud_angle_bin.back();
    } else if (obstacle_pointcloud_angle_bin.empty()) {
      end_distance = raw_pointcloud_angle_bin.back();
    } else {
      end_distance = obstacle_pointcloud_angle_bin.back().range + distance_margin <
                         raw_pointcloud_angle_bin.back().range
                       ? raw_pointcloud_angle_bin.back()
                       : obstacle_pointcloud_angle_bin.back();
    }
    raytrace(
      scan_origin.position.x, scan_origin.position.y, end_distance.wx, end_distance.wy,
      occupancy_cost_value::FREE_SPACE);
  }

  // Second step: Add uknown cell
  for (size_t bin_index = 0; bin_index < obstacle_pointcloud_angle_bins.size(); ++bin_index) {
    auto & obstacle_pointcloud_angle_bin = obstacle_pointcloud_angle_bins.at(bin_index);
    auto & raw_pointcloud_angle_bin = raw_pointcloud_angle_bins.at(bin_index);
    auto raw_distance_iter = raw_pointcloud_angle_bin.begin();
    for (size_t dist_index = 0; dist_index < obstacle_pointcloud_angle_bin.size(); ++dist_index) {
      // Calculate next raw point from obstacle point
      while (raw_distance_iter != raw_pointcloud_angle_bin.end()) {
        if (
          raw_distance_iter->range <
          obstacle_pointcloud_angle_bin.at(dist_index).range + distance_margin)
          raw_distance_iter++;
        else
          break;
      }

      // There is no point far than the obstacle point.
      const bool no_freespace_point = (raw_distance_iter == raw_pointcloud_angle_bin.end());

      if (dist_index + 1 == obstacle_pointcloud_angle_bin.size()) {
        const auto & source = obstacle_pointcloud_angle_bin.at(dist_index);
        if (!no_freespace_point) {
          const auto & target = *raw_distance_iter;
          raytrace(
            source.wx, source.wy, target.wx, target.wy, occupancy_cost_value::NO_INFORMATION);
          setCellValue(target.wx, target.wy, occupancy_cost_value::FREE_SPACE);
        }
        continue;
      }

      auto next_obstacle_point_distance = std::abs(
        obstacle_pointcloud_angle_bin.at(dist_index + 1).range -
        obstacle_pointcloud_angle_bin.at(dist_index).range);
      if (next_obstacle_point_distance <= distance_margin) {
        continue;
      } else if (no_freespace_point) {
        const auto & source = obstacle_pointcloud_angle_bin.at(dist_index);
        const auto & target = obstacle_pointcloud_angle_bin.at(dist_index + 1);
        raytrace(source.wx, source.wy, target.wx, target.wy, occupancy_cost_value::NO_INFORMATION);
        continue;
      }

      auto next_raw_distance =
        std::abs(obstacle_pointcloud_angle_bin.at(dist_index).range - raw_distance_iter->range);
      if (next_raw_distance < next_obstacle_point_distance) {
        const auto & source = obstacle_pointcloud_angle_bin.at(dist_index);
        const auto & target = *raw_distance_iter;
        raytrace(source.wx, source.wy, target.wx, target.wy, occupancy_cost_value::NO_INFORMATION);
        setCellValue(target.wx, target.wy, occupancy_cost_value::FREE_SPACE);
        continue;
      } else {
        const auto & source = obstacle_pointcloud_angle_bin.at(dist_index);
        const auto & target = obstacle_pointcloud_angle_bin.at(dist_index + 1);
        raytrace(source.wx, source.wy, target.wx, target.wy, occupancy_cost_value::NO_INFORMATION);
        continue;
      }
    }
  }

  // Third step: Overwrite occupied cell
  for (size_t bin_index = 0; bin_index < obstacle_pointcloud_angle_bins.size(); ++bin_index) {
    auto & obstacle_pointcloud_angle_bin = obstacle_pointcloud_angle_bins.at(bin_index);
    for (size_t dist_index = 0; dist_index < obstacle_pointcloud_angle_bin.size(); ++dist_index) {
      const auto & source = obstacle_pointcloud_angle_bin.at(dist_index);
      setCellValue(source.wx, source.wy, occupancy_cost_value::LETHAL_OBSTACLE);

      if (dist_index + 1 == obstacle_pointcloud_angle_bin.size()) {
        continue;
      }

      auto next_obstacle_point_distance = std::abs(
        obstacle_pointcloud_angle_bin.at(dist_index + 1).range -
        obstacle_pointcloud_angle_bin.at(dist_index).range);
      if (next_obstacle_point_distance <= distance_margin) {
        const auto & source = obstacle_pointcloud_angle_bin.at(dist_index);
        const auto & target = obstacle_pointcloud_angle_bin.at(dist_index + 1);
        raytrace(source.wx, source.wy, target.wx, target.wy, occupancy_cost_value::LETHAL_OBSTACLE);
        continue;
      }
    }
  }
}

void OccupancyGridMap::setCellValue(const double wx, const double wy, const unsigned char cost)
{
  MarkCell marker(costmap_, cost);
  unsigned int mx{};
  unsigned int my{};
  if (!worldToMap(wx, wy, mx, my)) {
    RCLCPP_DEBUG(logger_, "Computing map coords failed");
    return;
  }
  const unsigned int index = getIndex(mx, my);
  marker(index);
}

void OccupancyGridMap::raytrace(
  const double source_x, const double source_y, const double target_x, const double target_y,
  const unsigned char cost)
{
  unsigned int x0{};
  unsigned int y0{};
  const double ox{source_x};
  const double oy{source_y};
  if (!worldToMap(ox, oy, x0, y0)) {
    RCLCPP_DEBUG(
      logger_,
      "The origin for the sensor at (%.2f, %.2f) is out of map bounds. So, the costmap cannot "
      "raytrace for it.",
      ox, oy);
    return;
  }

  // we can pre-compute the endpoints of the map outside of the inner loop... we'll need these later
  const double origin_x = origin_x_, origin_y = origin_y_;
  const double map_end_x = origin_x + size_x_ * resolution_;
  const double map_end_y = origin_y + size_y_ * resolution_;

  double wx = target_x;
  double wy = target_y;

  // now we also need to make sure that the endpoint we're ray-tracing
  // to isn't off the costmap and scale if necessary
  const double a = wx - ox;
  const double b = wy - oy;

  // the minimum value to raytrace from is the origin
  if (wx < origin_x) {
    const double t = (origin_x - ox) / a;
    wx = origin_x;
    wy = oy + b * t;
  }
  if (wy < origin_y) {
    const double t = (origin_y - oy) / b;
    wx = ox + a * t;
    wy = origin_y;
  }

  // the maximum value to raytrace to is the end of the map
  if (wx > map_end_x) {
    const double t = (map_end_x - ox) / a;
    wx = map_end_x - .001;
    wy = oy + b * t;
  }
  if (wy > map_end_y) {
    const double t = (map_end_y - oy) / b;
    wx = ox + a * t;
    wy = map_end_y - .001;
  }

  // now that the vector is scaled correctly... we'll get the map coordinates of its endpoint
  unsigned int x1{};
  unsigned int y1{};

  // check for legality just in case
  if (!worldToMap(wx, wy, x1, y1)) {
    return;
  }

  constexpr unsigned int cell_raytrace_range = 10000;  // large number to ignore range threshold
  MarkCell marker(costmap_, cost);
  raytraceLine(marker, x0, y0, x1, y1, cell_raytrace_range);
}

}  // namespace costmap_2d<|MERGE_RESOLUTION|>--- conflicted
+++ resolved
@@ -69,48 +69,6 @@
 #endif
 
 #include <algorithm>
-<<<<<<< HEAD
-=======
-namespace
-{
-void transformPointcloud(
-  const sensor_msgs::msg::PointCloud2 & input, const geometry_msgs::msg::Pose & pose,
-  sensor_msgs::msg::PointCloud2 & output)
-{
-  const auto transform = tier4_autoware_utils::pose2transform(pose);
-  Eigen::Matrix4f tf_matrix = tf2::transformToEigen(transform).matrix().cast<float>();
-
-  pcl_ros::transformPointCloud(tf_matrix, input, output);
-  output.header.stamp = input.header.stamp;
-  output.header.frame_id = "";
-}
-
-/**
- * @brief Get the Inverse Pose object
- *
- * @param input
- * @return geometry_msgs::msg::Pose inverted pose
- */
-geometry_msgs::msg::Pose getInversePose(const geometry_msgs::msg::Pose & pose)
-{
-  tf2::Vector3 position(pose.position.x, pose.position.y, pose.position.z);
-  tf2::Quaternion orientation(
-    pose.orientation.x, pose.orientation.y, pose.orientation.z, pose.orientation.w);
-  tf2::Transform tf(orientation, position);
-  const auto inv_tf = tf.inverse();
-  geometry_msgs::msg::Pose inv_pose;
-  inv_pose.position.x = inv_tf.getOrigin().x();
-  inv_pose.position.y = inv_tf.getOrigin().y();
-  inv_pose.position.z = inv_tf.getOrigin().z();
-  inv_pose.orientation.x = inv_tf.getRotation().x();
-  inv_pose.orientation.y = inv_tf.getRotation().y();
-  inv_pose.orientation.z = inv_tf.getRotation().z();
-  inv_pose.orientation.w = inv_tf.getRotation().w();
-  return inv_pose;
-}
-}  // namespace
->>>>>>> 7a0f84ce
-
 namespace costmap_2d
 {
 using sensor_msgs::PointCloud2ConstIterator;
@@ -207,7 +165,6 @@
 
   // Transform from base_link to map frame
   PointCloud2 map_raw_pointcloud, map_obstacle_pointcloud;  // point cloud in map frame
-<<<<<<< HEAD
   utils::transformPointcloud(raw_pointcloud, robot_pose, map_raw_pointcloud);
   utils::transformPointcloud(obstacle_pointcloud, robot_pose, map_obstacle_pointcloud);
 
@@ -216,16 +173,7 @@
   const auto scan2map_pose = utils::getInversePose(scan_origin);  // scan -> map transform pose
   utils::transformPointcloud(map_raw_pointcloud, scan2map_pose, scan_raw_pointcloud);
   utils::transformPointcloud(map_obstacle_pointcloud, scan2map_pose, scan_obstacle_pointcloud);
-=======
-  transformPointcloud(raw_pointcloud, robot_pose, map_raw_pointcloud);
-  transformPointcloud(obstacle_pointcloud, robot_pose, map_obstacle_pointcloud);
-
-  // Transform from map frame to scan frame
-  PointCloud2 scan_raw_pointcloud, scan_obstacle_pointcloud;  // point cloud in scan frame
-  const auto scan2map_pose = getInversePose(scan_origin);     // scan -> map transform pose
-  transformPointcloud(map_raw_pointcloud, scan2map_pose, scan_raw_pointcloud);
-  transformPointcloud(map_obstacle_pointcloud, scan2map_pose, scan_obstacle_pointcloud);
->>>>>>> 7a0f84ce
+
 
   // Create angle bins
   struct BinInfo
