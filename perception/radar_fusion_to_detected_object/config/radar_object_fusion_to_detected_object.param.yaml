--- conflicted
+++ resolved
@@ -13,9 +13,5 @@
       velocity_weight_target_value_average: 0.0
       velocity_weight_target_value_top: 0.0
       convert_doppler_to_twist: false
-<<<<<<< HEAD
       threshold_probability: 0.35
-      compensate_probability: false
-=======
-      threshold_probability: 0.35
->>>>>>> e0974ba2
+      compensate_probability: false