// Copyright 2023 TIER IV, Inc.
//
// Licensed under the Apache License, Version 2.0 (the "License");
// you may not use this file except in compliance with the License.
// You may obtain a copy of the License at
//
//     http://www.apache.org/licenses/LICENSE-2.0
//
// Unless required by applicable law or agreed to in writing, software
// distributed under the License is distributed on an "AS IS" BASIS,
// WITHOUT WARRANTIES OR CONDITIONS OF ANY KIND, either express or implied.
// See the License for the specific language governing permissions and
// limitations under the License.

#ifndef TRAFFIC_LIGHT_FINE_DETECTOR_NODE_HPP_
#define TRAFFIC_LIGHT_FINE_DETECTOR_NODE_HPP_

#include <autoware/tensorrt_yolox/tensorrt_yolox.hpp>
#include <image_transport/image_transport.hpp>
#include <image_transport/subscriber_filter.hpp>
#include <opencv2/core/core.hpp>
#include <opencv2/highgui/highgui.hpp>
#include <rclcpp/rclcpp.hpp>

#include <sensor_msgs/image_encodings.hpp>
#include <sensor_msgs/msg/image.hpp>
#include <tier4_debug_msgs/msg/float32_stamped.hpp>
#include <tier4_perception_msgs/msg/traffic_light_roi_array.hpp>

#if __has_include(<cv_bridge/cv_bridge.hpp>)
#include <cv_bridge/cv_bridge.hpp>
#else
#include <cv_bridge/cv_bridge.h>
#endif
#include <message_filters/subscriber.h>
#include <message_filters/sync_policies/approximate_time.h>
#include <message_filters/synchronizer.h>
#include <message_filters/time_synchronizer.h>

#include <chrono>
#include <fstream>
#include <map>
#include <memory>
#include <mutex>
#include <string>
#include <vector>

typedef struct Detection
{
  float x, y, w, h, prob;
} Detection;

namespace autoware::traffic_light
{
class TrafficLightFineDetectorNode : public rclcpp::Node
{
  using TrafficLightRoi = tier4_perception_msgs::msg::TrafficLightRoi;
  using TrafficLightRoiArray = tier4_perception_msgs::msg::TrafficLightRoiArray;

public:
  explicit TrafficLightFineDetectorNode(const rclcpp::NodeOptions & options);
  void connectCb();
  /**
   * @brief main process function.
   *
   * @param image_msg        ros image message
   * @param rough_roi_msg    rough rois message
   * @param expect_roi_msg   expect rois message
   */
  void callback(
    const sensor_msgs::msg::Image::ConstSharedPtr image_msg,
    const TrafficLightRoiArray::ConstSharedPtr rough_roi_msg,
    const TrafficLightRoiArray::ConstSharedPtr expect_roi_msg);

private:
  /**
   * @brief convert the images into data stream ready for gpu process
   *
   * @param in_imgs    cv::Mat images
   * @param num_rois   number of rois
   * @param data       output data stream
   * @return true      succeed
   * @return false     failed
   */
  bool cvMat2CnnInput(
    const std::vector<cv::Mat> & in_imgs, const int num_rois, std::vector<float> & data);
  /**
   * @brief Calculate the match score. Details will be explained in docs of evalMatchScore
   *
   * @param id2expectRoi
   * @param id2detections
   * @param id2bestDetection
   * @return float
   */
  float evalMatchScore(
<<<<<<< HEAD
    const std::map<int, TrafficLightRoi> & id2expectRoi,
    std::map<int, tensorrt_yolox::ObjectArray> & id2detections,
    std::map<int, tensorrt_yolox::Object> & id2bestDetection);
=======
    std::map<int, TrafficLightRoi> & id2expectRoi,
    std::map<int, autoware::tensorrt_yolox::ObjectArray> & id2detections,
    std::map<int, autoware::tensorrt_yolox::Object> & id2bestDetection);
>>>>>>> 9ab3799e
  /**
   * @brief Every traffic light roi might have several possible detections. This function
   * is designed to select the best detection for every traffic light by making use of
   * the relative positions between the traffic lights projected on the image (expect/rois).
   * To be specified, for every detection, all the expect rois will be transferred so that
   * this detection will match the corresponding expect roi. Note that the expect rois
   * of other traffic lights will also be transferred equally. Then, for every expect roi,
   * it will calculate the match score (which is IoU_detection_roi * detection_confidence)
   * with every detection.
   * The combination of detections that will get highest match score sum will be the selected
   * detections
   *
   * @param id2expectRoi    id to expect/roi map
   * @param id2detections   id to detections map
   * @param out_rois        output rois converted from the selected detections
   */
  void detectionMatch(
<<<<<<< HEAD
    const std::map<int, TrafficLightRoi> & id2expectRoi,
    std::map<int, tensorrt_yolox::ObjectArray> & id2detections, TrafficLightRoiArray & out_rois);
=======
    std::map<int, TrafficLightRoi> & id2expectRoi,
    std::map<int, autoware::tensorrt_yolox::ObjectArray> & id2detections,
    TrafficLightRoiArray & out_rois);
>>>>>>> 9ab3799e

  /**
   * @brief convert image message to cv::Mat
   *
   * @param image_msg   input image message
   * @param image       output cv::Mat image
   * @param encode      image encode
   * @return true       succeed
   * @return false      failed
   */
  bool rosMsg2CvMat(
    const sensor_msgs::msg::Image::ConstSharedPtr image_msg, cv::Mat & image,
    std::string encode = "rgb8");
  bool fitInFrame(cv::Point & lt, cv::Point & rb, const cv::Size & size);
  /**
   * @brief Read the label file to get class number and traffic_light class index of the model
   *
   * @param filepath   path to the label file
   * @param tlr_id     output traffic light class index
   * @param num_class  output class number
   * @return true      succeed
   * @return false     failed
   */
  bool readLabelFile(
    const std::string & filepath, std::vector<int> & tlr_label_id_, int & num_class);

  // variables
  image_transport::SubscriberFilter image_sub_;
  message_filters::Subscriber<TrafficLightRoiArray> rough_roi_sub_;
  message_filters::Subscriber<TrafficLightRoiArray> expect_roi_sub_;
  std::mutex connect_mutex_;
  rclcpp::Publisher<TrafficLightRoiArray>::SharedPtr output_roi_pub_;
  rclcpp::Publisher<tier4_debug_msgs::msg::Float32Stamped>::SharedPtr exe_time_pub_;
  rclcpp::TimerBase::SharedPtr timer_;

  typedef message_filters::sync_policies::ExactTime<
    sensor_msgs::msg::Image, TrafficLightRoiArray, TrafficLightRoiArray>
    SyncPolicy;
  typedef message_filters::Synchronizer<SyncPolicy> Sync;
  std::shared_ptr<Sync> sync_;

  typedef message_filters::sync_policies::ApproximateTime<
    sensor_msgs::msg::Image, TrafficLightRoiArray, TrafficLightRoiArray>
    ApproximateSyncPolicy;
  typedef message_filters::Synchronizer<ApproximateSyncPolicy> ApproximateSync;
  std::shared_ptr<ApproximateSync> approximate_sync_;

  bool is_approximate_sync_;
  double score_thresh_;
  std::vector<int> tlr_label_id_;

  int batch_size_;
  std::unique_ptr<autoware::tensorrt_yolox::TrtYoloX> trt_yolox_;
};  // TrafficLightFineDetectorNodelet

}  // namespace autoware::traffic_light

#endif  // TRAFFIC_LIGHT_FINE_DETECTOR_NODE_HPP_<|MERGE_RESOLUTION|>--- conflicted
+++ resolved
@@ -93,15 +93,9 @@
    * @return float
    */
   float evalMatchScore(
-<<<<<<< HEAD
     const std::map<int, TrafficLightRoi> & id2expectRoi,
-    std::map<int, tensorrt_yolox::ObjectArray> & id2detections,
-    std::map<int, tensorrt_yolox::Object> & id2bestDetection);
-=======
-    std::map<int, TrafficLightRoi> & id2expectRoi,
     std::map<int, autoware::tensorrt_yolox::ObjectArray> & id2detections,
     std::map<int, autoware::tensorrt_yolox::Object> & id2bestDetection);
->>>>>>> 9ab3799e
   /**
    * @brief Every traffic light roi might have several possible detections. This function
    * is designed to select the best detection for every traffic light by making use of
@@ -119,14 +113,9 @@
    * @param out_rois        output rois converted from the selected detections
    */
   void detectionMatch(
-<<<<<<< HEAD
     const std::map<int, TrafficLightRoi> & id2expectRoi,
-    std::map<int, tensorrt_yolox::ObjectArray> & id2detections, TrafficLightRoiArray & out_rois);
-=======
-    std::map<int, TrafficLightRoi> & id2expectRoi,
     std::map<int, autoware::tensorrt_yolox::ObjectArray> & id2detections,
     TrafficLightRoiArray & out_rois);
->>>>>>> 9ab3799e
 
   /**
    * @brief convert image message to cv::Mat
