--- conflicted
+++ resolved
@@ -73,13 +73,6 @@
   tf_listener_(tf_buffer_),
   last_published_time_(this->now())
 {
-<<<<<<< HEAD
-  // Initialize Google Logging (glog) for debugging
-  google::InitGoogleLogging("multi_object_tracker");
-  google::InstallFailureSignalHandler();
-
-=======
->>>>>>> 81c432e8
   // Create publishers and subscribers
   detected_object_sub_ = create_subscription<autoware_auto_perception_msgs::msg::DetectedObjects>(
     "input", rclcpp::QoS{1},
