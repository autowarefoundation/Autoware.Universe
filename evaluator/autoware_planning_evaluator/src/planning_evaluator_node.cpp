--- conflicted
+++ resolved
@@ -53,14 +53,9 @@
   output_file_str_ = declare_parameter<std::string>("output_file");
   ego_frame_str_ = declare_parameter<std::string>("ego_frame");
 
-<<<<<<< HEAD
-  planning_diag_sub_ = create_subscription<DiagnosticArray>(
-    "~/input/diagnostics", 1, std::bind(&PlanningEvaluatorNode::onDiagnostics, this, _1));
   processing_time_pub_ =
     this->create_publisher<tier4_debug_msgs::msg::Float64Stamped>("~/debug/processing_time_ms", 1);
 
-=======
->>>>>>> d819a661
   // List of metrics to calculate and publish
   metrics_pub_ = create_publisher<MetricArrayMsg>("~/metrics", 1);
   for (const std::string & selected_metric :
@@ -230,13 +225,8 @@
 
 void PlanningEvaluatorNode::onTimer()
 {
-<<<<<<< HEAD
   autoware::universe_utils::StopWatch<std::chrono::milliseconds> stop_watch;
 
-  metrics_msg_.header.stamp = now();
-
-=======
->>>>>>> d819a661
   const auto ego_state_ptr = odometry_sub_.takeData();
   onOdometry(ego_state_ptr);
   {
@@ -258,39 +248,16 @@
     onModifiedGoal(modified_goal_msg, ego_state_ptr);
   }
 
-<<<<<<< HEAD
-  {
-    // generate decision diagnostics from input diagnostics
-    for (const auto & function : target_functions_) {
-      const auto it = std::find_if(
-        diag_queue_.begin(), diag_queue_.end(),
-        [&function](const std::pair<diagnostic_msgs::msg::DiagnosticStatus, rclcpp::Time> & p) {
-          return p.first.name.find(function) != std::string::npos;
-        });
-      if (it == diag_queue_.end()) {
-        continue;
-      }
-      // generate each decision diagnostics
-      metrics_msg_.status.push_back(generateDiagnosticEvaluationStatus(it->first));
-    }
-  }
-
-  if (!metrics_msg_.status.empty()) {
-    metrics_pub_->publish(metrics_msg_);
-  }
-  metrics_msg_ = DiagnosticArray{};
-
-  // ProcessingTime
+  // Publish metrics
+  metrics_msg_.stamp = now();
+  metrics_pub_->publish(metrics_msg_);
+  metrics_msg_ = MetricArrayMsg{};
+
+  // Publish ProcessingTime
   tier4_debug_msgs::msg::Float64Stamped processing_time_msg;
   processing_time_msg.stamp = get_clock()->now();
   processing_time_msg.data = stop_watch.toc();
   processing_time_pub_->publish(processing_time_msg);
-=======
-  // Publish metrics
-  metrics_msg_.stamp = now();
-  metrics_pub_->publish(metrics_msg_);
-  metrics_msg_ = MetricArrayMsg{};
->>>>>>> d819a661
 }
 
 void PlanningEvaluatorNode::onTrajectory(
