^^^^^^^^^^^^^^^^^^^^^^^^^^^^^^^^^^^^^^^^^^^^^^^^^^^
Changelog for package scenario_simulator_v2_adapter
^^^^^^^^^^^^^^^^^^^^^^^^^^^^^^^^^^^^^^^^^^^^^^^^^^^

<<<<<<< HEAD
0.39.0 (2024-11-25)
-------------------
* Merge commit '6a1ddbd08bd' into release-0.39.0
* fix: fix ticket links to point to https://github.com/autowarefoundation/autoware.universe (`#9304 <https://github.com/youtalk/autoware.universe/issues/9304>`_)
* feat(tier4_metric_msgs): apply tier4_metric_msgs for scenario_simulator_v2_adapter, control_evaluator, planning_evaluator, autonomous_emergency_braking, obstacle_cruise_planner, motion_velocity_planner, processing_time_checker (`#9180 <https://github.com/youtalk/autoware.universe/issues/9180>`_)
  * first commit
  * fix building errs.
  * change diagnostic messages to metric messages for publishing decision.
  * fix bug about motion_velocity_planner
  * change the diagnostic msg to metric msg in autoware_obstacle_cruise_planner.
  * tmp save for planning_evaluator
  * change the topic to which metrics published to.
  * fix typo.
  * remove unnesessary publishing of metrics.
  * mke planning_evaluator publish msg of MetricArray instead of Diags.
  * update aeb with metric type for decision.
  * fix some bug
  * remove autoware_evaluator_utils package.
  * remove diagnostic_msgs dependency of planning_evaluator
  * use metric_msgs for autoware_processing_time_checker.
  * rewrite diagnostic_convertor to scenario_simulator_v2_adapter, supporting metric_msgs.
  * pre-commit and fix typo
  * publish metrics even if there is no metric in the MetricArray.
  * modify the metric name of processing_time.
  * update unit test for test_planning/control_evaluator
  * manual pre-commit
  ---------
* Contributors: Esteve Fernandez, Kem (TiankuiXian), Yutaka Kondo

0.38.0 (2024-11-08)
=======
0.40.0 (2024-12-12)
>>>>>>> d741026d
-------------------
* Merge branch 'main' into release-0.40.0
* Revert "chore(package.xml): bump version to 0.39.0 (`#9587 <https://github.com/autowarefoundation/autoware.universe/issues/9587>`_)"
  This reverts commit c9f0f2688c57b0f657f5c1f28f036a970682e7f5.
* chore(package.xml): bump version to 0.39.0 (`#9587 <https://github.com/autowarefoundation/autoware.universe/issues/9587>`_)
  * chore(package.xml): bump version to 0.39.0
  * fix: fix ticket links in CHANGELOG.rst
  * fix: remove unnecessary diff
  ---------
  Co-authored-by: Yutaka Kondo <yutaka.kondo@youtalk.jp>
* fix(cpplint): include what you use - evaluator (`#9566 <https://github.com/autowarefoundation/autoware.universe/issues/9566>`_)
* fix(scenario_simulator_v2_adapter): remove invalid CHANGELOG.rst file (`#9501 <https://github.com/autowarefoundation/autoware.universe/issues/9501>`_)
* 0.39.0
* fix version
* update changelog
* Merge commit '6a1ddbd08bd' into release-0.39.0
* fix: fix ticket links to point to https://github.com/autowarefoundation/autoware.universe (`#9304 <https://github.com/autowarefoundation/autoware.universe/issues/9304>`_)
* feat(tier4_metric_msgs): apply tier4_metric_msgs for scenario_simulator_v2_adapter, control_evaluator, planning_evaluator, autonomous_emergency_braking, obstacle_cruise_planner, motion_velocity_planner, processing_time_checker (`#9180 <https://github.com/autowarefoundation/autoware.universe/issues/9180>`_)
  * first commit
  * fix building errs.
  * change diagnostic messages to metric messages for publishing decision.
  * fix bug about motion_velocity_planner
  * change the diagnostic msg to metric msg in autoware_obstacle_cruise_planner.
  * tmp save for planning_evaluator
  * change the topic to which metrics published to.
  * fix typo.
  * remove unnesessary publishing of metrics.
  * mke planning_evaluator publish msg of MetricArray instead of Diags.
  * update aeb with metric type for decision.
  * fix some bug
  * remove autoware_evaluator_utils package.
  * remove diagnostic_msgs dependency of planning_evaluator
  * use metric_msgs for autoware_processing_time_checker.
  * rewrite diagnostic_convertor to scenario_simulator_v2_adapter, supporting metric_msgs.
  * pre-commit and fix typo
  * publish metrics even if there is no metric in the MetricArray.
  * modify the metric name of processing_time.
  * update unit test for test_planning/control_evaluator
  * manual pre-commit
  ---------
* Contributors: Esteve Fernandez, Fumiya Watanabe, Kem (TiankuiXian), M. Fatih Cırıt, Ryohsuke Mitsudome, Yutaka Kondo

* Merge branch 'main' into release-0.40.0
* Revert "chore(package.xml): bump version to 0.39.0 (`#9587 <https://github.com/autowarefoundation/autoware.universe/issues/9587>`_)"
  This reverts commit c9f0f2688c57b0f657f5c1f28f036a970682e7f5.
* chore(package.xml): bump version to 0.39.0 (`#9587 <https://github.com/autowarefoundation/autoware.universe/issues/9587>`_)
  * chore(package.xml): bump version to 0.39.0
  * fix: fix ticket links in CHANGELOG.rst
  * fix: remove unnecessary diff
  ---------
  Co-authored-by: Yutaka Kondo <yutaka.kondo@youtalk.jp>
* fix(cpplint): include what you use - evaluator (`#9566 <https://github.com/autowarefoundation/autoware.universe/issues/9566>`_)
* fix(scenario_simulator_v2_adapter): remove invalid CHANGELOG.rst file (`#9501 <https://github.com/autowarefoundation/autoware.universe/issues/9501>`_)
* 0.39.0
* fix version
* update changelog
* Merge commit '6a1ddbd08bd' into release-0.39.0
* fix: fix ticket links to point to https://github.com/autowarefoundation/autoware.universe (`#9304 <https://github.com/autowarefoundation/autoware.universe/issues/9304>`_)
* feat(tier4_metric_msgs): apply tier4_metric_msgs for scenario_simulator_v2_adapter, control_evaluator, planning_evaluator, autonomous_emergency_braking, obstacle_cruise_planner, motion_velocity_planner, processing_time_checker (`#9180 <https://github.com/autowarefoundation/autoware.universe/issues/9180>`_)
  * first commit
  * fix building errs.
  * change diagnostic messages to metric messages for publishing decision.
  * fix bug about motion_velocity_planner
  * change the diagnostic msg to metric msg in autoware_obstacle_cruise_planner.
  * tmp save for planning_evaluator
  * change the topic to which metrics published to.
  * fix typo.
  * remove unnesessary publishing of metrics.
  * mke planning_evaluator publish msg of MetricArray instead of Diags.
  * update aeb with metric type for decision.
  * fix some bug
  * remove autoware_evaluator_utils package.
  * remove diagnostic_msgs dependency of planning_evaluator
  * use metric_msgs for autoware_processing_time_checker.
  * rewrite diagnostic_convertor to scenario_simulator_v2_adapter, supporting metric_msgs.
  * pre-commit and fix typo
  * publish metrics even if there is no metric in the MetricArray.
  * modify the metric name of processing_time.
  * update unit test for test_planning/control_evaluator
  * manual pre-commit
  ---------
* Contributors: Esteve Fernandez, Fumiya Watanabe, Kem (TiankuiXian), M. Fatih Cırıt, Ryohsuke Mitsudome, Yutaka Kondo

0.39.0 (2024-11-25)
-------------------
* chore(package.xml): bump version to 0.39.0 (`#9435 <https://github.com/autowarefoundation/autoware.universe/issues/9435>`_)
  * chore: update CODEOWNERS (`#9203 <https://github.com/autowarefoundation/autoware.universe/issues/9203>`_)
  Co-authored-by: github-actions <github-actions@github.com>
  * refactor(time_utils): prefix package and namespace with autoware (`#9173 <https://github.com/autowarefoundation/autoware.universe/issues/9173>`_)
  * refactor(time_utils): prefix package and namespace with autoware
  * refactor(time_utils): prefix package and namespace with autoware
  * style(pre-commit): autofix
  ---------
  Co-authored-by: pre-commit-ci[bot] <66853113+pre-commit-ci[bot]@users.noreply.github.com>
  * feat(rtc_interface): add requested field (`#9202 <https://github.com/autowarefoundation/autoware.universe/issues/9202>`_)
  * add requested feature
  * Update planning/autoware_rtc_interface/test/test_rtc_interface.cpp
  Co-authored-by: Satoshi OTA <44889564+satoshi-ota@users.noreply.github.com>
  ---------
  Co-authored-by: Satoshi OTA <44889564+satoshi-ota@users.noreply.github.com>
  * fix(mpc_lateral_controller): correctly resample the MPC trajectory yaws (`#9199 <https://github.com/autowarefoundation/autoware.universe/issues/9199>`_)
  * fix(bpp): prevent accessing nullopt (`#9204 <https://github.com/autowarefoundation/autoware.universe/issues/9204>`_)
  fix(bpp): calcDistanceToRedTrafficLight null
  * refactor(autoware_map_based_prediction): split pedestrian and bicycle predictor (`#9201 <https://github.com/autowarefoundation/autoware.universe/issues/9201>`_)
  * refactor: grouping functions
  * refactor: grouping parameters
  * refactor: rename member road_users_history to road_users_history\_
  * refactor: separate util functions
  * refactor: Add predictor_vru.cpp and utils.cpp to map_based_prediction_node
  * refactor: Add explicit template instantiation for removeOldObjectsHistory function
  * refactor: Add tf2_geometry_msgs to data_structure
  * refactor: Remove unused variables and functions in map_based_prediction_node.cpp
  * Update perception/autoware_map_based_prediction/include/map_based_prediction/predictor_vru.hpp
  * Apply suggestions from code review
  * style(pre-commit): autofix
  ---------
  Co-authored-by: Mamoru Sobue <hilo.soblin@gmail.com>
  Co-authored-by: pre-commit-ci[bot] <66853113+pre-commit-ci[bot]@users.noreply.github.com>
  * refactor(ndt_scan_matcher, ndt_omp): move ndt_omp into ndt_scan_matcher (`#8912 <https://github.com/autowarefoundation/autoware.universe/issues/8912>`_)
  * Moved ndt_omp into ndt_scan_matcher
  * Added Copyright
  * style(pre-commit): autofix
  * Fixed include
  * Fixed cast style
  * Fixed include
  * Fixed honorific title
  * Fixed honorific title
  * style(pre-commit): autofix
  * Fixed include hierarchy
  * style(pre-commit): autofix
  * Fixed include hierarchy
  * style(pre-commit): autofix
  * Fixed hierarchy
  * Fixed NVTP to NVTL
  * Added cspell:ignore
  * Fixed miss spell
  * style(pre-commit): autofix
  * Fixed include
  * Renamed applyFilter
  * Moved ***_impl.hpp from include/ to src/
  * style(pre-commit): autofix
  * Fixed variable scope
  * Fixed to pass by reference
  ---------
  Co-authored-by: pre-commit-ci[bot] <66853113+pre-commit-ci[bot]@users.noreply.github.com>
  * feat(autoware_test_utils): add traffic light msgs parser (`#9177 <https://github.com/autowarefoundation/autoware.universe/issues/9177>`_)
  * fix(rtc_interface): update requested field for every cooperateStatus state (`#9211 <https://github.com/autowarefoundation/autoware.universe/issues/9211>`_)
  * fix rtc_interface
  * fix test condition
  ---------
  * feat(static_obstacle_avoidance): operator request for ambiguous vehicle (`#9205 <https://github.com/autowarefoundation/autoware.universe/issues/9205>`_)
  * add operator request feature
  * Update planning/behavior_path_planner/autoware_behavior_path_static_obstacle_avoidance_module/src/scene.cpp
  Co-authored-by: Satoshi OTA <44889564+satoshi-ota@users.noreply.github.com>
  ---------
  Co-authored-by: Satoshi OTA <44889564+satoshi-ota@users.noreply.github.com>
  * feat(collision_detector): use polling subscriber (`#9213 <https://github.com/autowarefoundation/autoware.universe/issues/9213>`_)
  use polling subscriber
  * fix(diagnostic_graph_utils): reset graph when new one is received (`#9208 <https://github.com/autowarefoundation/autoware.universe/issues/9208>`_)
  fix(diagnostic_graph_utils): reset graph when new one is reveived
  * fix(autoware_ndt_scan_matcher): reduce initial_pose_estimation.particles_num from 200 to 100 on tests (`#9218 <https://github.com/autowarefoundation/autoware.universe/issues/9218>`_)
  Reduced initial_pose_estimation.particles_num from 200 to 100 on tests
  * feat(control_launch): add collision detector in launch (`#9214 <https://github.com/autowarefoundation/autoware.universe/issues/9214>`_)
  add collision detector in launch
  * chore(obstacle_cruise_planner): add function tests for a utils function (`#9206 <https://github.com/autowarefoundation/autoware.universe/issues/9206>`_)
  * add utils test
  ---------
  * fix(bvp): remove expired module safely (`#9212 <https://github.com/autowarefoundation/autoware.universe/issues/9212>`_)
  * fix(bvp): remove expired module safely
  * fix: remove module id set
  * fix: use itr to erase expired module
  * fix: remove unused function
  ---------
  * test(bpp_common): add unit test for safety check (`#9223 <https://github.com/autowarefoundation/autoware.universe/issues/9223>`_)
  * add test for object collision
  * add test for more functions
  * add docstring
  * fix lane change
  ---------
  * fix(autoware_behavior_path_goal_planner_module): fix cppcheck unreadVariable (`#9192 <https://github.com/autowarefoundation/autoware.universe/issues/9192>`_)
  * fix(autoware_image_projection_based_fusion): fix bugprone-misplaced-widening-cast (`#9229 <https://github.com/autowarefoundation/autoware.universe/issues/9229>`_)
  * fix: bugprone-misplaced-widening-cast
  * fix: clang-format
  ---------
  * fix(autoware_euclidean_cluster): fix bugprone-misplaced-widening-cast (`#9227 <https://github.com/autowarefoundation/autoware.universe/issues/9227>`_)
  fix: bugprone-misplaced-widening-cast
  * fix(autoware_image_projection_based_fusion): fix bugprone-misplaced-widening-cast (`#9226 <https://github.com/autowarefoundation/autoware.universe/issues/9226>`_)
  * fix: bugprone-misplaced-widening-cast
  * fix: clang-format
  ---------
  * fix(autoware_compare_map_segmentation): fix cppcheck constVariableReference (`#9196 <https://github.com/autowarefoundation/autoware.universe/issues/9196>`_)
  * refactor(component_interface_utils): prefix package and namespace with autoware (`#9092 <https://github.com/autowarefoundation/autoware.universe/issues/9092>`_)
  * fix(autoware_behavior_velocity_no_stopping_area_module): fix cppcheck knownConditionTrueFalse (`#9189 <https://github.com/autowarefoundation/autoware.universe/issues/9189>`_)
  * fix(autoware_freespace_planning_algorithms): fix bugprone-unused-raii (`#9230 <https://github.com/autowarefoundation/autoware.universe/issues/9230>`_)
  fix: bugprone-unused-raii
  * refactor(map_based_prediction): divide objectsCallback (`#9219 <https://github.com/autowarefoundation/autoware.universe/issues/9219>`_)
  * refactor(map_based_prediction): move member functions to utils (`#9225 <https://github.com/autowarefoundation/autoware.universe/issues/9225>`_)
  * test(crosswalk): add unit test (`#9228 <https://github.com/autowarefoundation/autoware.universe/issues/9228>`_)
  * fix(autoware_probabilistic_occupancy_grid_map): fix bugprone-incorrect-roundings (`#9221 <https://github.com/autowarefoundation/autoware.universe/issues/9221>`_)
  fix: bugprone-incorrect-roundings
  * refactor(cuda_utils): prefix package and namespace with autoware (`#9171 <https://github.com/autowarefoundation/autoware.universe/issues/9171>`_)
  * fix(crosswalk): don't use vehicle stop checker to remove unnecessary callback (`#9234 <https://github.com/autowarefoundation/autoware.universe/issues/9234>`_)
  * feat(autoware_motion_utils): add new trajectory class (`#8693 <https://github.com/autowarefoundation/autoware.universe/issues/8693>`_)
  * feat(autoware_motion_utils): add interpolator
  * use int32_t instead of int
  * use int32_t instead of int
  * use int32_t instead of int
  * add const as much as possible and use `at()` in `vector`
  * fix directory name
  * refactor code and add example
  * update
  * remove unused include
  * refactor code
  * add clone function
  * fix stairstep
  * make constructor to public
  * feat(autoware_motion_utils): add trajectory class
  * Update CMakeLists.txt
  * fix
  * fix package.xml
  * update crop
  * revert crtp change
  * update package.xml
  * updating...
  * update
  * solve build problem
  * style(pre-commit): autofix
  ---------
  Co-authored-by: pre-commit-ci[bot] <66853113+pre-commit-ci[bot]@users.noreply.github.com>
  * fix(autoware_image_projection_based_fusion): make optional to consider lens distortion in the point projection (`#9233 <https://github.com/autowarefoundation/autoware.universe/issues/9233>`_)
  chore: add point_project_to_unrectified_image parameter to fusion_common.param.yaml
  * feat(autoware_test_utils): add general topic dumper (`#9207 <https://github.com/autowarefoundation/autoware.universe/issues/9207>`_)
  * fix(autoware_ekf_localizer): remove `timer_tf\_` (`#9244 <https://github.com/autowarefoundation/autoware.universe/issues/9244>`_)
  Removed timer_tf\_
  * fix(autoware_rtc_interface): fix dependency (`#9237 <https://github.com/autowarefoundation/autoware.universe/issues/9237>`_)
  * fix(autonomous_emergency_braking): solve issue with arc length (`#9247 <https://github.com/autowarefoundation/autoware.universe/issues/9247>`_)
  * solve issue with arc length
  * fix problem with points one vehicle apart from path
  ---------
  * fix(autoware_lidar_apollo_instance_segmentation): fix cppcheck suspiciousFloatingPointCast (`#9195 <https://github.com/autowarefoundation/autoware.universe/issues/9195>`_)
  * fix(autoware_behavior_path_sampling_planner_module): fix cppcheck unusedVariable (`#9190 <https://github.com/autowarefoundation/autoware.universe/issues/9190>`_)
  * refactor(qp_interface): prefix package and namespace with autoware (`#9236 <https://github.com/autowarefoundation/autoware.universe/issues/9236>`_)
  * chore(autoware_geography_utils): update maintainers (`#9246 <https://github.com/autowarefoundation/autoware.universe/issues/9246>`_)
  * update maintainers
  * add author
  ---------
  * fix(lane_change): enable cancel when ego in turn direction lane (`#9124 <https://github.com/autowarefoundation/autoware.universe/issues/9124>`_)
  * RT0-33893 add checks from prev intersection
  * fix shadow variable
  * fix logic
  * update readme
  * refactor get_ego_footprint
  ---------
  * fix(out_of_lane): correct calculations of the stop pose (`#9209 <https://github.com/autowarefoundation/autoware.universe/issues/9209>`_)
  * fix(autoware_pointcloud_preprocessor): launch file load parameter from yaml (`#8129 <https://github.com/autowarefoundation/autoware.universe/issues/8129>`_)
  * feat: fix launch file
  * chore: fix spell error
  * chore: fix parameters file name
  * chore: remove filter base
  ---------
  * fix: missing dependency in common components (`#9072 <https://github.com/autowarefoundation/autoware.universe/issues/9072>`_)
  * feat(autoware_trajectory): move trajectory_container from autoware_motion_utils to a new package (`#9253 <https://github.com/autowarefoundation/autoware.universe/issues/9253>`_)
  * create trajectory container package
  * update
  * update
  * style(pre-commit): autofix
  * update codeowner
  * update
  * fix cmake
  ---------
  Co-authored-by: pre-commit-ci[bot] <66853113+pre-commit-ci[bot]@users.noreply.github.com>
  * fix(autoware_pointcloud_preprocessor): fix the wrong naming of crop box parameter file  (`#9258 <https://github.com/autowarefoundation/autoware.universe/issues/9258>`_)
  fix: fix the wrong file name
  * fix(dummy_diag_publisher): not use diagnostic_updater and param callback (`#9257 <https://github.com/autowarefoundation/autoware.universe/issues/9257>`_)
  * fix(dummy_diag_publisher): not use diagnostic_updater and param callback for v0.29.0 (`#1414 <https://github.com/autowarefoundation/autoware.universe/issues/1414>`_)
  fix(dummy_diag_publisher): not use diagnostic_updater and param callback
  Co-authored-by: h-ohta <hiroki.ota@tier4.jp>
  * fix: resolve build error of dummy diag publisher (`#1415 <https://github.com/autowarefoundation/autoware.universe/issues/1415>`_)
  fix merge conflict
  ---------
  Co-authored-by: Shohei Sakai <saka1s.jp@gmail.com>
  Co-authored-by: h-ohta <hiroki.ota@tier4.jp>
  * test(behavior_path_planner_common): add unit test for path shifter (`#9239 <https://github.com/autowarefoundation/autoware.universe/issues/9239>`_)
  * add unit test for path shifter
  * fix unnecessary modification
  * fix spelling mistake
  * add docstring
  ---------
  * feat(system_monitor): support loopback network interface (`#9067 <https://github.com/autowarefoundation/autoware.universe/issues/9067>`_)
  * feat(system_monitor): support loopback network interface
  * style(pre-commit): autofix
  ---------
  Co-authored-by: pre-commit-ci[bot] <66853113+pre-commit-ci[bot]@users.noreply.github.com>
  * feat(autoware_trajectory): change interface of InterpolatedArray (`#9264 <https://github.com/autowarefoundation/autoware.universe/issues/9264>`_)
  change interface of InterpolateArray
  * feat(system_monitor): add on/off config for network traffic monitor (`#9069 <https://github.com/autowarefoundation/autoware.universe/issues/9069>`_)
  * feat(system_monitor): add config for network traffic monitor
  * fix: change function name from stop to skip
  ---------
  * feat(detection_area)!: add retruction feature (`#9255 <https://github.com/autowarefoundation/autoware.universe/issues/9255>`_)
  * fix(vehicle_cmd_gate): fix processing time measurement (`#9260 <https://github.com/autowarefoundation/autoware.universe/issues/9260>`_)
  * fix(bvp): use polling subscriber (`#9242 <https://github.com/autowarefoundation/autoware.universe/issues/9242>`_)
  * fix(bvp): use polling subscriber
  * fix: use newest policy
  ---------
  * refactor(lane_change): remove std::optional from lanes polygon (`#9267 <https://github.com/autowarefoundation/autoware.universe/issues/9267>`_)
  * fix(bpp): prevent accessing nullopt (`#9269 <https://github.com/autowarefoundation/autoware.universe/issues/9269>`_)
  * refactor(lane_change): revert "remove std::optional from lanes polygon" (`#9272 <https://github.com/autowarefoundation/autoware.universe/issues/9272>`_)
  Revert "refactor(lane_change): remove std::optional from lanes polygon (`#9267 <https://github.com/autowarefoundation/autoware.universe/issues/9267>`_)"
  This reverts commit 0c70ea8793985c6aae90f851eeffdd2561fe04b3.
  * feat(goal_planner): sort candidate path only when num to avoid is different (`#9271 <https://github.com/autowarefoundation/autoware.universe/issues/9271>`_)
  * fix(/autoware_freespace_planning_algorithms): fix cppcheck unusedFunction (`#9274 <https://github.com/autowarefoundation/autoware.universe/issues/9274>`_)
  * fix(autoware_behavior_path_start_planner_module): fix cppcheck unreadVariable (`#9277 <https://github.com/autowarefoundation/autoware.universe/issues/9277>`_)
  * fix(autoware_ndt_scan_matcher): fix cppcheck unusedFunction (`#9275 <https://github.com/autowarefoundation/autoware.universe/issues/9275>`_)
  * fix(autoware_pure_pursuit): fix cppcheck unusedFunction (`#9276 <https://github.com/autowarefoundation/autoware.universe/issues/9276>`_)
  * fix(lane_change): correct computation of maximum lane changing length threshold (`#9279 <https://github.com/autowarefoundation/autoware.universe/issues/9279>`_)
  fix computation of maximum lane changing length threshold
  * feat(aeb): set global param to override autoware state check (`#9263 <https://github.com/autowarefoundation/autoware.universe/issues/9263>`_)
  * set global param to override autoware state check
  * change variable to be more general
  * add comment
  * move param to control component launch
  * change param name to be more straightforward
  ---------
  * fix(autoware_default_adapi): change subscribing steering factor topic name for obstacle avoidance and lane changes (`#9273 <https://github.com/autowarefoundation/autoware.universe/issues/9273>`_)
  feat(planning): add new steering factor topics for obstacle avoidance and lane changes
  * chore(package.xml): bump version to 0.38.0 (`#9266 <https://github.com/autowarefoundation/autoware.universe/issues/9266>`_) (`#9284 <https://github.com/autowarefoundation/autoware.universe/issues/9284>`_)
  * unify package.xml version to 0.37.0
  * remove system_monitor/CHANGELOG.rst
  * add changelog
  * 0.38.0
  ---------
  * fix(lane_change): extending lane change path for multiple lane change (RT1-8427) (`#9268 <https://github.com/autowarefoundation/autoware.universe/issues/9268>`_)
  * RT1-8427 extending lc path for multiple lc
  * Update planning/behavior_path_planner/autoware_behavior_path_lane_change_module/src/scene.cpp
  Co-authored-by: mkquda <168697710+mkquda@users.noreply.github.com>
  ---------
  Co-authored-by: mkquda <168697710+mkquda@users.noreply.github.com>
  * fix(autoware_utils): address self-intersecting polygons in random_concave_generator and handle empty inners() during triangulation (`#8995 <https://github.com/autowarefoundation/autoware.universe/issues/8995>`_)
  Co-authored-by: pre-commit-ci[bot] <66853113+pre-commit-ci[bot]@users.noreply.github.com>
  Co-authored-by: Maxime CLEMENT <78338830+maxime-clem@users.noreply.github.com>
  * fix(behavior_path_planner_common): use boost intersects instead of overlaps (`#9289 <https://github.com/autowarefoundation/autoware.universe/issues/9289>`_)
  * fix(behavior_path_planner_common): use boost intersects instead of overlaps
  * Update planning/behavior_path_planner/autoware_behavior_path_planner_common/src/utils/path_safety_checker/safety_check.cpp
  Co-authored-by: Go Sakayori <go-sakayori@users.noreply.github.com>
  ---------
  Co-authored-by: Go Sakayori <go-sakayori@users.noreply.github.com>
  * ci(.github): update image tags (`#9286 <https://github.com/autowarefoundation/autoware.universe/issues/9286>`_)
  * refactor(autoware_ad_api_specs): prefix package and namespace with autoware (`#9250 <https://github.com/autowarefoundation/autoware.universe/issues/9250>`_)
  * refactor(autoware_ad_api_specs): prefix package and namespace with autoware
  * style(pre-commit): autofix
  * chore(autoware_adapi_specs): rename ad_api to adapi
  * style(pre-commit): autofix
  * chore(autoware_adapi_specs): rename ad_api to adapi
  * chore(autoware_adapi_specs): rename ad_api to adapi
  * chore(autoware_adapi_specs): rename ad_api_specs to adapi_specs
  ---------
  Co-authored-by: pre-commit-ci[bot] <66853113+pre-commit-ci[bot]@users.noreply.github.com>
  * chore(autoware_traffic_light*): add maintainer (`#9280 <https://github.com/autowarefoundation/autoware.universe/issues/9280>`_)
  * add fundamental commit
  * add forgot package
  ---------
  * fix(autoware_mpc_lateral_controller): fix bugprone-misplaced-widening-cast (`#9224 <https://github.com/autowarefoundation/autoware.universe/issues/9224>`_)
  * fix: bugprone-misplaced-widening-cast
  * fix: consider negative values
  ---------
  * fix(autoware_detected_object_validation): fix clang-diagnostic-error (`#9215 <https://github.com/autowarefoundation/autoware.universe/issues/9215>`_)
  fix: clang-c-error
  * fix(autoware_detected_object_validation): fix bugprone-incorrect-roundings (`#9220 <https://github.com/autowarefoundation/autoware.universe/issues/9220>`_)
  fix: bugprone-incorrect-roundings
  * feat(autoware_test_utils): use sample_vehicle/sample_sensor_kit (`#9290 <https://github.com/autowarefoundation/autoware.universe/issues/9290>`_)
  * refactor(lane_change): remove std::optional from lanes polygon (`#9288 <https://github.com/autowarefoundation/autoware.universe/issues/9288>`_)
  * feat(tier4_metric_msgs): apply tier4_metric_msgs for scenario_simulator_v2_adapter, control_evaluator, planning_evaluator, autonomous_emergency_braking, obstacle_cruise_planner, motion_velocity_planner, processing_time_checker (`#9180 <https://github.com/autowarefoundation/autoware.universe/issues/9180>`_)
  * first commit
  * fix building errs.
  * change diagnostic messages to metric messages for publishing decision.
  * fix bug about motion_velocity_planner
  * change the diagnostic msg to metric msg in autoware_obstacle_cruise_planner.
  * tmp save for planning_evaluator
  * change the topic to which metrics published to.
  * fix typo.
  * remove unnesessary publishing of metrics.
  * mke planning_evaluator publish msg of MetricArray instead of Diags.
  * update aeb with metric type for decision.
  * fix some bug
  * remove autoware_evaluator_utils package.
  * remove diagnostic_msgs dependency of planning_evaluator
  * use metric_msgs for autoware_processing_time_checker.
  * rewrite diagnostic_convertor to scenario_simulator_v2_adapter, supporting metric_msgs.
  * pre-commit and fix typo
  * publish metrics even if there is no metric in the MetricArray.
  * modify the metric name of processing_time.
  * update unit test for test_planning/control_evaluator
  * manual pre-commit
  ---------
  * feat(diagnostic_graph_aggregator): implement diagnostic graph dump functionality (`#9261 <https://github.com/autowarefoundation/autoware.universe/issues/9261>`_)
  * chore(tvm_utility): remove tvm_utility package as it is no longer used (`#9291 <https://github.com/autowarefoundation/autoware.universe/issues/9291>`_)
  * fix: fix ticket links to point to https://github.com/autowarefoundation/autoware.universe (`#9304 <https://github.com/autowarefoundation/autoware.universe/issues/9304>`_)
  * perf(autoware_ndt_scan_matcher): remove evecs\_, evals\_ of Leaf for memory efficiency (`#9281 <https://github.com/autowarefoundation/autoware.universe/issues/9281>`_)
  * fix(lane_change): correct computation of maximum lane changing length threshold (`#9279 <https://github.com/autowarefoundation/autoware.universe/issues/9279>`_)
  fix computation of maximum lane changing length threshold
  * perf: remove evecs, evals from Leaf
  * perf: remove evecs, evals from Leaf
  ---------
  Co-authored-by: mkquda <168697710+mkquda@users.noreply.github.com>
  * test(costmap_generator): unit test implementation for costmap generator (`#9149 <https://github.com/autowarefoundation/autoware.universe/issues/9149>`_)
  * modify costmap generator directory structure
  * rename class CostmapGenerator to CostmapGeneratorNode
  * unit test for object_map_utils
  * catch error from lookupTransform
  * use polling subscriber in costmap generator node
  * add test for costmap generator node
  * add test for isActive()
  * revert unnecessary changes
  * remove commented out line
  * minor fix
  * Update planning/autoware_costmap_generator/src/costmap_generator.cpp
  Co-authored-by: Kosuke Takeuchi <kosuke.tnp@gmail.com>
  ---------
  Co-authored-by: Kosuke Takeuchi <kosuke.tnp@gmail.com>
  * fix(control): missing dependency in control components (`#9073 <https://github.com/autowarefoundation/autoware.universe/issues/9073>`_)
  * test(autoware_control_evaluator): add unit test for utils autoware_control_evaluator (`#9307 <https://github.com/autowarefoundation/autoware.universe/issues/9307>`_)
  * update unit test of control_evaluator.
  * manual pre-commit.
  ---------
  * fix(collision_detector): skip process when odometry is not published (`#9308 <https://github.com/autowarefoundation/autoware.universe/issues/9308>`_)
  * subscribe odometry
  * fix precommit
  * remove unnecessary log info
  ---------
  * feat(goal_planner): safety check with only parking path (`#9293 <https://github.com/autowarefoundation/autoware.universe/issues/9293>`_)
  * refactor(goal_planner): remove reference_goal_pose getter/setter (`#9270 <https://github.com/autowarefoundation/autoware.universe/issues/9270>`_)
  * feat(start_planner, lane_departure_checker): speed up by updating polygons (`#9309 <https://github.com/autowarefoundation/autoware.universe/issues/9309>`_)
  speed up by updating polygons
  * fix(autoware_trajectory): fix bug of autoware_trajectory (`#9314 <https://github.com/autowarefoundation/autoware.universe/issues/9314>`_)
  * feat(autoware_trajectory): change default value of min_points (`#9315 <https://github.com/autowarefoundation/autoware.universe/issues/9315>`_)
  * chore(codecov): update maintained packages (`#9316 <https://github.com/autowarefoundation/autoware.universe/issues/9316>`_)
  * doc: fix links to design documents (`#9301 <https://github.com/autowarefoundation/autoware.universe/issues/9301>`_)
  * fix(costmap_generator): use vehicle frame for lidar height thresholds (`#9311 <https://github.com/autowarefoundation/autoware.universe/issues/9311>`_)
  * fix(tier4_dummy_object_rviz_plugin): fix missing dependency (`#9306 <https://github.com/autowarefoundation/autoware.universe/issues/9306>`_)
  * fix: fix ticket links to point to https://github.com/autowarefoundation/autoware.universe (`#9304 <https://github.com/autowarefoundation/autoware.universe/issues/9304>`_)
  * add changelog
  * update changelog
  * fix version
  * 0.39.0
  * refactor(map_loader)!: prefix package and namespace with autoware (`#8927 <https://github.com/autowarefoundation/autoware.universe/issues/8927>`_)
  * make lanelet2_map_visualization independent
  * remove unused files
  * remove unused package
  * fix package name
  * add autoware\_ prefix
  * add autoware to exec name
  * add autoware prefix
  * removed unnecessary dependency
  ---------
  * update version
  ---------
  Co-authored-by: awf-autoware-bot[bot] <94889083+awf-autoware-bot[bot]@users.noreply.github.com>
  Co-authored-by: github-actions <github-actions@github.com>
  Co-authored-by: Esteve Fernandez <33620+esteve@users.noreply.github.com>
  Co-authored-by: pre-commit-ci[bot] <66853113+pre-commit-ci[bot]@users.noreply.github.com>
  Co-authored-by: Go Sakayori <go-sakayori@users.noreply.github.com>
  Co-authored-by: Satoshi OTA <44889564+satoshi-ota@users.noreply.github.com>
  Co-authored-by: Maxime CLEMENT <78338830+maxime-clem@users.noreply.github.com>
  Co-authored-by: Shumpei Wakabayashi <42209144+shmpwk@users.noreply.github.com>
  Co-authored-by: Taekjin LEE <taekjin.lee@tier4.jp>
  Co-authored-by: Mamoru Sobue <hilo.soblin@gmail.com>
  Co-authored-by: SakodaShintaro <shintaro.sakoda@tier4.jp>
  Co-authored-by: Takagi, Isamu <43976882+isamu-takagi@users.noreply.github.com>
  Co-authored-by: Yuki TAKAGI <141538661+yuki-takagi-66@users.noreply.github.com>
  Co-authored-by: Ryuta Kambe <ryuta.kambe@tier4.jp>
  Co-authored-by: kobayu858 <129580202+kobayu858@users.noreply.github.com>
  Co-authored-by: Yukinari Hisaki <42021302+yhisaki@users.noreply.github.com>
  Co-authored-by: danielsanchezaran <daniel.sanchez@tier4.jp>
  Co-authored-by: Yamato Ando <yamato.ando@gmail.com>
  Co-authored-by: Zulfaqar Azmi <93502286+zulfaqar-azmi-t4@users.noreply.github.com>
  Co-authored-by: Yi-Hsiang Fang (Vivid) <146902905+vividf@users.noreply.github.com>
  Co-authored-by: ぐるぐる <f0reach@f0reach.me>
  Co-authored-by: Shohei Sakai <saka1s.jp@gmail.com>
  Co-authored-by: h-ohta <hiroki.ota@tier4.jp>
  Co-authored-by: iwatake <take.iwiw2222@gmail.com>
  Co-authored-by: Kosuke Takeuchi <kosuke.tnp@gmail.com>
  Co-authored-by: mkquda <168697710+mkquda@users.noreply.github.com>
  Co-authored-by: Kyoichi Sugahara <kyoichi.sugahara@tier4.jp>
  Co-authored-by: Giovanni Muhammad Raditya <mraditya01@yahoo.com>
  Co-authored-by: Masato Saeki <78376491+MasatoSaeki@users.noreply.github.com>
  Co-authored-by: Kem (TiankuiXian) <1041084556@qq.com>
  Co-authored-by: Kento Osa <38522559+taisa1@users.noreply.github.com>
  Co-authored-by: Masaki Baba <maumaumaumaumaumaumaumaumaumau@gmail.com>
* Contributors: Yutaka Kondo

0.38.0 (2024-11-11)
-------------------<|MERGE_RESOLUTION|>--- conflicted
+++ resolved
@@ -2,40 +2,7 @@
 Changelog for package scenario_simulator_v2_adapter
 ^^^^^^^^^^^^^^^^^^^^^^^^^^^^^^^^^^^^^^^^^^^^^^^^^^^
 
-<<<<<<< HEAD
-0.39.0 (2024-11-25)
--------------------
-* Merge commit '6a1ddbd08bd' into release-0.39.0
-* fix: fix ticket links to point to https://github.com/autowarefoundation/autoware.universe (`#9304 <https://github.com/youtalk/autoware.universe/issues/9304>`_)
-* feat(tier4_metric_msgs): apply tier4_metric_msgs for scenario_simulator_v2_adapter, control_evaluator, planning_evaluator, autonomous_emergency_braking, obstacle_cruise_planner, motion_velocity_planner, processing_time_checker (`#9180 <https://github.com/youtalk/autoware.universe/issues/9180>`_)
-  * first commit
-  * fix building errs.
-  * change diagnostic messages to metric messages for publishing decision.
-  * fix bug about motion_velocity_planner
-  * change the diagnostic msg to metric msg in autoware_obstacle_cruise_planner.
-  * tmp save for planning_evaluator
-  * change the topic to which metrics published to.
-  * fix typo.
-  * remove unnesessary publishing of metrics.
-  * mke planning_evaluator publish msg of MetricArray instead of Diags.
-  * update aeb with metric type for decision.
-  * fix some bug
-  * remove autoware_evaluator_utils package.
-  * remove diagnostic_msgs dependency of planning_evaluator
-  * use metric_msgs for autoware_processing_time_checker.
-  * rewrite diagnostic_convertor to scenario_simulator_v2_adapter, supporting metric_msgs.
-  * pre-commit and fix typo
-  * publish metrics even if there is no metric in the MetricArray.
-  * modify the metric name of processing_time.
-  * update unit test for test_planning/control_evaluator
-  * manual pre-commit
-  ---------
-* Contributors: Esteve Fernandez, Kem (TiankuiXian), Yutaka Kondo
-
-0.38.0 (2024-11-08)
-=======
 0.40.0 (2024-12-12)
->>>>>>> d741026d
 -------------------
 * Merge branch 'main' into release-0.40.0
 * Revert "chore(package.xml): bump version to 0.39.0 (`#9587 <https://github.com/autowarefoundation/autoware.universe/issues/9587>`_)"
