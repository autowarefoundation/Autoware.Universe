--- conflicted
+++ resolved
@@ -23,22 +23,6 @@
 
 namespace gnss_poser
 {
-CoordinateSystem convert_to_coordinate_systems(const std::string & type)
-{
-  if (type == "MGRS") {
-    return CoordinateSystem::MGRS;
-  } else if (type == "UTM") {
-    return CoordinateSystem::UTM;
-  } else if (type == "local") {
-    return CoordinateSystem::PLANE;
-  } else if (type == "local_cartesian_utm") {
-    return CoordinateSystem::LOCAL_CARTESIAN_UTM;
-  } else if (type == "local_cartesian_wgs84") {
-    return CoordinateSystem::LOCAL_CARTESIAN_WGS84;
-  }
-  return CoordinateSystem::PLANE;
-}
-
 GNSSPoser::GNSSPoser(const rclcpp::NodeOptions & node_options)
 : rclcpp::Node("gnss_poser", node_options),
   tf2_listener_(tf2_buffer_),
@@ -50,7 +34,6 @@
   use_gnss_ins_orientation_(declare_parameter("use_gnss_ins_orientation", true)),
   msg_gnss_ins_orientation_stamped_(
     std::make_shared<autoware_sensing_msgs::msg::GnssInsOrientationStamped>()),
-  height_system_(declare_parameter<int>("height_system", 1)),
   gnss_pose_pub_method(declare_parameter<int>("gnss_pose_pub_method", 0))
 {
   // Subscribe to map_projector_info topic
@@ -79,9 +62,7 @@
 
 void GNSSPoser::callbackMapProjectorInfo(const MapProjectorInfo::Message::ConstSharedPtr msg)
 {
-  coordinate_system_ = convert_to_coordinate_systems(msg->type);
-  this->nav_sat_fix_origin_.latitude = msg->map_origin.latitude;
-  this->nav_sat_fix_origin_.longitude = msg->map_origin.longitude;
+  projector_info_ = *msg;
   received_map_projector_info_ = true;
 }
 
@@ -113,8 +94,8 @@
     return;
   }
 
-  // get position in coordinate_system
-  const auto gnss_stat = convert(*nav_sat_fix_msg_ptr, coordinate_system_, height_system_);
+  // get position
+  const auto gnss_stat = convert(*nav_sat_fix_msg_ptr, projector_info_.projector_type, projector_info_.vertical_datum);
   const auto position = getPosition(gnss_stat);
 
   geometry_msgs::msg::Pose gnss_antenna_pose{};
@@ -219,36 +200,20 @@
 }
 
 GNSSStat GNSSPoser::convert(
-  const sensor_msgs::msg::NavSatFix & nav_sat_fix_msg, CoordinateSystem coordinate_system,
-  int height_system)
+  const sensor_msgs::msg::NavSatFix & nav_sat_fix_msg, const std::string & projector_type,
+  const std::string & vertical_datum)
 {
   GNSSStat gnss_stat;
-<<<<<<< HEAD
-  if (coordinate_system == CoordinateSystem::UTM) {
-    gnss_stat = NavSatFix2UTM(nav_sat_fix_msg, this->get_logger(), height_system);
-  } else if (coordinate_system == CoordinateSystem::MGRS) {
+  if (projector_type == MapProjectorInfo::Message::LOCAL_CARTESIAN_UTM) {
+    gnss_stat = NavSatFix2LocalCartesianUTM(
+      nav_sat_fix_msg, nav_sat_fix_origin_, this->get_logger(), vertical_datum);
+  } else if (projector_type == MapProjectorInfo::Message::MGRS) {
     gnss_stat = NavSatFix2MGRS(
-      nav_sat_fix_msg, MGRSPrecision::_100MICRO_METER, this->get_logger(), height_system);
-  } else if (coordinate_system == CoordinateSystem::PLANE) {
-    gnss_stat = NavSatFix2PLANE(nav_sat_fix_msg, plane_zone_, this->get_logger());
-  } else if (coordinate_system == CoordinateSystem::LOCAL_CARTESIAN_UTM) {
-    gnss_stat = NavSatFix2LocalCartesianUTM(
-      nav_sat_fix_msg, nav_sat_fix_origin_, this->get_logger(), height_system);
-  } else if (coordinate_system == CoordinateSystem::LOCAL_CARTESIAN_WGS84) {
-    gnss_stat =
-      NavSatFix2LocalCartesianWGS84(nav_sat_fix_msg, nav_sat_fix_origin_, this->get_logger());
-=======
-  if (coordinate_system == CoordinateSystem::LOCAL_CARTESIAN_UTM) {
-    gnss_stat = NavSatFix2LocalCartesianUTM(
-      nav_sat_fix_msg, nav_sat_fix_origin_, this->get_logger(), height_system);
-  } else if (coordinate_system == CoordinateSystem::MGRS) {
-    gnss_stat = NavSatFix2MGRS(
-      nav_sat_fix_msg, MGRSPrecision::_100MICRO_METER, this->get_logger(), height_system);
->>>>>>> 7f5f946e
+      nav_sat_fix_msg, MGRSPrecision::_100MICRO_METER, this->get_logger(), vertical_datum);
   } else {
     RCLCPP_ERROR_STREAM_THROTTLE(
       this->get_logger(), *this->get_clock(), std::chrono::milliseconds(1000).count(),
-      "Unknown Coordinate System");
+      "Unknown Projector type");
   }
   return gnss_stat;
 }
