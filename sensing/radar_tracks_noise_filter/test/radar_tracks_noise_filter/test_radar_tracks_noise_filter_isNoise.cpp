// Copyright 2023 Tier IV, Inc.
//
// Licensed under the Apache License, Version 2.0 (the "License");
// you may not use this file except in compliance with the License.
// You may obtain a copy of the License at
//
//     http://www.apache.org/licenses/LICENSE-2.0
//
// Unless required by applicable law or agreed to in writing, software
// distributed under the License is distributed on an "AS IS" BASIS,
// WITHOUT WARRANTIES OR CONDITIONS OF ANY KIND, either express or implied.
// See the License for the specific language governing permissions and
// limitations under the License.

#include "radar_tracks_noise_filter/radar_tracks_noise_filter_node.hpp"

#include <radar_msgs/msg/radar_scan.hpp>

#include <gtest/gtest.h>

std::shared_ptr<radar_tracks_noise_filter::RadarTrackCrossingNoiseFilterNode> get_node(
  float velocity_y_threshold)
{
  rclcpp::NodeOptions node_options;
  node_options.parameter_overrides({
    {"node_params.is_amplitude_filter", true},
    {"velocity_y_threshold", velocity_y_threshold},
  });

  auto node =
    std::make_shared<radar_tracks_noise_filter::RadarTrackCrossingNoiseFilterNode>(node_options);
  return node;
}

radar_msgs::msg::RadarTrack getRadarTrack(float velocity_x, float velocity_y)
{
  radar_msgs::msg::RadarTrack radar_track;
  geometry_msgs::msg::Vector3 vector_msg;
  vector_msg.x = velocity_x;
  vector_msg.y = velocity_y;
  vector_msg.z = 0.0;
  radar_track.velocity = vector_msg;
  return radar_track;
}

<<<<<<< HEAD
=======
// radar_msgs::msg::RadarTrack getRadarTrack(float velocity_x, float velocity_y)
// {
//   radar_msgs::msg::RadarTrack radar_track;
//   auto velocity =
//   geometry_msgs::msg::build()<geometry_msgs::msg::Vector3>().x(velocity_x).y(velocity_y).z(0.0);
//   radar_track.velocity = velocity;
//   return radar_track;
// }
>>>>>>> f8e7fb92

TEST(RadarTracksNoiseFilter, isNoise)
{
  using radar_msgs::msg::RadarTrack;
  using radar_tracks_noise_filter::RadarTrackCrossingNoiseFilterNode;
  rclcpp::init(0, nullptr);
  {
    float velocity_node_threshold = 0.0;
    float y_velocity = 0.0;
    float x_velocity = 10.0;
    std::shared_ptr<RadarTrackCrossingNoiseFilterNode> node = get_node(velocity_node_threshold);
    RadarTrack radar_track = getRadarTrack(x_velocity, y_velocity);
    EXPECT_TRUE(node->isNoise(radar_track));
  }

  {
    float velocity_node_threshold = -1.0;
    float y_velocity = 3.0;
    float x_velocity = 10.0;
    std::shared_ptr<RadarTrackCrossingNoiseFilterNode> node = get_node(velocity_node_threshold);
    RadarTrack radar_track = getRadarTrack(x_velocity, y_velocity);
    EXPECT_TRUE(node->isNoise(radar_track));
  }

  {
    float velocity_node_threshold = -1.0;
    float y_velocity = 3.0;
    float x_velocity = 100.0;
    std::shared_ptr<RadarTrackCrossingNoiseFilterNode> node = get_node(velocity_node_threshold);
    RadarTrack radar_track = getRadarTrack(x_velocity, y_velocity);
    EXPECT_TRUE(node->isNoise(radar_track));
  }

  {
    float velocity_node_threshold = 3.0;
    float y_velocity = 1.0;
    float x_velocity = 10.0;
    std::shared_ptr<RadarTrackCrossingNoiseFilterNode> node = get_node(velocity_node_threshold);
    RadarTrack radar_track = getRadarTrack(x_velocity, y_velocity);
    EXPECT_FALSE(node->isNoise(radar_track));
  }

  {
    float velocity_node_threshold = 3.0;
    float y_velocity = 1.0;
    float x_velocity = -10.0;
    std::shared_ptr<RadarTrackCrossingNoiseFilterNode> node = get_node(velocity_node_threshold);
    RadarTrack radar_track = getRadarTrack(x_velocity, y_velocity);
    EXPECT_FALSE(node->isNoise(radar_track));
  }
}<|MERGE_RESOLUTION|>--- conflicted
+++ resolved
@@ -43,17 +43,6 @@
   return radar_track;
 }
 
-<<<<<<< HEAD
-=======
-// radar_msgs::msg::RadarTrack getRadarTrack(float velocity_x, float velocity_y)
-// {
-//   radar_msgs::msg::RadarTrack radar_track;
-//   auto velocity =
-//   geometry_msgs::msg::build()<geometry_msgs::msg::Vector3>().x(velocity_x).y(velocity_y).z(0.0);
-//   radar_track.velocity = velocity;
-//   return radar_track;
-// }
->>>>>>> f8e7fb92
 
 TEST(RadarTracksNoiseFilter, isNoise)
 {
