// Copyright 2024 TIER IV, Inc.
//
// Licensed under the Apache License, Version 2.0 (the "License");
// you may not use this file except in compliance with the License.
// You may obtain a copy of the License at
//
//     http://www.apache.org/licenses/LICENSE-2.0
//
// Unless required by applicable law or agreed to in writing, software
// distributed under the License is distributed on an "AS IS" BASIS,
// WITHOUT WARRANTIES OR CONDITIONS OF ANY KIND, either express or implied.
// See the License for the specific language governing permissions and
// limitations under the License.

#include "autoware/pointcloud_preprocessor/distortion_corrector/distortion_corrector_node.hpp"

#include "autoware/pointcloud_preprocessor/distortion_corrector/distortion_corrector.hpp"

namespace autoware::pointcloud_preprocessor
{
/** @brief Constructor. */
DistortionCorrectorComponent::DistortionCorrectorComponent(const rclcpp::NodeOptions & options)
: Node("distortion_corrector_node", options)
{
  // initialize debug tool

  using autoware::universe_utils::DebugPublisher;
  using autoware::universe_utils::StopWatch;
  stop_watch_ptr_ = std::make_unique<StopWatch<std::chrono::milliseconds>>();
  debug_publisher_ = std::make_unique<DebugPublisher>(this, "distortion_corrector");
  stop_watch_ptr_->tic("cyclic_time");
  stop_watch_ptr_->tic("processing_time");

  // Parameter
  base_frame_ = declare_parameter<std::string>("base_frame");
  use_imu_ = declare_parameter<bool>("use_imu");
  use_3d_distortion_correction_ = declare_parameter<bool>("use_3d_distortion_correction");
<<<<<<< HEAD
  update_azimuth_and_distance_ = declare_parameter<bool>("update_azimuth_and_distance");
=======
  auto has_static_tf_only =
    declare_parameter<bool>("has_static_tf_only", false);  // TODO(amadeuszsz): remove default value
>>>>>>> 225e18bb

  // Publisher
  {
    rclcpp::PublisherOptions pub_options;
    pub_options.qos_overriding_options = rclcpp::QosOverridingOptions::with_default_policies();
    // Publisher
    undistorted_pointcloud_pub_ = this->create_publisher<PointCloud2>(
      "~/output/pointcloud", rclcpp::SensorDataQoS(), pub_options);
  }

  // Subscriber
  twist_sub_ = this->create_subscription<geometry_msgs::msg::TwistWithCovarianceStamped>(
    "~/input/twist", 10,
    std::bind(&DistortionCorrectorComponent::onTwist, this, std::placeholders::_1));
  imu_sub_ = this->create_subscription<sensor_msgs::msg::Imu>(
    "~/input/imu", 10,
    std::bind(&DistortionCorrectorComponent::onImu, this, std::placeholders::_1));
  pointcloud_sub_ = this->create_subscription<PointCloud2>(
    "~/input/pointcloud", rclcpp::SensorDataQoS(),
    std::bind(&DistortionCorrectorComponent::onPointCloud, this, std::placeholders::_1));

  // Setup the distortion corrector

  if (use_3d_distortion_correction_) {
    distortion_corrector_ = std::make_unique<DistortionCorrector3D>(this, has_static_tf_only);
  } else {
    distortion_corrector_ = std::make_unique<DistortionCorrector2D>(this, has_static_tf_only);
  }
}

void DistortionCorrectorComponent::onTwist(
  const geometry_msgs::msg::TwistWithCovarianceStamped::ConstSharedPtr twist_msg)
{
  distortion_corrector_->processTwistMessage(twist_msg);
}

void DistortionCorrectorComponent::onImu(const sensor_msgs::msg::Imu::ConstSharedPtr imu_msg)
{
  if (!use_imu_) {
    return;
  }

  distortion_corrector_->processIMUMessage(base_frame_, imu_msg);
}

void DistortionCorrectorComponent::onPointCloud(PointCloud2::UniquePtr pointcloud_msg)
{
  stop_watch_ptr_->toc("processing_time", true);
  const auto points_sub_count = undistorted_pointcloud_pub_->get_subscription_count() +
                                undistorted_pointcloud_pub_->get_intra_process_subscription_count();

  if (points_sub_count < 1) {
    return;
  }

  distortion_corrector_->setPointCloudTransform(base_frame_, pointcloud_msg->header.frame_id);
  distortion_corrector_->initialize();

  if (update_azimuth_and_distance_ && !can_update_azimuth_and_distance_) {
    can_update_azimuth_and_distance_ =
      distortion_corrector_->azimuthConversionExists(*pointcloud_msg);
    if (can_update_azimuth_and_distance_) {
      RCLCPP_INFO(
        this->get_logger(),
        "Success to get the conversion formula between cartesian coordinates and LiDAR azimuth "
        "coordinates");
    } else {
      RCLCPP_ERROR(
        this->get_logger(),
        "Failed to get the conversion formula between cartesian coordinates and LiDAR azimuth "
        "coordinates. Please check the LiDAR azimuth coordinate. This pointcloud will not update "
        "azimuth and distance");
    }
  }

  distortion_corrector_->undistortPointCloud(
    use_imu_, can_update_azimuth_and_distance_, *pointcloud_msg);

  if (debug_publisher_) {
    auto pipeline_latency_ms =
      std::chrono::duration<double, std::milli>(
        std::chrono::nanoseconds(
          (this->get_clock()->now() - pointcloud_msg->header.stamp).nanoseconds()))
        .count();
    debug_publisher_->publish<tier4_debug_msgs::msg::Float64Stamped>(
      "debug/pipeline_latency_ms", pipeline_latency_ms);
  }

  undistorted_pointcloud_pub_->publish(std::move(pointcloud_msg));

  // add processing time for debug
  if (debug_publisher_) {
    const double cyclic_time_ms = stop_watch_ptr_->toc("cyclic_time", true);
    const double processing_time_ms = stop_watch_ptr_->toc("processing_time", true);
    debug_publisher_->publish<tier4_debug_msgs::msg::Float64Stamped>(
      "debug/cyclic_time_ms", cyclic_time_ms);
    debug_publisher_->publish<tier4_debug_msgs::msg::Float64Stamped>(
      "debug/processing_time_ms", processing_time_ms);
  }
}

}  // namespace autoware::pointcloud_preprocessor

#include <rclcpp_components/register_node_macro.hpp>
RCLCPP_COMPONENTS_REGISTER_NODE(autoware::pointcloud_preprocessor::DistortionCorrectorComponent)<|MERGE_RESOLUTION|>--- conflicted
+++ resolved
@@ -35,12 +35,9 @@
   base_frame_ = declare_parameter<std::string>("base_frame");
   use_imu_ = declare_parameter<bool>("use_imu");
   use_3d_distortion_correction_ = declare_parameter<bool>("use_3d_distortion_correction");
-<<<<<<< HEAD
   update_azimuth_and_distance_ = declare_parameter<bool>("update_azimuth_and_distance");
-=======
   auto has_static_tf_only =
     declare_parameter<bool>("has_static_tf_only", false);  // TODO(amadeuszsz): remove default value
->>>>>>> 225e18bb
 
   // Publisher
   {
