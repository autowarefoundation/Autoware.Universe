--- conflicted
+++ resolved
@@ -70,16 +70,11 @@
 {
   // Set parameters (moved from NodeletLazy onInit)
   {
-<<<<<<< HEAD
+
     tf_input_frame_ = declare_parameter<std::string>("input_frame");
     tf_output_frame_ = declare_parameter<std::string>("output_frame");
     max_queue_size_ = static_cast<size_t>(declare_parameter<int64_t>("max_queue_size"));
-=======
-    tf_input_frame_ = static_cast<std::string>(declare_parameter("input_frame", ""));
-    tf_output_frame_ = static_cast<std::string>(declare_parameter("output_frame", ""));
     has_static_tf_only_ = static_cast<bool>(declare_parameter("has_static_tf_only", false));
-    max_queue_size_ = static_cast<std::size_t>(declare_parameter("max_queue_size", 5));
->>>>>>> 18fb4656
 
     // ---[ Optional parameters
     use_indices_ = declare_parameter<bool>("use_indices");
