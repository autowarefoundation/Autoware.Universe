// Copyright 2020 Tier IV, Inc.
//
// Licensed under the Apache License, Version 2.0 (the "License");
// you may not use this file except in compliance with the License.
// You may obtain a copy of the License at
//
//     http://www.apache.org/licenses/LICENSE-2.0
//
// Unless required by applicable law or agreed to in writing, software
// distributed under the License is distributed on an "AS IS" BASIS,
// WITHOUT WARRANTIES OR CONDITIONS OF ANY KIND, either express or implied.
// See the License for the specific language governing permissions and
// limitations under the License.
/*
 *
 * Software License Agreement (BSD License)
 *
 *  Copyright (c) 2010, Willow Garage, Inc.
 *  All rights reserved.
 *
 *  Redistribution and use in source and binary forms, with or without
 *  modification, are permitted provided that the following conditions
 *  are met:
 *
 *   * Redistributions of source code must retain the above copyright
 *     notice, this list of conditions and the following disclaimer.
 *   * Redistributions in binary form must reproduce the above
 *     copyright notice, this list of conditions and the following
 *     disclaimer in the documentation and/or other materials provided
 *     with the distribution.
 *   * Neither the name of Willow Garage, Inc. nor the names of its
 *     contributors may be used to endorse or promote products derived
 *     from this software without specific prior written permission.
 *
 *  THIS SOFTWARE IS PROVIDED BY THE COPYRIGHT HOLDERS AND CONTRIBUTORS
 *  "AS IS" AND ANY EXPRESS OR IMPLIED WARRANTIES, INCLUDING, BUT NOT
 *  LIMITED TO, THE IMPLIED WARRANTIES OF MERCHANTABILITY AND FITNESS
 *  FOR A PARTICULAR PURPOSE ARE DISCLAIMED. IN NO EVENT SHALL THE
 *  COPYRIGHT OWNER OR CONTRIBUTORS BE LIABLE FOR ANY DIRECT, INDIRECT,
 *  INCIDENTAL, SPECIAL, EXEMPLARY, OR CONSEQUENTIAL DAMAGES (INCLUDING,
 *  BUT NOT LIMITED TO, PROCUREMENT OF SUBSTITUTE GOODS OR SERVICES;
 *  LOSS OF USE, DATA, OR PROFITS; OR BUSINESS INTERRUPTION) HOWEVER
 *  CAUSED AND ON ANY THEORY OF LIABILITY, WHETHER IN CONTRACT, STRICT
 *  LIABILITY, OR TORT (INCLUDING NEGLIGENCE OR OTHERWISE) ARISING IN
 *  ANY WAY OUT OF THE USE OF THIS SOFTWARE, EVEN IF ADVISED OF THE
 *  POSSIBILITY OF SUCH DAMAGE.
 *
 * $Id: cropbox.cpp
 *
 */

#include "pointcloud_preprocessor/crop_box_filter/crop_box_filter_nodelet.hpp"

#include <sensor_msgs/point_cloud2_iterator.hpp>

#include <vector>

namespace pointcloud_preprocessor
{
CropBoxFilterComponent::CropBoxFilterComponent(const rclcpp::NodeOptions & options)
: Filter("CropBoxFilter", options)
{
  // initialize debug tool
  {
    using tier4_autoware_utils::DebugPublisher;
    using tier4_autoware_utils::StopWatch;
    stop_watch_ptr_ = std::make_unique<StopWatch<std::chrono::milliseconds>>();
    debug_publisher_ = std::make_unique<DebugPublisher>(this, "crop_box_filter");
    stop_watch_ptr_->tic("cyclic_time");
    stop_watch_ptr_->tic("processing_time");
  }

  // set initial parameters
  {
    auto & p = param_;
    p.min_x = static_cast<float>(declare_parameter("min_x", -1.0));
    p.min_y = static_cast<float>(declare_parameter("min_y", -1.0));
    p.min_z = static_cast<float>(declare_parameter("min_z", -1.0));
    p.max_x = static_cast<float>(declare_parameter("max_x", 1.0));
    p.max_y = static_cast<float>(declare_parameter("max_y", 1.0));
    p.max_z = static_cast<float>(declare_parameter("max_z", 1.0));
    p.negative = static_cast<bool>(declare_parameter("negative", false));
    if (tf_input_frame_.empty()) {
      throw std::invalid_argument("Crop box requires non-empty input_frame");
    }
  }

  // set additional publishers
  {
    crop_box_polygon_pub_ =
      this->create_publisher<geometry_msgs::msg::PolygonStamped>("~/crop_box_polygon", 10);
  }

  // set parameter service callback
  {
    using std::placeholders::_1;
    set_param_res_ = this->add_on_set_parameters_callback(
      std::bind(&CropBoxFilterComponent::paramCallback, this, _1));
  }
}

// TODO(sykwer): Temporary Implementation: Delete this function definition when all the filter nodes
// conform to new API.
void CropBoxFilterComponent::filter(
  const PointCloud2ConstPtr & input, const IndicesPtr & indices, PointCloud2 & output)
{
  (void)input;
  (void)indices;
  (void)output;
}

// TODO(sykwer): Temporary Implementation: Rename this function to `filter()` when all the filter
// nodes conform to new API. Then delete the old `filter()` defined above.
void CropBoxFilterComponent::faster_filter(
  const PointCloud2ConstPtr & input, [[maybe_unused]] const IndicesPtr & indices,
  PointCloud2 & output, const TransformInfo & transform_info)
{
  std::scoped_lock lock(mutex_);
  stop_watch_ptr_->toc("processing_time", true);

  int x_offset = input->fields[pcl::getFieldIndex(*input, "x")].offset;
  int y_offset = input->fields[pcl::getFieldIndex(*input, "y")].offset;
  int z_offset = input->fields[pcl::getFieldIndex(*input, "z")].offset;

  output.data.resize(input->data.size());
  size_t output_size = 0;

  for (size_t global_offset = 0; global_offset + input->point_step <= input->data.size();
       global_offset += input->point_step) {
    Eigen::Vector4f point(
      *reinterpret_cast<const float *>(&input->data[global_offset + x_offset]),
      *reinterpret_cast<const float *>(&input->data[global_offset + y_offset]),
      *reinterpret_cast<const float *>(&input->data[global_offset + z_offset]), 1);

    if (!std::isfinite(point[0]) || !std::isfinite(point[1]) || !std::isfinite(point[2])) {
      RCLCPP_WARN(this->get_logger(), "Ignoring point containing NaN values");
      continue;
    }

    if (transform_info.need_transform) {
<<<<<<< HEAD
      point = transform_info.eigen_transform * point;
=======
      if (std::isfinite(point[0]) && std::isfinite(point[1]) && std::isfinite(point[2])) {
        point = transform_info.eigen_transform * point;
      } else {
        // TODO(sykwer): Implement the appropriate logic for `max range point` and `invalid point`.
        // https://github.com/ros-perception/perception_pcl/blob/628aaec1dc73ef4adea01e9d28f11eb417b948fd/pcl_ros/src/transforms.cpp#L185-L201
        RCLCPP_ERROR(this->get_logger(), "Not implemented logic");
      }
>>>>>>> 9bb8b57b
    }

    bool point_is_inside = point[2] > param_.min_z && point[2] < param_.max_z &&
                           point[1] > param_.min_y && point[1] < param_.max_y &&
                           point[0] > param_.min_x && point[0] < param_.max_x;
    if ((!param_.negative && point_is_inside) || (param_.negative && !point_is_inside)) {
      memcpy(&output.data[output_size], &input->data[global_offset], input->point_step);

      if (transform_info.need_transform) {
        *reinterpret_cast<float *>(&output.data[output_size + x_offset]) = point[0];
        *reinterpret_cast<float *>(&output.data[output_size + y_offset]) = point[1];
        *reinterpret_cast<float *>(&output.data[output_size + z_offset]) = point[2];
      }

      output_size += input->point_step;
    }
  }

  output.data.resize(output_size);

  // Note that tf_input_orig_frame_ is the input frame, while tf_input_frame_ is the frame of the
  // crop box
  output.header.frame_id = tf_input_frame_;

  output.height = 1;
  output.fields = input->fields;
  output.is_bigendian = input->is_bigendian;
  output.point_step = input->point_step;
  output.is_dense = input->is_dense;
  output.width = static_cast<uint32_t>(output.data.size() / output.height / output.point_step);
  output.row_step = static_cast<uint32_t>(output.data.size() / output.height);

  publishCropBoxPolygon();

  // add processing time for debug
  if (debug_publisher_) {
    const double cyclic_time_ms = stop_watch_ptr_->toc("cyclic_time", true);
    const double processing_time_ms = stop_watch_ptr_->toc("processing_time", true);
    debug_publisher_->publish<tier4_debug_msgs::msg::Float64Stamped>(
      "debug/cyclic_time_ms", cyclic_time_ms);
    debug_publisher_->publish<tier4_debug_msgs::msg::Float64Stamped>(
      "debug/processing_time_ms", processing_time_ms);
  }
}

void CropBoxFilterComponent::publishCropBoxPolygon()
{
  auto generatePoint = [](double x, double y, double z) {
    geometry_msgs::msg::Point32 point;
    point.x = x;
    point.y = y;
    point.z = z;
    return point;
  };

  const double x1 = param_.max_x;
  const double x2 = param_.min_x;
  const double x3 = param_.min_x;
  const double x4 = param_.max_x;

  const double y1 = param_.max_y;
  const double y2 = param_.max_y;
  const double y3 = param_.min_y;
  const double y4 = param_.min_y;

  const double z1 = param_.min_z;
  const double z2 = param_.max_z;

  geometry_msgs::msg::PolygonStamped polygon_msg;
  polygon_msg.header.frame_id = tf_input_frame_;
  polygon_msg.header.stamp = get_clock()->now();
  polygon_msg.polygon.points.push_back(generatePoint(x1, y1, z1));
  polygon_msg.polygon.points.push_back(generatePoint(x2, y2, z1));
  polygon_msg.polygon.points.push_back(generatePoint(x3, y3, z1));
  polygon_msg.polygon.points.push_back(generatePoint(x4, y4, z1));
  polygon_msg.polygon.points.push_back(generatePoint(x1, y1, z1));

  polygon_msg.polygon.points.push_back(generatePoint(x1, y1, z2));

  polygon_msg.polygon.points.push_back(generatePoint(x2, y2, z2));
  polygon_msg.polygon.points.push_back(generatePoint(x2, y2, z1));
  polygon_msg.polygon.points.push_back(generatePoint(x2, y2, z2));

  polygon_msg.polygon.points.push_back(generatePoint(x3, y3, z2));
  polygon_msg.polygon.points.push_back(generatePoint(x3, y3, z1));
  polygon_msg.polygon.points.push_back(generatePoint(x3, y3, z2));

  polygon_msg.polygon.points.push_back(generatePoint(x4, y4, z2));
  polygon_msg.polygon.points.push_back(generatePoint(x4, y4, z1));
  polygon_msg.polygon.points.push_back(generatePoint(x4, y4, z2));

  polygon_msg.polygon.points.push_back(generatePoint(x1, y1, z2));

  crop_box_polygon_pub_->publish(polygon_msg);
}

rcl_interfaces::msg::SetParametersResult CropBoxFilterComponent::paramCallback(
  const std::vector<rclcpp::Parameter> & p)
{
  std::scoped_lock lock(mutex_);

  CropBoxParam new_param{};

  if (
    get_param(p, "min_x", new_param.min_x) && get_param(p, "min_y", new_param.min_y) &&
    get_param(p, "min_z", new_param.min_z) && get_param(p, "max_x", new_param.max_x) &&
    get_param(p, "max_y", new_param.max_y) && get_param(p, "max_z", new_param.max_z) &&
    get_param(p, "negative", new_param.negative)) {
    if (
      param_.min_x != new_param.min_x || param_.max_x != new_param.max_x ||
      param_.min_y != new_param.min_y || param_.max_y != new_param.max_y ||
      param_.min_z != new_param.min_z || param_.max_z != new_param.max_z ||
      param_.negative != new_param.negative) {
      RCLCPP_DEBUG(
        get_logger(), "[%s::paramCallback] Setting the minimum point to: %f %f %f.", get_name(),
        new_param.min_x, new_param.min_y, new_param.min_z);
      RCLCPP_DEBUG(
        get_logger(), "[%s::paramCallback] Setting the minimum point to: %f %f %f.", get_name(),
        new_param.max_x, new_param.max_y, new_param.max_z);
      RCLCPP_DEBUG(
        get_logger(), "[%s::paramCallback] Setting the filter negative flag to: %s.", get_name(),
        new_param.negative ? "true" : "false");
      param_ = new_param;
    }
  }

  rcl_interfaces::msg::SetParametersResult result;
  result.successful = true;
  result.reason = "success";

  return result;
}

}  // namespace pointcloud_preprocessor

#include <rclcpp_components/register_node_macro.hpp>
RCLCPP_COMPONENTS_REGISTER_NODE(pointcloud_preprocessor::CropBoxFilterComponent)<|MERGE_RESOLUTION|>--- conflicted
+++ resolved
@@ -138,17 +138,7 @@
     }
 
     if (transform_info.need_transform) {
-<<<<<<< HEAD
       point = transform_info.eigen_transform * point;
-=======
-      if (std::isfinite(point[0]) && std::isfinite(point[1]) && std::isfinite(point[2])) {
-        point = transform_info.eigen_transform * point;
-      } else {
-        // TODO(sykwer): Implement the appropriate logic for `max range point` and `invalid point`.
-        // https://github.com/ros-perception/perception_pcl/blob/628aaec1dc73ef4adea01e9d28f11eb417b948fd/pcl_ros/src/transforms.cpp#L185-L201
-        RCLCPP_ERROR(this->get_logger(), "Not implemented logic");
-      }
->>>>>>> 9bb8b57b
     }
 
     bool point_is_inside = point[2] > param_.min_z && point[2] < param_.max_z &&
