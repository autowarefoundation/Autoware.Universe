// Copyright 2020 Tier IV, Inc.
//
// Licensed under the Apache License, Version 2.0 (the "License");
// you may not use this file except in compliance with the License.
// You may obtain a copy of the License at
//
//     http://www.apache.org/licenses/LICENSE-2.0
//
// Unless required by applicable law or agreed to in writing, software
// distributed under the License is distributed on an "AS IS" BASIS,
// WITHOUT WARRANTIES OR CONDITIONS OF ANY KIND, either express or implied.
// See the License for the specific language governing permissions and
// limitations under the License.

/*
 * Software License Agreement (BSD License)
 *
 *  Copyright (c) 2009, Willow Garage, Inc.
 *  All rights reserved.
 *
 *  Redistribution and use in source and binary forms, with or without
 *  modification, are permitted provided that the following conditions
 *  are met:
 *
 *   * Redistributions of source code must retain the above copyright
 *     notice, this list of conditions and the following disclaimer.
 *   * Redistributions in binary form must reproduce the above
 *     copyright notice, this list of conditions and the following
 *     disclaimer in the documentation and/or other materials provided
 *     with the distribution.
 *   * Neither the name of Willow Garage, Inc. nor the names of its
 *     contributors may be used to endorse or promote products derived
 *     from this software without specific prior written permission.
 *
 *  THIS SOFTWARE IS PROVIDED BY THE COPYRIGHT HOLDERS AND CONTRIBUTORS
 *  "AS IS" AND ANY EXPRESS OR IMPLIED WARRANTIES, INCLUDING, BUT NOT
 *  LIMITED TO, THE IMPLIED WARRANTIES OF MERCHANTABILITY AND FITNESS
 *  FOR A PARTICULAR PURPOSE ARE DISCLAIMED. IN NO EVENT SHALL THE
 *  COPYRIGHT OWNER OR CONTRIBUTORS BE LIABLE FOR ANY DIRECT, INDIRECT,
 *  INCIDENTAL, SPECIAL, EXEMPLARY, OR CONSEQUENTIAL DAMAGES (INCLUDING,
 *  BUT NOT LIMITED TO, PROCUREMENT OF SUBSTITUTE GOODS OR SERVICES;
 *  LOSS OF USE, DATA, OR PROFITS; OR BUSINESS INTERRUPTION) HOWEVER
 *  CAUSED AND ON ANY THEORY OF LIABILITY, WHETHER IN CONTRACT, STRICT
 *  LIABILITY, OR TORT (INCLUDING NEGLIGENCE OR OTHERWISE) ARISING IN
 *  ANY WAY OUT OF THE USE OF THIS SOFTWARE, EVEN IF ADVISED OF THE
 *  POSSIBILITY OF SUCH DAMAGE.
 *
 * $Id: filter.cpp 35876 2011-02-09 01:04:36Z rusu $
 *
 */

#include "pointcloud_preprocessor/filter.hpp"

#include <pcl_ros/transforms.hpp>

#include <pcl/io/io.h>

#include <memory>
#include <set>
#include <string>
#include <utility>
#include <vector>

//////////////////////////////////////////////////////////////////////////////////////////////////////////////////
pointcloud_preprocessor::Filter::Filter(
  const std::string & filter_name, const rclcpp::NodeOptions & options)
: Node(filter_name, options), filter_field_name_(filter_name)
{
  // Set parameters (moved from NodeletLazy onInit)
  {
    tf_input_frame_ = static_cast<std::string>(declare_parameter("input_frame", ""));
    tf_output_frame_ = static_cast<std::string>(declare_parameter("output_frame", ""));
    max_queue_size_ = static_cast<std::size_t>(declare_parameter("max_queue_size", 5));

    // ---[ Optional parameters
    use_indices_ = static_cast<bool>(declare_parameter("use_indices", false));
    latched_indices_ = static_cast<bool>(declare_parameter("latched_indices", false));
    approximate_sync_ = static_cast<bool>(declare_parameter("approximate_sync", false));

    RCLCPP_INFO_STREAM(
      this->get_logger(),
      "Filter (as Component) successfully created with the following parameters:"
        << std::endl
        << " - approximate_sync : " << (approximate_sync_ ? "true" : "false") << std::endl
        << " - use_indices      : " << (use_indices_ ? "true" : "false") << std::endl
        << " - latched_indices  : " << (latched_indices_ ? "true" : "false") << std::endl
        << " - max_queue_size   : " << max_queue_size_);
  }

  // Set publisher
  {
    pub_output_ = this->create_publisher<PointCloud2>(
      "output", rclcpp::SensorDataQoS().keep_last(max_queue_size_));
  }

  subscribe(filter_name);

  // Set tf_listener, tf_buffer.
  setupTF();

  // Set parameter service callback
  set_param_res_filter_ = this->add_on_set_parameters_callback(
    std::bind(&Filter::filterParamCallback, this, std::placeholders::_1));

  RCLCPP_DEBUG(this->get_logger(), "[Filter Constructor] successfully created.");
}

//////////////////////////////////////////////////////////////////////////////////////////////////////////////////
void pointcloud_preprocessor::Filter::setupTF()
{
  tf_buffer_ = std::make_shared<tf2_ros::Buffer>(this->get_clock());
  tf_listener_ = std::make_shared<tf2_ros::TransformListener>(*tf_buffer_);
}

//////////////////////////////////////////////////////////////////////////////////////////////////////////////////
void pointcloud_preprocessor::Filter::subscribe()
{
  std::string filter_name = "";
  subscribe(filter_name);
}

void pointcloud_preprocessor::Filter::subscribe(const std::string & filter_name)
{
  // TODO(sykwer): Change the corresponding node to subscribe to `faster_input_indices_callback`
  // each time a child class supports the faster version.
  // When all the child classes support the faster version, this workaround is deleted.
<<<<<<< HEAD
  std::set<std::string> supported_nodes = {"CropBoxFilter", "VoxelGridDownsampleFilter"};
=======
  std::set<std::string> supported_nodes = {"CropBoxFilter", "RingOutlierFilter"};
>>>>>>> 7024f655
  auto callback = supported_nodes.find(filter_name) != supported_nodes.end()
                    ? &Filter::faster_input_indices_callback
                    : &Filter::input_indices_callback;

  if (use_indices_) {
    // Subscribe to the input using a filter
    sub_input_filter_.subscribe(
      this, "input", rclcpp::SensorDataQoS().keep_last(max_queue_size_).get_rmw_qos_profile());
    sub_indices_filter_.subscribe(
      this, "indices", rclcpp::SensorDataQoS().keep_last(max_queue_size_).get_rmw_qos_profile());

    if (approximate_sync_) {
      sync_input_indices_a_ = std::make_shared<ApproximateTimeSyncPolicy>(max_queue_size_);
      sync_input_indices_a_->connectInput(sub_input_filter_, sub_indices_filter_);
      sync_input_indices_a_->registerCallback(
        std::bind(callback, this, std::placeholders::_1, std::placeholders::_2));
    } else {
      sync_input_indices_e_ = std::make_shared<ExactTimeSyncPolicy>(max_queue_size_);
      sync_input_indices_e_->connectInput(sub_input_filter_, sub_indices_filter_);
      sync_input_indices_e_->registerCallback(
        std::bind(callback, this, std::placeholders::_1, std::placeholders::_2));
    }
  } else {
    // Subscribe in an old fashion to input only (no filters)
    // CAN'T use auto-type here.
    std::function<void(const PointCloud2ConstPtr msg)> cb =
      std::bind(callback, this, std::placeholders::_1, PointIndicesConstPtr());
    sub_input_ = create_subscription<PointCloud2>(
      "input", rclcpp::SensorDataQoS().keep_last(max_queue_size_), cb);
  }
}

//////////////////////////////////////////////////////////////////////////////////////////////////////////////////
void pointcloud_preprocessor::Filter::unsubscribe()
{
  if (use_indices_) {
    sub_input_filter_.unsubscribe();
    sub_indices_filter_.unsubscribe();
    if (approximate_sync_) {
      sync_input_indices_a_.reset();
    } else {
      sync_input_indices_e_.reset();
    }
  } else {
    sub_input_.reset();
  }
}

//////////////////////////////////////////////////////////////////////////////////////////////////////////////////
// TODO(sykwer): Temporary Implementation: Delete this function definition when all the filter nodes
// conform to new API.
void pointcloud_preprocessor::Filter::computePublish(
  const PointCloud2ConstPtr & input, const IndicesPtr & indices)
{
  auto output = std::make_unique<PointCloud2>();

  // Call the virtual method in the child
  filter(input, indices, *output);

  if (!convert_output_costly(output)) return;

  // Copy timestamp to keep it
  output->header.stamp = input->header.stamp;

  // Publish a boost shared ptr
  pub_output_->publish(std::move(output));
}

//////////////////////////////////////////////////////////////////////////////////////////////
rcl_interfaces::msg::SetParametersResult pointcloud_preprocessor::Filter::filterParamCallback(
  const std::vector<rclcpp::Parameter> & p)
{
  std::scoped_lock lock(mutex_);

  if (get_param(p, "input_frame", tf_input_frame_)) {
    RCLCPP_DEBUG(get_logger(), "Setting the input TF frame to: %s.", tf_input_frame_.c_str());
  }
  if (get_param(p, "output_frame", tf_output_frame_)) {
    RCLCPP_DEBUG(get_logger(), "Setting the output TF frame to: %s.", tf_output_frame_.c_str());
  }

  rcl_interfaces::msg::SetParametersResult result;
  result.successful = true;
  result.reason = "success";

  return result;
}

//////////////////////////////////////////////////////////////////////////////////////////////
// TODO(sykwer): Temporary Implementation: Delete this function definition when all the filter nodes
// conform to new API.
void pointcloud_preprocessor::Filter::input_indices_callback(
  const PointCloud2ConstPtr cloud, const PointIndicesConstPtr indices)
{
  // If cloud is given, check if it's valid
  if (!isValid(cloud)) {
    RCLCPP_ERROR(this->get_logger(), "[input_indices_callback] Invalid input!");
    return;
  }
  // If indices are given, check if they are valid
  if (indices && !isValid(indices)) {
    RCLCPP_ERROR(this->get_logger(), "[input_indices_callback] Invalid indices!");
    return;
  }

  /// DEBUG
  if (indices) {
    RCLCPP_DEBUG(
      this->get_logger(),
      "[input_indices_callback]\n"
      "   - PointCloud with %d data points (%s), stamp %f, and frame %s on input topic received.\n"
      "   - PointIndices with %zu values, stamp %f, and frame %s on indices topic received.",
      cloud->width * cloud->height, pcl::getFieldsList(*cloud).c_str(),
      rclcpp::Time(cloud->header.stamp).seconds(), cloud->header.frame_id.c_str(),
      indices->indices.size(), rclcpp::Time(indices->header.stamp).seconds(),
      indices->header.frame_id.c_str());
  } else {
    RCLCPP_DEBUG(
      this->get_logger(),
      "[input_indices_callback] PointCloud with %d data points and frame %s on input topic "
      "received.",
      cloud->width * cloud->height, cloud->header.frame_id.c_str());
  }
  ///

  // Check whether the user has given a different input TF frame
  tf_input_orig_frame_ = cloud->header.frame_id;
  PointCloud2ConstPtr cloud_tf;
  if (!tf_input_frame_.empty() && cloud->header.frame_id != tf_input_frame_) {
    RCLCPP_DEBUG(
      this->get_logger(), "[input_indices_callback] Transforming input dataset from %s to %s.",
      cloud->header.frame_id.c_str(), tf_input_frame_.c_str());
    // Save the original frame ID
    // Convert the cloud into the different frame
    PointCloud2 cloud_transformed;

    if (!tf_buffer_->canTransform(
          tf_input_frame_, cloud->header.frame_id, this->now(),
          rclcpp::Duration::from_seconds(1.0))) {
      RCLCPP_ERROR_STREAM(
        this->get_logger(), "[input_indices_callback] timeout tf: " << cloud->header.frame_id
                                                                    << "->" << tf_input_frame_);
      return;
    }

    if (!pcl_ros::transformPointCloud(tf_input_frame_, *cloud, cloud_transformed, *tf_buffer_)) {
      RCLCPP_ERROR(
        this->get_logger(),
        "[input_indices_callback] Error converting input dataset from %s to %s.",
        cloud->header.frame_id.c_str(), tf_input_frame_.c_str());
      return;
    }
    cloud_tf = std::make_shared<PointCloud2>(cloud_transformed);
  } else {
    cloud_tf = cloud;
  }
  // Need setInputCloud () here because we have to extract x/y/z
  IndicesPtr vindices;
  if (indices) {
    vindices.reset(new std::vector<int>(indices->indices));
  }

  computePublish(cloud_tf, vindices);
}

// For performance reason, we get only a transformation matrix here.
// The implementation is based on the one shown in the URL below.
// https://github.com/ros-perception/perception_pcl/blob/628aaec1dc73ef4adea01e9d28f11eb417b948fd/pcl_ros/src/transforms.cpp#L61-L94
bool pointcloud_preprocessor::Filter::_calculate_transform_matrix(
  const std::string & target_frame, const sensor_msgs::msg::PointCloud2 & from,
  const tf2_ros::Buffer & tf_buffer, Eigen::Matrix4f & eigen_transform /*output*/)
{
  if (from.header.frame_id == target_frame) {
    eigen_transform = Eigen::Matrix4f::Identity(4, 4);
    return true;
  }

  geometry_msgs::msg::TransformStamped transform;

  try {
    transform = tf_buffer.lookupTransform(
      target_frame, from.header.frame_id, tf2_ros::fromMsg(from.header.stamp));
  } catch (tf2::LookupException & e) {
    RCLCPP_ERROR(this->get_logger(), "%s", e.what());
    return false;
  } catch (tf2::ExtrapolationException & e) {
    RCLCPP_ERROR(this->get_logger(), "%s", e.what());
    return false;
  }

  pcl_ros::transformAsMatrix(transform, eigen_transform);
  return true;
}

// Returns false in error cases
bool pointcloud_preprocessor::Filter::calculate_transform_matrix(
  const std::string & target_frame, const sensor_msgs::msg::PointCloud2 & from,
  TransformInfo & transform_info /*output*/)
{
  transform_info.need_transform = false;

  if (target_frame.empty() || from.header.frame_id == target_frame) return true;

  RCLCPP_DEBUG(
    this->get_logger(), "[get_transform_matrix] Transforming input dataset from %s to %s.",
    from.header.frame_id.c_str(), target_frame.c_str());

  if (!tf_buffer_->canTransform(
        target_frame, from.header.frame_id, this->now(), rclcpp::Duration::from_seconds(1.0))) {
    RCLCPP_ERROR_STREAM(
      this->get_logger(),
      "[get_transform_matrix] timeout tf: " << from.header.frame_id << "->" << target_frame);
    return false;
  }

  if (!_calculate_transform_matrix(
        target_frame, from, *tf_buffer_, transform_info.eigen_transform /*output*/)) {
    RCLCPP_ERROR(
      this->get_logger(),
      "[calculate_transform_matrix] Error converting input dataset from %s to %s.",
      from.header.frame_id.c_str(), target_frame.c_str());
    return false;
  }

  transform_info.need_transform = true;
  return true;
}

// Returns false in error cases
bool pointcloud_preprocessor::Filter::convert_output_costly(std::unique_ptr<PointCloud2> & output)
{
  // In terms of performance, we should avoid using pcl_ros library function,
  // but this code path isn't reached in the main use case of Autoware, so it's left as is for now.
  if (!tf_output_frame_.empty() && output->header.frame_id != tf_output_frame_) {
    RCLCPP_DEBUG(
      this->get_logger(), "[convert_output_costly] Transforming output dataset from %s to %s.",
      output->header.frame_id.c_str(), tf_output_frame_.c_str());

    // Convert the cloud into the different frame
    auto cloud_transformed = std::make_unique<PointCloud2>();
    if (!pcl_ros::transformPointCloud(tf_output_frame_, *output, *cloud_transformed, *tf_buffer_)) {
      RCLCPP_ERROR(
        this->get_logger(),
        "[convert_output_costly] Error converting output dataset from %s to %s.",
        output->header.frame_id.c_str(), tf_output_frame_.c_str());
      return false;
    }

    output = std::move(cloud_transformed);
  }

  // Same as the comment above
  if (tf_output_frame_.empty() && output->header.frame_id != tf_input_orig_frame_) {
    // No tf_output_frame given, transform the dataset to its original frame
    RCLCPP_DEBUG(
      this->get_logger(), "[convert_output_costly] Transforming output dataset from %s back to %s.",
      output->header.frame_id.c_str(), tf_input_orig_frame_.c_str());

    auto cloud_transformed = std::make_unique<PointCloud2>();
    if (!pcl_ros::transformPointCloud(
          tf_input_orig_frame_, *output, *cloud_transformed, *tf_buffer_)) {
      RCLCPP_ERROR(
        this->get_logger(),
        "[convert_output_costly] Error converting output dataset from %s back to %s.",
        output->header.frame_id.c_str(), tf_input_orig_frame_.c_str());
      return false;
    }

    output = std::move(cloud_transformed);
  }

  return true;
}

// TODO(sykwer): Temporary Implementation: Rename this function to `input_indices_callback()` when
// all the filter nodes conform to new API. Then delete the old `input_indices_callback()` defined
// above.
void pointcloud_preprocessor::Filter::faster_input_indices_callback(
  const PointCloud2ConstPtr cloud, const PointIndicesConstPtr indices)
{
  if (!isValid(cloud)) {
    RCLCPP_ERROR(this->get_logger(), "[input_indices_callback] Invalid input!");
    return;
  }

  if (indices && !isValid(indices)) {
    RCLCPP_ERROR(this->get_logger(), "[input_indices_callback] Invalid indices!");
    return;
  }

  if (indices) {
    RCLCPP_DEBUG(
      this->get_logger(),
      "[input_indices_callback]\n"
      "   - PointCloud with %d data points (%s), stamp %f, and frame %s on input topic received.\n"
      "   - PointIndices with %zu values, stamp %f, and frame %s on indices topic received.",
      cloud->width * cloud->height, pcl::getFieldsList(*cloud).c_str(),
      rclcpp::Time(cloud->header.stamp).seconds(), cloud->header.frame_id.c_str(),
      indices->indices.size(), rclcpp::Time(indices->header.stamp).seconds(),
      indices->header.frame_id.c_str());
  } else {
    RCLCPP_DEBUG(
      this->get_logger(),
      "[input_indices_callback] PointCloud with %d data points and frame %s on input topic "
      "received.",
      cloud->width * cloud->height, cloud->header.frame_id.c_str());
  }

  tf_input_orig_frame_ = cloud->header.frame_id;

  // For performance reason, defer the transform computation.
  // Do not use pcl_ros::transformPointCloud(). It's too slow due to the unnecessary copy.
  TransformInfo transform_info;
  if (!calculate_transform_matrix(tf_input_frame_, *cloud, transform_info)) return;

  // Need setInputCloud() here because we have to extract x/y/z
  IndicesPtr vindices;
  if (indices) {
    vindices.reset(new std::vector<int>(indices->indices));
  }

  auto output = std::make_unique<PointCloud2>();

  // TODO(sykwer): Change to `filter()` call after when the filter nodes conform to new API.
  faster_filter(cloud, vindices, *output, transform_info);

  if (!convert_output_costly(output)) return;

  output->header.stamp = cloud->header.stamp;
  pub_output_->publish(std::move(output));
}

// TODO(sykwer): Temporary Implementation: Remove this interface when all the filter nodes conform
// to new API. It's not a pure virtual function so that a child class does not have to implement
// this function.
void pointcloud_preprocessor::Filter::faster_filter(
  const PointCloud2ConstPtr & input, const IndicesPtr & indices, PointCloud2 & output,
  const TransformInfo & transform_info)
{
  (void)input;
  (void)indices;
  (void)output;
  (void)transform_info;
}<|MERGE_RESOLUTION|>--- conflicted
+++ resolved
@@ -124,11 +124,8 @@
   // TODO(sykwer): Change the corresponding node to subscribe to `faster_input_indices_callback`
   // each time a child class supports the faster version.
   // When all the child classes support the faster version, this workaround is deleted.
-<<<<<<< HEAD
-  std::set<std::string> supported_nodes = {"CropBoxFilter", "VoxelGridDownsampleFilter"};
-=======
-  std::set<std::string> supported_nodes = {"CropBoxFilter", "RingOutlierFilter"};
->>>>>>> 7024f655
+  std::set<std::string> supported_nodes = {
+    "CropBoxFilter", "RingOutlierFilter", "VoxelGridDownsampleFilter"};
   auto callback = supported_nodes.find(filter_name) != supported_nodes.end()
                     ? &Filter::faster_input_indices_callback
                     : &Filter::input_indices_callback;
