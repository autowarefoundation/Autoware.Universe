--- conflicted
+++ resolved
@@ -237,12 +237,7 @@
   const tf2::Transform tf2_base_link_to_sensor_inv{tf2_base_link_to_sensor.inverse()};
 
   // For performance, do not instantiate `rclcpp::Time` inside of the for-loop
-<<<<<<< HEAD
-  double velocity_stamp = rclcpp::Time(velocity_it->header.stamp).seconds();
-  double angular_velocity_stamp = rclcpp::Time(angular_velocity_it->header.stamp).seconds();
-=======
   double twist_stamp = rclcpp::Time(twist_it->header.stamp).seconds();
->>>>>>> 07f8de7d
 
   // For performance, instantiate outside of the for-loop
   tf2::Quaternion baselink_quat{};
@@ -277,14 +272,6 @@
       w = 0.0f;
     }
 
-<<<<<<< HEAD
-    if (std::abs(*it_time_stamp - angular_velocity_stamp) > 0.1) {
-      RCLCPP_WARN_STREAM_THROTTLE(
-        get_logger(), *get_clock(), 10000 /* ms */,
-        "Angular velocity timestamp is too late. Could not interpolate.");
-      v = 0.0f;
-      w = 0.0f;
-=======
     if (use_imu_ && !angular_velocity_queue_.empty()) {
       // For performance, do not instantiate `rclcpp::Time` inside of the for-loop
       double imu_stamp = rclcpp::Time(imu_it->header.stamp).seconds();
@@ -307,7 +294,6 @@
       } else {
         w = static_cast<float>(imu_it->vector.z);
       }
->>>>>>> 07f8de7d
     }
 
     const auto time_offset = static_cast<float>(*it_time_stamp - prev_time_stamp_sec);
