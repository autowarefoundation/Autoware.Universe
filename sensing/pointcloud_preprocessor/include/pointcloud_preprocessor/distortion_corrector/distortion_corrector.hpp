// Copyright 2024 TIER IV, Inc.
//
// Licensed under the Apache License, Version 2.0 (the "License");
// you may not use this file except in compliance with the License.
// You may obtain a copy of the License at
//
//     http://www.apache.org/licenses/LICENSE-2.0
//
// Unless required by applicable law or agreed to in writing, software
// distributed under the License is distributed on an "AS IS" BASIS,
// WITHOUT WARRANTIES OR CONDITIONS OF ANY KIND, either express or implied.
// See the License for the specific language governing permissions and
// limitations under the License.

#ifndef POINTCLOUD_PREPROCESSOR__DISTORTION_CORRECTOR__DISTORTION_CORRECTOR_HPP_
#define POINTCLOUD_PREPROCESSOR__DISTORTION_CORRECTOR__DISTORTION_CORRECTOR_HPP_

#include <Eigen/Core>
#include <rclcpp/rclcpp.hpp>
#include <sophus/se3.hpp>

#include <geometry_msgs/msg/twist_stamped.hpp>
#include <geometry_msgs/msg/twist_with_covariance_stamped.hpp>
#include <sensor_msgs/msg/imu.hpp>
#include <sensor_msgs/msg/point_cloud2.hpp>
#include <sensor_msgs/point_cloud2_iterator.hpp>

#include <tf2/convert.h>
#include <tf2/transform_datatypes.h>

#ifdef ROS_DISTRO_GALACTIC
#include <tf2_geometry_msgs/tf2_geometry_msgs.h>
#else
#include <tf2_geometry_msgs/tf2_geometry_msgs.hpp>
#endif

#include <tf2_ros/buffer.h>
#include <tf2_ros/buffer_interface.h>
#include <tf2_ros/transform_listener.h>

#include <deque>
#include <memory>
#include <string>

namespace pointcloud_preprocessor
{

class DistortionCorrectorBase
{
public:
  virtual bool get_pointcloud_transform_exists() = 0;
  virtual bool get_pointcloud_transform_needed() = 0;
  virtual std::deque<geometry_msgs::msg::TwistStamped> get_twist_queue() = 0;
  virtual std::deque<geometry_msgs::msg::Vector3Stamped> get_angular_velocity_queue() = 0;

  virtual void processTwistMessage(
    const geometry_msgs::msg::TwistWithCovarianceStamped::ConstSharedPtr twist_msg) = 0;
  virtual void processIMUMessage(
    const std::string & base_frame, const sensor_msgs::msg::Imu::ConstSharedPtr imu_msg) = 0;
  virtual void setPointCloudTransform(
    const std::string & base_frame, const std::string & lidar_frame) = 0;
  virtual void initialize() = 0;
  virtual void undistortPointCloud(bool use_imu, sensor_msgs::msg::PointCloud2 & pointcloud) = 0;
};

template <class T>
class DistortionCorrector : public DistortionCorrectorBase
{
protected:
<<<<<<< HEAD
=======
  geometry_msgs::msg::TransformStamped::SharedPtr geometry_imu_to_base_link_ptr_;
  bool pointcloud_transform_needed_{false};
  bool pointcloud_transform_exists_{false};
>>>>>>> deef7c4a
  bool imu_transform_exists_{false};
  bool pointcloud_transform_exists_{false};
  bool pointcloud_transform_needed_{false};
  rclcpp::Node * node_;
  tf2_ros::Buffer tf_buffer_;
  tf2_ros::TransformListener tf_listener_;

  std::deque<geometry_msgs::msg::TwistStamped> twist_queue_;
  std::deque<geometry_msgs::msg::Vector3Stamped> angular_velocity_queue_;

<<<<<<< HEAD
public:
  explicit DistortionCorrector(rclcpp::Node * node)
  : node_(node), tf_buffer_(node_->get_clock()), tf_listener_(tf_buffer_)
  {
  }

  bool get_pointcloud_transform_exists();
  bool get_pointcloud_transform_needed();
  std::deque<geometry_msgs::msg::TwistStamped> get_twist_queue();
  std::deque<geometry_msgs::msg::Vector3Stamped> get_angular_velocity_queue();

  void processTwistMessage(
    const geometry_msgs::msg::TwistWithCovarianceStamped::ConstSharedPtr twist_msg) override;

  void processIMUMessage(
    const std::string & base_frame, const sensor_msgs::msg::Imu::ConstSharedPtr imu_msg) override;
  void getIMUTransformation(
    const std::string & base_frame, const std::string & imu_frame,
    geometry_msgs::msg::TransformStamped::SharedPtr geometry_imu_to_base_link_ptr);
  void enqueueIMU(
    const sensor_msgs::msg::Imu::ConstSharedPtr imu_msg,
    geometry_msgs::msg::TransformStamped::SharedPtr geometry_imu_to_base_link_ptr);

  bool isInputValid(sensor_msgs::msg::PointCloud2 & pointcloud);
=======
  void getIMUTransformation(const std::string & base_frame, const std::string & imu_frame);
  void enqueueIMU(const sensor_msgs::msg::Imu::ConstSharedPtr imu_msg);
>>>>>>> deef7c4a
  void getTwistAndIMUIterator(
    bool use_imu, double first_point_time_stamp_sec,
    std::deque<geometry_msgs::msg::TwistStamped>::iterator & it_twist,
    std::deque<geometry_msgs::msg::Vector3Stamped>::iterator & it_imu);
  void warnIfTimestampIsTooLate(bool is_twist_time_stamp_too_late, bool is_imu_time_stamp_too_late);
  void undistortPoint(
    sensor_msgs::PointCloud2Iterator<float> & it_x, sensor_msgs::PointCloud2Iterator<float> & it_y,
    sensor_msgs::PointCloud2Iterator<float> & it_z,
    std::deque<geometry_msgs::msg::TwistStamped>::iterator & it_twist,
    std::deque<geometry_msgs::msg::Vector3Stamped>::iterator & it_imu, float const & time_offset,
    const bool & is_twist_valid, const bool & is_imu_valid)
  {
    static_cast<T *>(this)->undistortPointImplementation(
      it_x, it_y, it_z, it_twist, it_imu, time_offset, is_twist_valid, is_imu_valid);
  };

public:
  explicit DistortionCorrector(rclcpp::Node * node)
  : node_(node), tf_buffer_(node_->get_clock()), tf_listener_(tf_buffer_)
  {
  }
  void processTwistMessage(
    const geometry_msgs::msg::TwistWithCovarianceStamped::ConstSharedPtr twist_msg) override;

  void processIMUMessage(
    const std::string & base_frame, const sensor_msgs::msg::Imu::ConstSharedPtr imu_msg) override;
  void undistortPointCloud(bool use_imu, sensor_msgs::msg::PointCloud2 & pointcloud) override;
  bool isInputValid(sensor_msgs::msg::PointCloud2 & pointcloud);
};

class DistortionCorrector2D : public DistortionCorrector<DistortionCorrector2D>
{
private:
  // defined outside of for loop for performance reasons.
  tf2::Quaternion baselink_quat_;
  tf2::Transform baselink_tf_odom_;
  tf2::Vector3 point_tf_;
  tf2::Vector3 undistorted_point_tf_;
  float theta_;
  float x_;
  float y_;

  // TF
  tf2::Transform tf2_lidar_to_base_link_;
  tf2::Transform tf2_base_link_to_lidar_;

public:
  explicit DistortionCorrector2D(rclcpp::Node * node) : DistortionCorrector(node) {}
  void initialize() override;
  void undistortPointImplementation(
    sensor_msgs::PointCloud2Iterator<float> & it_x, sensor_msgs::PointCloud2Iterator<float> & it_y,
    sensor_msgs::PointCloud2Iterator<float> & it_z,
    std::deque<geometry_msgs::msg::TwistStamped>::iterator & it_twist,
    std::deque<geometry_msgs::msg::Vector3Stamped>::iterator & it_imu, const float & time_offset,
    const bool & is_twist_valid, const bool & is_imu_valid);

  void setPointCloudTransform(
    const std::string & base_frame, const std::string & lidar_frame) override;
};

class DistortionCorrector3D : public DistortionCorrector<DistortionCorrector3D>
{
private:
  // defined outside of for loop for performance reasons.
  Eigen::Vector4f point_eigen_;
  Eigen::Vector4f undistorted_point_eigen_;
  Eigen::Matrix4f transformation_matrix_;
  Eigen::Matrix4f prev_transformation_matrix_;

  // TF
  Eigen::Matrix4f eigen_lidar_to_base_link_;
  Eigen::Matrix4f eigen_base_link_to_lidar_;

public:
  explicit DistortionCorrector3D(rclcpp::Node * node) : DistortionCorrector(node) {}
  void initialize() override;
  void undistortPointImplementation(
    sensor_msgs::PointCloud2Iterator<float> & it_x, sensor_msgs::PointCloud2Iterator<float> & it_y,
    sensor_msgs::PointCloud2Iterator<float> & it_z,
    std::deque<geometry_msgs::msg::TwistStamped>::iterator & it_twist,
    std::deque<geometry_msgs::msg::Vector3Stamped>::iterator & it_imu, const float & time_offset,
    const bool & is_twist_valid, const bool & is_imu_valid);
  void setPointCloudTransform(
    const std::string & base_frame, const std::string & lidar_frame) override;
};

}  // namespace pointcloud_preprocessor

#endif  // POINTCLOUD_PREPROCESSOR__DISTORTION_CORRECTOR__DISTORTION_CORRECTOR_HPP_<|MERGE_RESOLUTION|>--- conflicted
+++ resolved
@@ -67,12 +67,9 @@
 class DistortionCorrector : public DistortionCorrectorBase
 {
 protected:
-<<<<<<< HEAD
-=======
   geometry_msgs::msg::TransformStamped::SharedPtr geometry_imu_to_base_link_ptr_;
   bool pointcloud_transform_needed_{false};
   bool pointcloud_transform_exists_{false};
->>>>>>> deef7c4a
   bool imu_transform_exists_{false};
   bool pointcloud_transform_exists_{false};
   bool pointcloud_transform_needed_{false};
@@ -83,35 +80,8 @@
   std::deque<geometry_msgs::msg::TwistStamped> twist_queue_;
   std::deque<geometry_msgs::msg::Vector3Stamped> angular_velocity_queue_;
 
-<<<<<<< HEAD
-public:
-  explicit DistortionCorrector(rclcpp::Node * node)
-  : node_(node), tf_buffer_(node_->get_clock()), tf_listener_(tf_buffer_)
-  {
-  }
-
-  bool get_pointcloud_transform_exists();
-  bool get_pointcloud_transform_needed();
-  std::deque<geometry_msgs::msg::TwistStamped> get_twist_queue();
-  std::deque<geometry_msgs::msg::Vector3Stamped> get_angular_velocity_queue();
-
-  void processTwistMessage(
-    const geometry_msgs::msg::TwistWithCovarianceStamped::ConstSharedPtr twist_msg) override;
-
-  void processIMUMessage(
-    const std::string & base_frame, const sensor_msgs::msg::Imu::ConstSharedPtr imu_msg) override;
-  void getIMUTransformation(
-    const std::string & base_frame, const std::string & imu_frame,
-    geometry_msgs::msg::TransformStamped::SharedPtr geometry_imu_to_base_link_ptr);
-  void enqueueIMU(
-    const sensor_msgs::msg::Imu::ConstSharedPtr imu_msg,
-    geometry_msgs::msg::TransformStamped::SharedPtr geometry_imu_to_base_link_ptr);
-
-  bool isInputValid(sensor_msgs::msg::PointCloud2 & pointcloud);
-=======
   void getIMUTransformation(const std::string & base_frame, const std::string & imu_frame);
   void enqueueIMU(const sensor_msgs::msg::Imu::ConstSharedPtr imu_msg);
->>>>>>> deef7c4a
   void getTwistAndIMUIterator(
     bool use_imu, double first_point_time_stamp_sec,
     std::deque<geometry_msgs::msg::TwistStamped>::iterator & it_twist,
@@ -133,6 +103,10 @@
   : node_(node), tf_buffer_(node_->get_clock()), tf_listener_(tf_buffer_)
   {
   }
+  bool get_pointcloud_transform_exists();
+  bool get_pointcloud_transform_needed();
+  std::deque<geometry_msgs::msg::TwistStamped> get_twist_queue();
+  std::deque<geometry_msgs::msg::Vector3Stamped> get_angular_velocity_queue();
   void processTwistMessage(
     const geometry_msgs::msg::TwistWithCovarianceStamped::ConstSharedPtr twist_msg) override;
 
