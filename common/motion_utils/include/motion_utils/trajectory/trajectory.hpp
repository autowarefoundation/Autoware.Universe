--- conflicted
+++ resolved
@@ -403,26 +403,16 @@
   const bool throw_exception = false)
 {
   if (seg_idx >= points.size() - 1) {
-<<<<<<< HEAD
-    const std::out_of_range e(
+    const std::string e(
       "[motion_utils] " + std::string(__func__) +
       ": Failed to calculate longitudinal offset because the given segment index is out of the "
       "points size.");
-
-=======
-    const auto error_message{"Segment index is invalid."};
->>>>>>> 37573e53
     tier4_autoware_utils::print_backtrace();
     if (throw_exception) {
-      throw std::out_of_range(error_message);
-    }
-<<<<<<< HEAD
+      throw std::out_of_range(e);
+    }
     log_error(
-      std::string(e.what()) +
-      " Return NaN since no_throw option is enabled. The maintainer must check the code.");
-=======
-    std::cerr << error_message << std::endl;
->>>>>>> 37573e53
+      e + " Return NaN since no_throw option is enabled. The maintainer must check the code.");
     return std::nan("");
   }
 
@@ -440,24 +430,15 @@
   }
 
   if (seg_idx >= overlap_removed_points.size() - 1) {
-<<<<<<< HEAD
-    const std::runtime_error e(
+    const std::string e(
       "[motion_utils] " + std::string(__func__) +
       ": Longitudinal offset calculation is not supported for the same points.");
-=======
-    const auto error_message{"Same points are given."};
->>>>>>> 37573e53
     tier4_autoware_utils::print_backtrace();
     if (throw_exception) {
-      throw std::runtime_error(error_message);
-    }
-<<<<<<< HEAD
+      throw std::runtime_error(e);
+    }
     log_error(
-      std::string(e.what()) +
-      " Return NaN since no_throw option is enabled. The maintainer must check the code.");
-=======
-    std::cerr << error_message << std::endl;
->>>>>>> 37573e53
+      e + " Return NaN since no_throw option is enabled. The maintainer must check the code.");
     return std::nan("");
   }
 
@@ -611,24 +592,15 @@
   }
 
   if (overlap_removed_points.size() == 1) {
-<<<<<<< HEAD
-    const std::runtime_error e(
+    const std::string e(
       "[motion_utils] " + std::string(__func__) +
       ": Lateral offset calculation is not supported for the same points.");
-=======
-    const auto error_message{"Same points are given."};
->>>>>>> 37573e53
     tier4_autoware_utils::print_backtrace();
     if (throw_exception) {
-      throw std::runtime_error(error_message);
-    }
-<<<<<<< HEAD
+      throw std::runtime_error(e);
+    }
     log_error(
-      std::string(e.what()) +
-      " Return NaN since no_throw option is enabled. The maintainer must check the code.");
-=======
-    std::cerr << error_message << std::endl;
->>>>>>> 37573e53
+      e + " Return NaN since no_throw option is enabled. The maintainer must check the code.");
     return std::nan("");
   }
 
@@ -687,24 +659,15 @@
   }
 
   if (overlap_removed_points.size() == 1) {
-<<<<<<< HEAD
-    const std::runtime_error e(
+    const std::string e(
       "[motion_utils] " + std::string(__func__) +
       ": Lateral offset calculation is not supported for the same points.");
-=======
-    const auto error_message{"Same points are given."};
->>>>>>> 37573e53
     tier4_autoware_utils::print_backtrace();
     if (throw_exception) {
-      throw std::runtime_error(error_message);
-    }
-<<<<<<< HEAD
+      throw std::runtime_error(e);
+    }
     log_error(
-      std::string(e.what()) +
-      " Return NaN since no_throw option is enabled. The maintainer must check the code.");
-=======
-    std::cerr << error_message << std::endl;
->>>>>>> 37573e53
+      e + " Return NaN since no_throw option is enabled. The maintainer must check the code.");
     return std::nan("");
   }
 
@@ -1102,26 +1065,16 @@
   }
 
   if (points.size() - 1 < src_idx) {
-<<<<<<< HEAD
-    const std::out_of_range e(
+    const std::string e(
       "[motion_utils] " + std::string(__func__) +
       " error: The given source index is out of the points size. Failed to calculate longitudinal "
       "offset.");
-
-=======
-    const auto error_message{"Invalid source index"};
->>>>>>> 37573e53
     tier4_autoware_utils::print_backtrace();
     if (throw_exception) {
-      throw std::out_of_range(error_message);
-    }
-<<<<<<< HEAD
+      throw std::out_of_range(e);
+    }
     log_error(
-      std::string(e.what()) +
-      " Return NaN since no_throw option is enabled. The maintainer must check the code.");
-=======
-    std::cerr << error_message << std::endl;
->>>>>>> 37573e53
+      e + " Return NaN since no_throw option is enabled. The maintainer must check the code.");
     return {};
   }
 
@@ -1241,24 +1194,15 @@
   }
 
   if (points.size() - 1 < src_idx) {
-<<<<<<< HEAD
-    const std::out_of_range e(
+    const std::string e(
       "[motion_utils] " + std::string(__func__) +
       " error: The given source index is out of the points size. Failed to calculate longitudinal "
       "offset.");
-
-=======
-    const auto error_message{"Invalid source index"};
->>>>>>> 37573e53
     tier4_autoware_utils::print_backtrace();
     if (throw_exception) {
-      throw std::out_of_range(error_message);
-    }
-<<<<<<< HEAD
-    log_error(e.what());
-=======
-    std::cerr << error_message << std::endl;
->>>>>>> 37573e53
+      throw std::out_of_range(e);
+    }
+    log_error(e);
     return {};
   }
 
@@ -2465,24 +2409,15 @@
   }
 
   if (overlap_removed_points.size() <= 1) {
-<<<<<<< HEAD
-    const std::runtime_error e(
+    const std::string e(
       "[motion_utils] " + std::string(__func__) +
       " Given points size is less than 2. Failed to calculate yaw deviation.");
-=======
-    const auto error_message{"points size is less than 2"};
->>>>>>> 37573e53
     tier4_autoware_utils::print_backtrace();
     if (throw_exception) {
-      throw std::runtime_error(error_message);
-    }
-<<<<<<< HEAD
+      throw std::runtime_error(e);
+    }
     log_error(
-      std::string(e.what()) +
-      " Return 0 since no_throw option is enabled. The maintainer must check the code.");
-=======
-    std::cerr << error_message << std::endl;
->>>>>>> 37573e53
+      e + " Return 0 since no_throw option is enabled. The maintainer must check the code.");
     return 0.0;
   }
 
