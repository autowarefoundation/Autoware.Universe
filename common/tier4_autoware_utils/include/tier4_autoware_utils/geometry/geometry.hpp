// Copyright 2020 Tier IV, Inc.
//
// Licensed under the Apache License, Version 2.0 (the "License");
// you may not use this file except in compliance with the License.
// You may obtain a copy of the License at
//
//     http://www.apache.org/licenses/LICENSE-2.0
//
// Unless required by applicable law or agreed to in writing, software
// distributed under the License is distributed on an "AS IS" BASIS,
// WITHOUT WARRANTIES OR CONDITIONS OF ANY KIND, either express or implied.
// See the License for the specific language governing permissions and
// limitations under the License.

#ifndef TIER4_AUTOWARE_UTILS__GEOMETRY__GEOMETRY_HPP_
#define TIER4_AUTOWARE_UTILS__GEOMETRY__GEOMETRY_HPP_

#include <exception>
#include <string>
#include <vector>

#define EIGEN_MPL2_ONLY
#include "tier4_autoware_utils/geometry/boost_geometry.hpp"

#include <Eigen/Core>
#include <Eigen/Geometry>

#include <autoware_auto_planning_msgs/msg/path.hpp>
#include <autoware_auto_planning_msgs/msg/trajectory.hpp>
#include <geometry_msgs/msg/pose_stamped.hpp>
#include <geometry_msgs/msg/pose_with_covariance_stamped.hpp>
#include <geometry_msgs/msg/quaternion.hpp>
#include <geometry_msgs/msg/transform_stamped.hpp>

#ifdef ROS_DISTRO_GALACTIC
#include <tf2_geometry_msgs/tf2_geometry_msgs.h>
#else
#include <tf2_geometry_msgs/tf2_geometry_msgs.hpp>
#endif

namespace tier4_autoware_utils
{
template <class T>
geometry_msgs::msg::Point getPoint(const T & p)
{
  return geometry_msgs::build<geometry_msgs::msg::Point>().x(p.x).y(p.y).z(p.z);
}

template <>
inline geometry_msgs::msg::Point getPoint(const geometry_msgs::msg::Point & p)
{
  return p;
}

template <>
inline geometry_msgs::msg::Point getPoint(const geometry_msgs::msg::Pose & p)
{
  return p.position;
}

template <>
inline geometry_msgs::msg::Point getPoint(const geometry_msgs::msg::PoseStamped & p)
{
  return p.pose.position;
}

template <>
inline geometry_msgs::msg::Point getPoint(const geometry_msgs::msg::PoseWithCovarianceStamped & p)
{
  return p.pose.pose.position;
}

template <>
inline geometry_msgs::msg::Point getPoint(const autoware_auto_planning_msgs::msg::PathPoint & p)
{
  return p.pose.position;
}

template <>
inline geometry_msgs::msg::Point getPoint(
  const autoware_auto_planning_msgs::msg::TrajectoryPoint & p)
{
  return p.pose.position;
}

template <class T>
geometry_msgs::msg::Pose getPose([[maybe_unused]] const T & p)
{
  static_assert(sizeof(T) == 0, "Only specializations of getPose can be used.");
  throw std::logic_error("Only specializations of getPose can be used.");
}

template <>
inline geometry_msgs::msg::Pose getPose(const geometry_msgs::msg::Pose & p)
{
  return p;
}

template <>
inline geometry_msgs::msg::Pose getPose(const geometry_msgs::msg::PoseStamped & p)
{
  return p.pose;
}

template <>
inline geometry_msgs::msg::Pose getPose(const autoware_auto_planning_msgs::msg::PathPoint & p)
{
  return p.pose;
}

template <>
inline geometry_msgs::msg::Pose getPose(const autoware_auto_planning_msgs::msg::TrajectoryPoint & p)
{
  return p.pose;
}

inline geometry_msgs::msg::Point createPoint(const double x, const double y, const double z)
{
  geometry_msgs::msg::Point p;
  p.x = x;
  p.y = y;
  p.z = z;
  return p;
}

inline geometry_msgs::msg::Vector3 getRPY(const geometry_msgs::msg::Quaternion & quat)
{
  geometry_msgs::msg::Vector3 rpy;
  tf2::Quaternion q(quat.x, quat.y, quat.z, quat.w);
  tf2::Matrix3x3(q).getRPY(rpy.x, rpy.y, rpy.z);
  return rpy;
}

inline geometry_msgs::msg::Vector3 getRPY(const geometry_msgs::msg::Pose & pose)
{
  return getRPY(pose.orientation);
}

inline geometry_msgs::msg::Vector3 getRPY(const geometry_msgs::msg::PoseStamped & pose)
{
  return getRPY(pose.pose);
}

inline geometry_msgs::msg::Vector3 getRPY(
  const geometry_msgs::msg::PoseWithCovarianceStamped & pose)
{
  return getRPY(pose.pose.pose);
}

inline geometry_msgs::msg::Quaternion createQuaternion(
  const double x, const double y, const double z, const double w)
{
  geometry_msgs::msg::Quaternion q;
  q.x = x;
  q.y = y;
  q.z = z;
  q.w = w;
  return q;
}

inline geometry_msgs::msg::Vector3 createTranslation(const double x, const double y, const double z)
{
  geometry_msgs::msg::Vector3 v;
  v.x = x;
  v.y = y;
  v.z = z;
  return v;
}

// Revival of tf::createQuaternionFromRPY
// https://answers.ros.org/question/304397/recommended-way-to-construct-quaternion-from-rollpitchyaw-with-tf2/
inline geometry_msgs::msg::Quaternion createQuaternionFromRPY(
  const double roll, const double pitch, const double yaw)
{
  tf2::Quaternion q;
  q.setRPY(roll, pitch, yaw);
  return tf2::toMsg(q);
}

inline geometry_msgs::msg::Quaternion createQuaternionFromYaw(const double yaw)
{
  tf2::Quaternion q;
  q.setRPY(0, 0, yaw);
  return tf2::toMsg(q);
}

template <class Point1, class Point2>
double calcDistance2d(const Point1 & point1, const Point2 & point2)
{
  const auto p1 = getPoint(point1);
  const auto p2 = getPoint(point2);
  return std::hypot(p1.x - p2.x, p1.y - p2.y);
}

template <class Point1, class Point2>
double calcSquaredDistance2d(const Point1 & point1, const Point2 & point2)
{
  const auto p1 = getPoint(point1);
  const auto p2 = getPoint(point2);
  const auto dx = p1.x - p2.x;
  const auto dy = p1.y - p2.y;
  return dx * dx + dy * dy;
}

template <class Point1, class Point2>
double calcDistance3d(const Point1 & point1, const Point2 & point2)
{
  const auto p1 = getPoint(point1);
  const auto p2 = getPoint(point2);
  // To be replaced by std::hypot(dx, dy, dz) in C++17
  return std::hypot(std::hypot(p1.x - p2.x, p1.y - p2.y), p1.z - p2.z);
}

/**
 * @brief calculate elevation angle of two points.
 * @details This function returns the elevation angle of the position of the two input points
 *          with respect to the origin of their coordinate system.
 *          If the two points are in the same position, the calculation result will be unstable.
 * @param p_from source point
 * @param p_to target point
 * @return -pi/2 <= elevation angle <= pi/2
 */
inline double calcElevationAngle(
  const geometry_msgs::msg::Point & p_from, const geometry_msgs::msg::Point & p_to)
{
  const double dz = p_to.z - p_from.z;
  const double dist_2d = calcDistance2d(p_from, p_to);
  return std::atan2(dz, dist_2d);
}

/**
 * @brief calculate azimuth angle of two points.
 * @details This function returns the azimuth angle of the position of the two input points
 *          with respect to the origin of their coordinate system.
 *          If x and y of the two points are the same, the calculation result will be unstable.
 * @param p_from source point
 * @param p_to target point
 * @return -pi < azimuth angle < pi.
 */
inline double calcAzimuthAngle(
  const geometry_msgs::msg::Point & p_from, const geometry_msgs::msg::Point & p_to)
{
  const double dx = p_to.x - p_from.x;
  const double dy = p_to.y - p_from.y;
  return std::atan2(dy, dx);
}

inline geometry_msgs::msg::Pose transform2pose(const geometry_msgs::msg::Transform & transform)
{
  geometry_msgs::msg::Pose pose;
  pose.position.x = transform.translation.x;
  pose.position.y = transform.translation.y;
  pose.position.z = transform.translation.z;
  pose.orientation = transform.rotation;
  return pose;
}

inline geometry_msgs::msg::PoseStamped transform2pose(
  const geometry_msgs::msg::TransformStamped & transform)
{
  geometry_msgs::msg::PoseStamped pose;
  pose.header = transform.header;
  pose.pose = transform2pose(transform.transform);
  return pose;
}

inline geometry_msgs::msg::Transform pose2transform(const geometry_msgs::msg::Pose & pose)
{
  geometry_msgs::msg::Transform transform;
  transform.translation.x = pose.position.x;
  transform.translation.y = pose.position.y;
  transform.translation.z = pose.position.z;
  transform.rotation = pose.orientation;
  return transform;
}

inline geometry_msgs::msg::TransformStamped pose2transform(
  const geometry_msgs::msg::PoseStamped & pose, const std::string child_frame_id)
{
  geometry_msgs::msg::TransformStamped transform;
  transform.header = pose.header;
  transform.transform = pose2transform(pose.pose);
  transform.child_frame_id = child_frame_id;
  return transform;
}

inline Point3d transformPoint(
  const Point3d & point, const geometry_msgs::msg::Transform & transform)
{
  const auto & translation = transform.translation;
  const auto & rotation = transform.rotation;

  const Eigen::Translation3d T(translation.x, translation.y, translation.z);
  const Eigen::Quaterniond R(rotation.w, rotation.x, rotation.y, rotation.z);

  const Eigen::Vector3d transformed(T * R * point);

  return Point3d{transformed.x(), transformed.y(), transformed.z()};
}

inline Point2d transformPoint(
  const Point2d & point, const geometry_msgs::msg::Transform & transform)
{
  Point3d point_3d{point.x(), point.y(), 0};
  const auto transformed = transformPoint(point_3d, transform);
  return Point2d{transformed.x(), transformed.y()};
}

template <class T>
T transformVector(const T & points, const geometry_msgs::msg::Transform & transform)
{
  T transformed;
  for (const auto & point : points) {
    transformed.push_back(transformPoint(point, transform));
  }
  return transformed;
}

inline double calcCurvature(
  const geometry_msgs::msg::Point & p1, const geometry_msgs::msg::Point & p2,
  const geometry_msgs::msg::Point & p3)
{
  // Calculation details are described in the following page
  // https://en.wikipedia.org/wiki/Menger_curvature
  const double denominator =
    calcDistance2d(p1, p2) * calcDistance2d(p2, p3) * calcDistance2d(p3, p1);
  if (std::fabs(denominator) < 1e-10) {
    throw std::runtime_error("points are too close for curvature calculation.");
  }
  return 2.0 * ((p2.x - p1.x) * (p3.y - p1.y) - (p2.y - p1.y) * (p3.x - p1.x)) / denominator;
}

/**
 * @brief Calculate offset pose. The offset values are defined in the local coordinate of the input
 * pose.
 */
inline geometry_msgs::msg::Pose calcOffsetPose(
  const geometry_msgs::msg::Pose & p, const double x, const double y, const double z)
{
  geometry_msgs::msg::Pose pose;
  geometry_msgs::msg::Transform transform;
  transform.translation = createTranslation(x, y, z);
  transform.rotation = createQuaternion(0.0, 0.0, 0.0, 1.0);
  tf2::Transform tf_pose;
  tf2::Transform tf_offset;
  tf2::fromMsg(transform, tf_offset);
  tf2::fromMsg(p, tf_pose);
  tf2::toMsg(tf_pose * tf_offset, pose);
  return pose;
}

/**
<<<<<<< HEAD
 * @brief Calculate a point by linear interpolation.
 */
template <class Point1, class Point2>
geometry_msgs::msg::Point calcInterpolatedPoint(
  const Point1 & src, const Point2 & dst, const double ratio)
{
  const auto src_point = getPoint(src);
  const auto dst_point = getPoint(dst);

  tf2::Vector3 src_vec;
  src_vec.setX(src_point.x);
  src_vec.setY(src_point.y);
  src_vec.setZ(src_point.z);

  tf2::Vector3 dst_vec;
  dst_vec.setX(dst_point.x);
  dst_vec.setY(dst_point.y);
  dst_vec.setZ(dst_point.z);

  // Get pose by linear interpolation
  const auto & vec = tf2::lerp(src_vec, dst_vec, ratio);

  geometry_msgs::msg::Point point;
  point.x = vec.x();
  point.y = vec.y();
  point.z = vec.z();

  return point;
=======
 * @brief Calculate a pose by linear interpolation.
 */
template <class Pose1, class Pose2>
geometry_msgs::msg::Pose calcInterpolatedPose(
  const Pose1 & src_pose, const Pose2 & dst_pose, const double ratio)
{
  tf2::Transform src_tf, dst_tf;
  tf2::fromMsg(getPose(src_pose), src_tf);
  tf2::fromMsg(getPose(dst_pose), dst_tf);

  // Get pose by linear interpolation
  const auto & point = tf2::lerp(src_tf.getOrigin(), dst_tf.getOrigin(), ratio);

  // Get quaternion by spherical linear interpolation
  const auto & quaternion = tf2::slerp(src_tf.getRotation(), dst_tf.getRotation(), ratio);

  geometry_msgs::msg::Pose pose;
  pose.position.x = point.x();
  pose.position.y = point.y();
  pose.position.z = point.z();
  pose.orientation = tf2::toMsg(quaternion);

  return pose;
>>>>>>> 373c91a1
}
}  // namespace tier4_autoware_utils

#endif  // TIER4_AUTOWARE_UTILS__GEOMETRY__GEOMETRY_HPP_<|MERGE_RESOLUTION|>--- conflicted
+++ resolved
@@ -350,7 +350,6 @@
 }
 
 /**
-<<<<<<< HEAD
  * @brief Calculate a point by linear interpolation.
  */
 template <class Point1, class Point2>
@@ -379,7 +378,9 @@
   point.z = vec.z();
 
   return point;
-=======
+}
+
+/**
  * @brief Calculate a pose by linear interpolation.
  */
 template <class Pose1, class Pose2>
@@ -403,7 +404,6 @@
   pose.orientation = tf2::toMsg(quaternion);
 
   return pose;
->>>>>>> 373c91a1
 }
 }  // namespace tier4_autoware_utils
 
