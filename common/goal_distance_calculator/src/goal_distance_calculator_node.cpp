--- conflicted
+++ resolved
@@ -97,13 +97,8 @@
   Output output = goal_distance_calculator_->update(input);
 
   {
-<<<<<<< HEAD
-    using tier4_autoware_utils::rad2deg;
+    using autoware_universe_utils::rad2deg;
     const auto & deviation = output.goal_deviation;
-=======
-    using autoware_universe_utils::rad2deg;
-    const auto & deviation = output_.goal_deviation;
->>>>>>> 51045e90
 
     debug_publisher_.publish<tier4_debug_msgs::msg::Float64Stamped>(
       "deviation/lateral", deviation.lateral);
