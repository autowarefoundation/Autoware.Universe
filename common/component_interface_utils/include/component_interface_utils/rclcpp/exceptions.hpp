// Copyright 2022 TIER IV, Inc.
//
// Licensed under the Apache License, Version 2.0 (the "License");
// you may not use this file except in compliance with the License.
// You may obtain a copy of the License at
//
//     http://www.apache.org/licenses/LICENSE-2.0
//
// Unless required by applicable law or agreed to in writing, software
// distributed under the License is distributed on an "AS IS" BASIS,
// WITHOUT WARRANTIES OR CONDITIONS OF ANY KIND, either express or implied.
// See the License for the specific language governing permissions and
// limitations under the License.

#ifndef COMPONENT_INTERFACE_UTILS__RCLCPP__EXCEPTIONS_HPP_
#define COMPONENT_INTERFACE_UTILS__RCLCPP__EXCEPTIONS_HPP_

#include <autoware_adapi_v1_msgs/msg/response_status.hpp>

#include <exception>
#include <string>

namespace component_interface_utils
{

class ServiceException : public std::exception
{
public:
  using ResponseStatus = autoware_adapi_v1_msgs::msg::ResponseStatus;
  using ResponseStatusCode = ResponseStatus::_code_type;

  ServiceException(ResponseStatusCode code, const std::string & message, bool success = false)
  {
<<<<<<< HEAD
    status_.success = success;
    status_.code = code;
    status_.message = message;
=======
    code_ = code;
  }

  template <class T>
  void set(T & status) const
  {
    status.success = false;
    status.code = code_;
    status.message = what();
  }

  ResponseStatus status() const
  {
    ResponseStatus status;
    status.success = false;
    status.code = code_;
    status.message = what();
    return status;
>>>>>>> 012fe630
  }
  ResponseStatus status() const { return status_; }

private:
  ResponseStatus status_;
};

class ServiceUnready : public ServiceException
{
public:
  explicit ServiceUnready(const std::string & message)
  : ServiceException(ResponseStatus::SERVICE_UNREADY, message)
  {
  }
};

class ServiceTimeout : public ServiceException
{
public:
  explicit ServiceTimeout(const std::string & message)
  : ServiceException(ResponseStatus::SERVICE_TIMEOUT, message)
  {
  }
};

class TransformError : public ServiceException
{
public:
  explicit TransformError(const std::string & message)
  : ServiceException(ResponseStatus::TRANSFORM_ERROR, message)
  {
  }
};

class ParameterError : public ServiceException
{
public:
  explicit ParameterError(const std::string & message)
  : ServiceException(ResponseStatus::PARAMETER_ERROR, message)
  {
  }
};

class NoEffectWarning : public ServiceException
{
public:
  explicit NoEffectWarning(const std::string & message)
  : ServiceException(ResponseStatus::NO_EFFECT, message, true)
  {
  }
};

}  // namespace component_interface_utils

#endif  // COMPONENT_INTERFACE_UTILS__RCLCPP__EXCEPTIONS_HPP_<|MERGE_RESOLUTION|>--- conflicted
+++ resolved
@@ -31,12 +31,9 @@
 
   ServiceException(ResponseStatusCode code, const std::string & message, bool success = false)
   {
-<<<<<<< HEAD
-    status_.success = success;
-    status_.code = code;
-    status_.message = message;
-=======
+    success_ = success;
     code_ = code;
+    message_ = message;
   }
 
   template <class T>
@@ -54,19 +51,19 @@
     status.code = code_;
     status.message = what();
     return status;
->>>>>>> 012fe630
   }
-  ResponseStatus status() const { return status_; }
 
 private:
-  ResponseStatus status_;
+  bool success_;
+  ResponseStatusCode code_;
+  std::string message_;
 };
 
 class ServiceUnready : public ServiceException
 {
 public:
   explicit ServiceUnready(const std::string & message)
-  : ServiceException(ResponseStatus::SERVICE_UNREADY, message)
+  : ServiceException(ResponseStatus::SERVICE_UNREADY, message, false)
   {
   }
 };
@@ -75,7 +72,7 @@
 {
 public:
   explicit ServiceTimeout(const std::string & message)
-  : ServiceException(ResponseStatus::SERVICE_TIMEOUT, message)
+  : ServiceException(ResponseStatus::SERVICE_TIMEOUT, message, false)
   {
   }
 };
@@ -84,7 +81,7 @@
 {
 public:
   explicit TransformError(const std::string & message)
-  : ServiceException(ResponseStatus::TRANSFORM_ERROR, message)
+  : ServiceException(ResponseStatus::TRANSFORM_ERROR, message, false)
   {
   }
 };
@@ -93,7 +90,7 @@
 {
 public:
   explicit ParameterError(const std::string & message)
-  : ServiceException(ResponseStatus::PARAMETER_ERROR, message)
+  : ServiceException(ResponseStatus::PARAMETER_ERROR, message, false)
   {
   }
 };
