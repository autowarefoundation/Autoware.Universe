from glob import glob
import os

from setuptools import find_packages
from setuptools import setup

package_name = "autoware_carla_interface"

setup(
    name=package_name,
<<<<<<< HEAD
    version="0.39.0",
    packages=[package_name],
=======
    version="0.38.0",
    packages=find_packages(where="src"),
>>>>>>> dcfba5bd
    data_files=[
        ("share/ament_index/resource_index/packages", [f"resource/{package_name}"]),
        (os.path.join("share", package_name), ["package.xml"]),
        (os.path.join("share", package_name), glob("config/*")),
        (os.path.join("share", package_name), glob("calibration_maps/*.csv")),
        (os.path.join("share", package_name), glob("launch/*.launch.xml")),
    ],
    install_requires=["setuptools"],
    zip_safe=True,
    maintainer="Muhammad Raditya GIOVANNI, Maxime CLEMENT",
    maintainer_email="mradityagio@gmail.com, maxime.clement@tier4.jp",
    description="CARLA ROS 2 bridge for AUTOWARE",
    license="Apache License 2.0",
    tests_require=["pytest"],
    entry_points={
        "console_scripts": [
            "autoware_carla_interface = autoware_carla_interface.carla_autoware:main"
        ],
    },
    package_dir={"": "src"},
)<|MERGE_RESOLUTION|>--- conflicted
+++ resolved
@@ -8,13 +8,8 @@
 
 setup(
     name=package_name,
-<<<<<<< HEAD
-    version="0.39.0",
-    packages=[package_name],
-=======
     version="0.38.0",
     packages=find_packages(where="src"),
->>>>>>> dcfba5bd
     data_files=[
         ("share/ament_index/resource_index/packages", [f"resource/{package_name}"]),
         (os.path.join("share", package_name), ["package.xml"]),
