# raw_vehicle_cmd_converter

## Overview

The raw_vehicle_command_converter is a crucial node in vehicle automation systems, responsible for translating desired steering and acceleration inputs into specific vehicle control commands. This process is achieved through a combination of a lookup table and an optional feedback control system.

### Lookup Table

The core of the converter's functionality lies in its use of a CSV-formatted lookup table. This table encapsulates the relationship between the throttle/brake pedal (depending on your vehicle control interface) and the corresponding vehicle acceleration across various speeds. The converter utilizes this data to accurately translate target accelerations into appropriate throttle/brake values.

![accel-brake-map-table](./figure/accel-brake-map-table.png)

### Creation of Reference Data

Reference data for the lookup table is generated through the following steps:

1. **Data Collection**: On a flat road, a constant value command (e.g., throttle/brake pedal) is applied to accelerate or decelerate the vehicle.
2. **Recording Data**: During this phase, both the IMU acceleration and vehicle velocity data are recorded.
3. **CSV File Generation**: A CSV file is created, detailing the relationship between command values, vehicle speed, and resulting acceleration.

Once the acceleration map is crafted, it should be loaded when the RawVehicleCmdConverter node is launched, with the file path defined in the launch file.

### Auto-Calibration Tool

For ease of calibration and adjustments to the lookup table, an auto-calibration tool is available. More information and instructions for this tool can be found [here](https://github.com/autowarefoundation/autoware.universe/blob/main/vehicle/accel_brake_map_calibrator/accel_brake_map_calibrator/README.md).

## Input topics

<<<<<<< HEAD
| Name                  | Type                                  | Description                                                                                                        |
| --------------------- | ------------------------------------- | ------------------------------------------------------------------------------------------------------------------ |
| `~/input/control_cmd` | autoware_control_msgs::msg::Control   | target `velocity/acceleration/steering_angle/steering_angle_velocity` is necessary to calculate actuation command. |
| `~/input/steering"`   | autoware_vehicle_msgs::msg::SteeringReport | current status of steering used for steering feed back control                                                     |
| `~/input/odometry`       | navigation_msgs::Odometry             | twist topic in odometry is used.                                                                                   |
=======
| Name                  | Type                                       | Description                                                                                                        |
| --------------------- | ------------------------------------------ | ------------------------------------------------------------------------------------------------------------------ |
| `~/input/control_cmd` | autoware_control_msgs::msg::Control        | target `velocity/acceleration/steering_angle/steering_angle_velocity` is necessary to calculate actuation command. |
| `~/input/steering"`   | autoware_vehicle_msgs::msg::SteeringReport | current status of steering used for steering feed back control                                                     |
| `~/input/odometry`    | navigation_msgs::Odometry                  | twist topic in odometry is used.                                                                                   |
>>>>>>> 930240a8

## Output topics

| Name                     | Type                                             | Description                                             |
| ------------------------ | ------------------------------------------------ | ------------------------------------------------------- |
| `~/output/actuation_cmd` | tier4_vehicle_msgs::msg::ActuationCommandStamped | actuation command for vehicle to apply mechanical input |

## Parameters

{{ json_to_markdown("vehicle/raw_vehicle_cmd_converter/schema/raw_vehicle_cmd_converter.schema.json") }}

## Limitation

The current feed back implementation is only applied to steering control.<|MERGE_RESOLUTION|>--- conflicted
+++ resolved
@@ -26,19 +26,11 @@
 
 ## Input topics
 
-<<<<<<< HEAD
-| Name                  | Type                                  | Description                                                                                                        |
-| --------------------- | ------------------------------------- | ------------------------------------------------------------------------------------------------------------------ |
-| `~/input/control_cmd` | autoware_control_msgs::msg::Control   | target `velocity/acceleration/steering_angle/steering_angle_velocity` is necessary to calculate actuation command. |
-| `~/input/steering"`   | autoware_vehicle_msgs::msg::SteeringReport | current status of steering used for steering feed back control                                                     |
-| `~/input/odometry`       | navigation_msgs::Odometry             | twist topic in odometry is used.                                                                                   |
-=======
 | Name                  | Type                                       | Description                                                                                                        |
 | --------------------- | ------------------------------------------ | ------------------------------------------------------------------------------------------------------------------ |
 | `~/input/control_cmd` | autoware_control_msgs::msg::Control        | target `velocity/acceleration/steering_angle/steering_angle_velocity` is necessary to calculate actuation command. |
 | `~/input/steering"`   | autoware_vehicle_msgs::msg::SteeringReport | current status of steering used for steering feed back control                                                     |
 | `~/input/odometry`    | navigation_msgs::Odometry                  | twist topic in odometry is used.                                                                                   |
->>>>>>> 930240a8
 
 ## Output topics
 
