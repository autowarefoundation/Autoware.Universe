{
<<<<<<< HEAD
  "ignorePaths": ["**/planning/**", "**/sensing/**", "perception/bytetrack/lib/**"],
=======
  "ignorePaths": [
    "**/perception/**",
    "sensing/tier4_pcl_extensions/include/**",
    "perception/bytetrack/lib/**"
  ],
>>>>>>> 0df1d8fb
  "ignoreRegExpList": [],
  "words": ["dltype", "tvmgen", "quantizer", "imageio", "mimsave"]
}<|MERGE_RESOLUTION|>--- conflicted
+++ resolved
@@ -1,13 +1,9 @@
 {
-<<<<<<< HEAD
-  "ignorePaths": ["**/planning/**", "**/sensing/**", "perception/bytetrack/lib/**"],
-=======
   "ignorePaths": [
     "**/perception/**",
     "sensing/tier4_pcl_extensions/include/**",
     "perception/bytetrack/lib/**"
   ],
->>>>>>> 0df1d8fb
   "ignoreRegExpList": [],
   "words": ["dltype", "tvmgen", "quantizer", "imageio", "mimsave"]
 }