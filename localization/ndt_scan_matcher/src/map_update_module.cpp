// Copyright 2022 Autoware Foundation
//
// Licensed under the Apache License, Version 2.0 (the "License");
// you may not use this file except in compliance with the License.
// You may obtain a copy of the License at
//
//     http://www.apache.org/licenses/LICENSE-2.0
//
// Unless required by applicable law or agreed to in writing, software
// distributed under the License is distributed on an "AS IS" BASIS,
// WITHOUT WARRANTIES OR CONDITIONS OF ANY KIND, either express or implied.
// See the License for the specific language governing permissions and
// limitations under the License.

#include "ndt_scan_matcher/map_update_module.hpp"

MapUpdateModule::MapUpdateModule(
  rclcpp::Node * node, std::mutex * ndt_ptr_mutex, NdtPtrType & ndt_ptr,
  HyperParameters::DynamicMapLoading param)
: ndt_ptr_(ndt_ptr),
  ndt_ptr_mutex_(ndt_ptr_mutex),
  logger_(node->get_logger()),
  clock_(node->get_clock()),
  param_(param)
{
  loaded_pcd_pub_ = node->create_publisher<sensor_msgs::msg::PointCloud2>(
    "debug/loaded_pointcloud_map", rclcpp::QoS{1}.transient_local());

  pcd_loader_client_ =
    node->create_client<autoware_map_msgs::srv::GetDifferentialPointCloudMap>("pcd_loader_service");

  secondary_ndt_ptr_.reset(new NdtType);

  if (ndt_ptr_) {
<<<<<<< HEAD
=======
    RCLCPP_ERROR_STREAM_THROTTLE(logger_, *clock_, 1000, "Attempt to update a null NDT pointer.");
>>>>>>> 024b72e7
    *secondary_ndt_ptr_ = *ndt_ptr_;
  }
  else
  {
    RCLCPP_ERROR_STREAM_THROTTLE(logger_, *clock_, 1000, "Attempt to update a null NDT pointer.");
  }

  // Initially, a direct map update on ndt_ptr_ is needed.
  // ndt_ptr_'s mutex is locked until it is fully rebuilt.
  // From the second update, the update is done on secondary_ndt_ptr_,
  // and ndt_ptr_ is only locked when swapping its pointer with
  // secondary_ndt_ptr_.
  need_rebuild_ = true;
}

bool MapUpdateModule::should_update_map(const geometry_msgs::msg::Point & position)
{
  if (last_update_position_ == std::nullopt) {
    return false;
  }

  const double dx = position.x - last_update_position_.value().x;
  const double dy = position.y - last_update_position_.value().y;
  const double distance = std::hypot(dx, dy);
  if (distance + param_.lidar_radius > param_.map_radius) {
    RCLCPP_ERROR_STREAM_THROTTLE(logger_, *clock_, 1000, "Dynamic map loading is not keeping up.");
    // If the map does not keep up with the current position,
    // lock ndt_ptr_ entirely until it is fully rebuilt.
    need_rebuild_ = true;
  }

  return distance > param_.update_distance;
}

void MapUpdateModule::update_map(const geometry_msgs::msg::Point & position)
{
  // If the current position is super far from the previous loading position,
  // lock and rebuild ndt_ptr_
  if (need_rebuild_) {
    ndt_ptr_mutex_->lock();
    auto param = ndt_ptr_->getParams();

    ndt_ptr_.reset(new NdtType);

    ndt_ptr_->setParams(param);

    update_ndt(position, *ndt_ptr_);
    ndt_ptr_mutex_->unlock();
    need_rebuild_ = false;
  } else {
    // Load map to the secondary_ndt_ptr, which does not require a mutex lock
    // Since the update of the secondary ndt ptr and the NDT align (done on
    // the main ndt_ptr_) overlap, the latency of updating/alignment reduces partly.
    // If the updating is done the main ndt_ptr_, either the update or the NDT
    // align will be blocked by the other.
    update_ndt(position, *secondary_ndt_ptr_);

    ndt_ptr_mutex_->lock();
    auto input_source = ndt_ptr_->getInputSource();
    ndt_ptr_ = secondary_ndt_ptr_;
    ndt_ptr_->setInputSource(input_source);
    ndt_ptr_mutex_->unlock();
  }

  secondary_ndt_ptr_.reset(new NdtType);
  *secondary_ndt_ptr_ = *ndt_ptr_;

  // Memorize the position of the last update
  last_update_position_ = position;

  // Publish the new ndt maps
  publish_partial_pcd_map();
}

void MapUpdateModule::update_ndt(const geometry_msgs::msg::Point & position, NdtType & ndt)
{
  auto request = std::make_shared<autoware_map_msgs::srv::GetDifferentialPointCloudMap::Request>();

  request->area.center_x = static_cast<float>(position.x);
  request->area.center_y = static_cast<float>(position.y);
  request->area.radius = static_cast<float>(param_.map_radius);
  request->cached_ids = ndt.getCurrentMapIDs();

  while (!pcd_loader_client_->wait_for_service(std::chrono::seconds(1)) && rclcpp::ok()) {
    RCLCPP_INFO(logger_, "Waiting for pcd loader service. Check the pointcloud_map_loader.");
  }

  // send a request to map_loader
  auto result{pcd_loader_client_->async_send_request(
    request,
    [](rclcpp::Client<autoware_map_msgs::srv::GetDifferentialPointCloudMap>::SharedFuture) {})};

  std::future_status status = result.wait_for(std::chrono::seconds(0));
  while (status != std::future_status::ready) {
    RCLCPP_INFO(logger_, "waiting response");
    if (!rclcpp::ok()) {
      return;
    }
    status = result.wait_for(std::chrono::seconds(1));
  }

  auto & maps_to_add = result.get()->new_pointcloud_with_ids;
  auto & map_ids_to_remove = result.get()->ids_to_remove;

  RCLCPP_INFO(
    logger_, "Update map (Add: %lu, Remove: %lu)", maps_to_add.size(), map_ids_to_remove.size());
  if (maps_to_add.empty() && map_ids_to_remove.empty()) {
    RCLCPP_INFO(logger_, "Skip map update");
    return;
  }

  const auto exe_start_time = std::chrono::system_clock::now();
  const size_t add_size = maps_to_add.size();
  // Perform heavy processing outside of the lock scope
  std::vector<pcl::shared_ptr<pcl::PointCloud<PointTarget>>> points_pcl(add_size);

  for (size_t i = 0; i < add_size; i++) {
    points_pcl[i] = pcl::make_shared<pcl::PointCloud<PointTarget>>();
    pcl::fromROSMsg(maps_to_add[i].pointcloud, *points_pcl[i]);
  }

  // Add pcd
  for (size_t i = 0; i < add_size; i++) {
    ndt.addTarget(points_pcl[i], maps_to_add[i].cell_id);
  }

  // Remove pcd
  for (const std::string & map_id_to_remove : map_ids_to_remove) {
    ndt.removeTarget(map_id_to_remove);
  }

  ndt.createVoxelKdtree();

  const auto exe_end_time = std::chrono::system_clock::now();
  const auto duration_micro_sec =
    std::chrono::duration_cast<std::chrono::microseconds>(exe_end_time - exe_start_time).count();
  const auto exe_time = static_cast<double>(duration_micro_sec) / 1000.0;
  RCLCPP_INFO(logger_, "Time duration for creating new ndt_ptr: %lf [ms]", exe_time);
}

void MapUpdateModule::publish_partial_pcd_map()
{
  pcl::PointCloud<PointTarget> map_pcl = ndt_ptr_->getVoxelPCD();
  sensor_msgs::msg::PointCloud2 map_msg;
  pcl::toROSMsg(map_pcl, map_msg);
  map_msg.header.frame_id = "map";

  loaded_pcd_pub_->publish(map_msg);
}<|MERGE_RESOLUTION|>--- conflicted
+++ resolved
@@ -32,10 +32,6 @@
   secondary_ndt_ptr_.reset(new NdtType);
 
   if (ndt_ptr_) {
-<<<<<<< HEAD
-=======
-    RCLCPP_ERROR_STREAM_THROTTLE(logger_, *clock_, 1000, "Attempt to update a null NDT pointer.");
->>>>>>> 024b72e7
     *secondary_ndt_ptr_ = *ndt_ptr_;
   }
   else
