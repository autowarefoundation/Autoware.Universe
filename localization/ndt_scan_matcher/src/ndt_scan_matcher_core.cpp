// Copyright 2015-2019 Autoware Foundation
//
// Licensed under the Apache License, Version 2.0 (the "License");
// you may not use this file except in compliance with the License.
// You may obtain a copy of the License at
//
//     http://www.apache.org/licenses/LICENSE-2.0
//
// Unless required by applicable law or agreed to in writing, software
// distributed under the License is distributed on an "AS IS" BASIS,
// WITHOUT WARRANTIES OR CONDITIONS OF ANY KIND, either express or implied.
// See the License for the specific language governing permissions and
// limitations under the License.

#include "ndt_scan_matcher/ndt_scan_matcher_core.hpp"

#include "ndt_scan_matcher/debug.hpp"
#include "ndt_scan_matcher/matrix_type.hpp"
#include "ndt_scan_matcher/particle.hpp"
#include "ndt_scan_matcher/pose_array_interpolator.hpp"
#include "ndt_scan_matcher/util_func.hpp"

#include <tier4_autoware_utils/geometry/geometry.hpp>
#include <tier4_autoware_utils/ros/marker_helper.hpp>

#include <pcl_conversions/pcl_conversions.h>

#ifdef ROS_DISTRO_GALACTIC
#include <tf2_eigen/tf2_eigen.h>
#else
#include <tf2_eigen/tf2_eigen.hpp>
#endif

#include <algorithm>
#include <cmath>
#include <functional>
#include <iomanip>
#include <thread>

tier4_debug_msgs::msg::Float32Stamped make_float32_stamped(
  const builtin_interfaces::msg::Time & stamp, const float data)
{
  using T = tier4_debug_msgs::msg::Float32Stamped;
  return tier4_debug_msgs::build<T>().stamp(stamp).data(data);
}

tier4_debug_msgs::msg::Int32Stamped make_int32_stamped(
  const builtin_interfaces::msg::Time & stamp, const int32_t data)
{
  using T = tier4_debug_msgs::msg::Int32Stamped;
  return tier4_debug_msgs::build<T>().stamp(stamp).data(data);
}

bool validate_local_optimal_solution_oscillation(
  const std::vector<geometry_msgs::msg::Pose> & result_pose_msg_array,
  const float oscillation_threshold, const float inversion_vector_threshold)
{
  bool prev_oscillation = false;
  int oscillation_cnt = 0;

  for (size_t i = 2; i < result_pose_msg_array.size(); ++i) {
    const Eigen::Vector3d current_pose = point_to_vector3d(result_pose_msg_array.at(i).position);
    const Eigen::Vector3d prev_pose = point_to_vector3d(result_pose_msg_array.at(i - 1).position);
    const Eigen::Vector3d prev_prev_pose =
      point_to_vector3d(result_pose_msg_array.at(i - 2).position);
    const auto current_vec = current_pose - prev_pose;
    const auto prev_vec = (prev_pose - prev_prev_pose).normalized();
    const bool oscillation = prev_vec.dot(current_vec) < inversion_vector_threshold;
    if (prev_oscillation && oscillation) {
      if (oscillation_cnt > oscillation_threshold) {
        return true;
      }
      ++oscillation_cnt;
    } else {
      oscillation_cnt = 0;
    }
    prev_oscillation = oscillation;
  }
  return false;
}

NDTScanMatcher::NDTScanMatcher()
: Node("ndt_scan_matcher"),
  tf2_broadcaster_(*this),
  ndt_ptr_(new NormalDistributionsTransform),
  base_frame_("base_link"),
  ndt_base_frame_("ndt_base_link"),
  map_frame_("map"),
  converged_param_type_(ConvergedParamType::TRANSFORM_PROBABILITY),
  converged_param_transform_probability_(4.5),
  converged_param_nearest_voxel_transformation_likelihood_(2.3),
  initial_estimate_particles_num_(100),
  initial_pose_timeout_sec_(1.0),
  initial_pose_distance_tolerance_m_(10.0),
  inversion_vector_threshold_(-0.9),
  oscillation_threshold_(10),
  regularization_enabled_(declare_parameter("regularization_enabled", false))
{
  key_value_stdmap_["state"] = "Initializing";
  is_activated_ = false;

  int points_queue_size = this->declare_parameter("input_sensor_points_queue_size", 0);
  points_queue_size = std::max(points_queue_size, 0);
  RCLCPP_INFO(get_logger(), "points_queue_size: %d", points_queue_size);

  base_frame_ = this->declare_parameter("base_frame", base_frame_);
  RCLCPP_INFO(get_logger(), "base_frame_id: %s", base_frame_.c_str());

  ndt_base_frame_ = this->declare_parameter("ndt_base_frame", ndt_base_frame_);
  RCLCPP_INFO(get_logger(), "ndt_base_frame_id: %s", ndt_base_frame_.c_str());

  pclomp::NDTParams ndt_params;
  ndt_params.trans_epsilon = this->declare_parameter<double>("trans_epsilon");
  ndt_params.step_size = this->declare_parameter<double>("step_size");
  ndt_params.resolution = this->declare_parameter<double>("resolution");
  ndt_params.max_iterations = this->declare_parameter<int>("max_iterations");
  int search_method = this->declare_parameter<int>("neighborhood_search_method");
  ndt_params.search_method = static_cast<pclomp::NeighborSearchMethod>(search_method);
  ndt_params.num_threads = this->declare_parameter<int>("num_threads");
  ndt_params.num_threads = std::max(ndt_params.num_threads, 1);
  ndt_params.regularization_scale_factor = this->declare_parameter<float>("regularization_scale_factor");
  ndt_ptr_->setParams(ndt_params);

  RCLCPP_INFO(
    get_logger(), "trans_epsilon: %lf, step_size: %lf, resolution: %lf, max_iterations: %d",
    ndt_params.trans_epsilon, ndt_params.step_size, ndt_params.resolution,
    ndt_params.max_iterations);

  int converged_param_type_tmp = this->declare_parameter("converged_param_type", 0);
  converged_param_type_ = static_cast<ConvergedParamType>(converged_param_type_tmp);

  converged_param_transform_probability_ = this->declare_parameter(
    "converged_param_transform_probability", converged_param_transform_probability_);
  converged_param_nearest_voxel_transformation_likelihood_ = this->declare_parameter(
    "converged_param_nearest_voxel_transformation_likelihood",
    converged_param_nearest_voxel_transformation_likelihood_);

  initial_estimate_particles_num_ =
    this->declare_parameter("initial_estimate_particles_num", initial_estimate_particles_num_);

  initial_pose_timeout_sec_ =
    this->declare_parameter("initial_pose_timeout_sec", initial_pose_timeout_sec_);

  initial_pose_distance_tolerance_m_ = this->declare_parameter(
    "initial_pose_distance_tolerance_m", initial_pose_distance_tolerance_m_);

  std::vector<double> output_pose_covariance =
    this->declare_parameter<std::vector<double>>("output_pose_covariance");
  for (std::size_t i = 0; i < output_pose_covariance.size(); ++i) {
    output_pose_covariance_[i] = output_pose_covariance[i];
  }

  rclcpp::CallbackGroup::SharedPtr initial_pose_callback_group;
  initial_pose_callback_group =
    this->create_callback_group(rclcpp::CallbackGroupType::MutuallyExclusive);

  rclcpp::CallbackGroup::SharedPtr main_callback_group;
  main_callback_group = this->create_callback_group(rclcpp::CallbackGroupType::MutuallyExclusive);

  auto initial_pose_sub_opt = rclcpp::SubscriptionOptions();
  initial_pose_sub_opt.callback_group = initial_pose_callback_group;

  auto main_sub_opt = rclcpp::SubscriptionOptions();
  main_sub_opt.callback_group = main_callback_group;

  initial_pose_sub_ = this->create_subscription<geometry_msgs::msg::PoseWithCovarianceStamped>(
    "ekf_pose_with_covariance", 100,
    std::bind(&NDTScanMatcher::callback_initial_pose, this, std::placeholders::_1),
    initial_pose_sub_opt);
  map_points_sub_ = this->create_subscription<sensor_msgs::msg::PointCloud2>(
    "pointcloud_map", rclcpp::QoS{1}.transient_local(),
    std::bind(&NDTScanMatcher::callback_map_points, this, std::placeholders::_1), main_sub_opt);
  sensor_points_sub_ = this->create_subscription<sensor_msgs::msg::PointCloud2>(
    "points_raw", rclcpp::SensorDataQoS().keep_last(points_queue_size),
    std::bind(&NDTScanMatcher::callback_sensor_points, this, std::placeholders::_1), main_sub_opt);
  regularization_pose_sub_ =
    this->create_subscription<geometry_msgs::msg::PoseWithCovarianceStamped>(
      "regularization_pose_with_covariance", 100,
      std::bind(&NDTScanMatcher::callback_regularization_pose, this, std::placeholders::_1));

  sensor_aligned_pose_pub_ =
    this->create_publisher<sensor_msgs::msg::PointCloud2>("points_aligned", 10);
  ndt_pose_pub_ = this->create_publisher<geometry_msgs::msg::PoseStamped>("ndt_pose", 10);
  ndt_pose_with_covariance_pub_ =
    this->create_publisher<geometry_msgs::msg::PoseWithCovarianceStamped>(
      "ndt_pose_with_covariance", 10);
  initial_pose_with_covariance_pub_ =
    this->create_publisher<geometry_msgs::msg::PoseWithCovarianceStamped>(
      "initial_pose_with_covariance", 10);
  exe_time_pub_ = this->create_publisher<tier4_debug_msgs::msg::Float32Stamped>("exe_time_ms", 10);
  transform_probability_pub_ =
    this->create_publisher<tier4_debug_msgs::msg::Float32Stamped>("transform_probability", 10);
  nearest_voxel_transformation_likelihood_pub_ =
    this->create_publisher<tier4_debug_msgs::msg::Float32Stamped>(
      "nearest_voxel_transformation_likelihood", 10);
  iteration_num_pub_ =
    this->create_publisher<tier4_debug_msgs::msg::Int32Stamped>("iteration_num", 10);
  initial_to_result_distance_pub_ =
    this->create_publisher<tier4_debug_msgs::msg::Float32Stamped>("initial_to_result_distance", 10);
  initial_to_result_distance_old_pub_ =
    this->create_publisher<tier4_debug_msgs::msg::Float32Stamped>(
      "initial_to_result_distance_old", 10);
  initial_to_result_distance_new_pub_ =
    this->create_publisher<tier4_debug_msgs::msg::Float32Stamped>(
      "initial_to_result_distance_new", 10);
  ndt_marker_pub_ = this->create_publisher<visualization_msgs::msg::MarkerArray>("ndt_marker", 10);
  ndt_monte_carlo_initial_pose_marker_pub_ =
    this->create_publisher<visualization_msgs::msg::MarkerArray>(
      "monte_carlo_initial_pose_marker", 10);

  diagnostics_pub_ =
    this->create_publisher<diagnostic_msgs::msg::DiagnosticArray>("/diagnostics", 10);

  service_ = this->create_service<tier4_localization_msgs::srv::PoseWithCovarianceStamped>(
    "ndt_align_srv",
    std::bind(
      &NDTScanMatcher::service_ndt_align, this, std::placeholders::_1, std::placeholders::_2),
    rclcpp::ServicesQoS().get_rmw_qos_profile(), main_callback_group);
  service_trigger_node_ = this->create_service<std_srvs::srv::SetBool>(
    "trigger_node_srv",
    std::bind(
      &NDTScanMatcher::service_trigger_node, this, std::placeholders::_1, std::placeholders::_2),
    rclcpp::ServicesQoS().get_rmw_qos_profile(), main_callback_group);

  diagnostic_thread_ = std::thread(&NDTScanMatcher::timer_diagnostic, this);
  diagnostic_thread_.detach();

  tf2_listener_module_ = std::make_shared<Tf2ListenerModule>(this);
}

void NDTScanMatcher::timer_diagnostic()
{
  rclcpp::Rate rate(100);
  while (rclcpp::ok()) {
    diagnostic_msgs::msg::DiagnosticStatus diag_status_msg;
    diag_status_msg.name = "ndt_scan_matcher";
    diag_status_msg.hardware_id = "";

    for (const auto & key_value : key_value_stdmap_) {
      diagnostic_msgs::msg::KeyValue key_value_msg;
      key_value_msg.key = key_value.first;
      key_value_msg.value = key_value.second;
      diag_status_msg.values.push_back(key_value_msg);
    }

    diag_status_msg.level = diagnostic_msgs::msg::DiagnosticStatus::OK;
    diag_status_msg.message = "";
    if (key_value_stdmap_.count("state") && key_value_stdmap_["state"] == "Initializing") {
      diag_status_msg.level = diagnostic_msgs::msg::DiagnosticStatus::WARN;
      diag_status_msg.message += "Initializing State. ";
    }
    if (
      key_value_stdmap_.count("skipping_publish_num") &&
      std::stoi(key_value_stdmap_["skipping_publish_num"]) > 1) {
      diag_status_msg.level = diagnostic_msgs::msg::DiagnosticStatus::WARN;
      diag_status_msg.message += "skipping_publish_num > 1. ";
    }
    if (
      key_value_stdmap_.count("skipping_publish_num") &&
      std::stoi(key_value_stdmap_["skipping_publish_num"]) >= 5) {
      diag_status_msg.level = diagnostic_msgs::msg::DiagnosticStatus::ERROR;
      diag_status_msg.message += "skipping_publish_num exceed limit. ";
    }
    // Ignore local optimal solution
    if (
      key_value_stdmap_.count("is_local_optimal_solution_oscillation") &&
      std::stoi(key_value_stdmap_["is_local_optimal_solution_oscillation"])) {
      diag_status_msg.level = diagnostic_msgs::msg::DiagnosticStatus::OK;
      diag_status_msg.message = "local optimal solution oscillation occurred";
    }

    diagnostic_msgs::msg::DiagnosticArray diag_msg;
    diag_msg.header.stamp = this->now();
    diag_msg.status.push_back(diag_status_msg);

    diagnostics_pub_->publish(diag_msg);

    rate.sleep();
  }
}

void NDTScanMatcher::service_ndt_align(
  const tier4_localization_msgs::srv::PoseWithCovarianceStamped::Request::SharedPtr req,
  tier4_localization_msgs::srv::PoseWithCovarianceStamped::Response::SharedPtr res)
{
  // get TF from pose_frame to map_frame
  auto TF_pose_to_map_ptr = std::make_shared<geometry_msgs::msg::TransformStamped>();
  tf2_listener_module_->get_transform(
    this->now(), map_frame_, req->pose_with_covariance.header.frame_id, TF_pose_to_map_ptr);

  // transform pose_frame to map_frame
  const auto mapTF_initial_pose_msg = transform(req->pose_with_covariance, *TF_pose_to_map_ptr);

  if (ndt_ptr_->getInputTarget() == nullptr) {
    res->success = false;
    RCLCPP_WARN(get_logger(), "No InputTarget");
    return;
  }

  if (ndt_ptr_->getInputSource() == nullptr) {
    res->success = false;
    RCLCPP_WARN(get_logger(), "No InputSource");
    return;
  }

  // mutex Map
  std::lock_guard<std::mutex> lock(ndt_ptr_mtx_);

  key_value_stdmap_["state"] = "Aligning";
  res->pose_with_covariance = align_using_monte_carlo(ndt_ptr_, mapTF_initial_pose_msg);
  key_value_stdmap_["state"] = "Sleeping";
  res->success = true;
  res->pose_with_covariance.pose.covariance = req->pose_with_covariance.pose.covariance;
}

void NDTScanMatcher::callback_initial_pose(
  const geometry_msgs::msg::PoseWithCovarianceStamped::ConstSharedPtr initial_pose_msg_ptr)
{
  if (!is_activated_) return;

  // lock mutex for initial pose
  std::lock_guard<std::mutex> initial_pose_array_lock(initial_pose_array_mtx_);
  // if rosbag restart, clear buffer
  if (!initial_pose_msg_ptr_array_.empty()) {
    const builtin_interfaces::msg::Time & t_front =
      initial_pose_msg_ptr_array_.front()->header.stamp;
    const builtin_interfaces::msg::Time & t_msg = initial_pose_msg_ptr->header.stamp;
    if (t_front.sec > t_msg.sec || (t_front.sec == t_msg.sec && t_front.nanosec > t_msg.nanosec)) {
      initial_pose_msg_ptr_array_.clear();
    }
  }

  if (initial_pose_msg_ptr->header.frame_id == map_frame_) {
    initial_pose_msg_ptr_array_.push_back(initial_pose_msg_ptr);
  } else {
    // get TF from pose_frame to map_frame
    auto TF_pose_to_map_ptr = std::make_shared<geometry_msgs::msg::TransformStamped>();
    tf2_listener_module_->get_transform(
      this->now(), map_frame_, initial_pose_msg_ptr->header.frame_id, TF_pose_to_map_ptr);

    // transform pose_frame to map_frame
    auto mapTF_initial_pose_msg_ptr =
      std::make_shared<geometry_msgs::msg::PoseWithCovarianceStamped>();
    // mapTF_initial_pose_msg_ptr->header.stamp = initial_pose_msg_ptr->header.stamp;
    *mapTF_initial_pose_msg_ptr = transform(*initial_pose_msg_ptr, *TF_pose_to_map_ptr);
    initial_pose_msg_ptr_array_.push_back(mapTF_initial_pose_msg_ptr);
  }
}

void NDTScanMatcher::callback_regularization_pose(
  geometry_msgs::msg::PoseWithCovarianceStamped::ConstSharedPtr pose_conv_msg_ptr)
{
  regularization_pose_msg_ptr_array_.push_back(pose_conv_msg_ptr);
}

void NDTScanMatcher::callback_map_points(
  sensor_msgs::msg::PointCloud2::ConstSharedPtr map_points_msg_ptr)
{
  std::shared_ptr<NormalDistributionsTransform> new_ndt_ptr(new NormalDistributionsTransform);
  new_ndt_ptr->setParams(ndt_ptr_->getParams());

  pcl::shared_ptr<pcl::PointCloud<PointTarget>> map_points_ptr(new pcl::PointCloud<PointTarget>);
  pcl::fromROSMsg(*map_points_msg_ptr, *map_points_ptr);
  new_ndt_ptr->setInputTarget(map_points_ptr);
  // create Thread
  // detach
  auto output_cloud = std::make_shared<pcl::PointCloud<PointSource>>();
  new_ndt_ptr->align(*output_cloud);

  // swap
  ndt_ptr_mtx_.lock();
  ndt_ptr_ = new_ndt_ptr;
  ndt_ptr_mtx_.unlock();
}

void NDTScanMatcher::callback_sensor_points(
  sensor_msgs::msg::PointCloud2::ConstSharedPtr sensor_points_sensorTF_msg_ptr)
{
  // mutex ndt_ptr_
  std::lock_guard<std::mutex> lock(ndt_ptr_mtx_);

  const auto exe_start_time = std::chrono::system_clock::now();
  const rclcpp::Time sensor_ros_time = sensor_points_sensorTF_msg_ptr->header.stamp;

  // preprocess input pointcloud
  pcl::shared_ptr<pcl::PointCloud<PointSource>> sensor_points_sensorTF_ptr(
    new pcl::PointCloud<PointSource>);
  pcl::shared_ptr<pcl::PointCloud<PointSource>> sensor_points_baselinkTF_ptr(
    new pcl::PointCloud<PointSource>);
  const std::string & sensor_frame = sensor_points_sensorTF_msg_ptr->header.frame_id;

  pcl::fromROSMsg(*sensor_points_sensorTF_msg_ptr, *sensor_points_sensorTF_ptr);
  transform_sensor_measurement(
    sensor_frame, base_frame_, sensor_points_sensorTF_ptr, sensor_points_baselinkTF_ptr);
  ndt_ptr_->setInputSource(sensor_points_baselinkTF_ptr);
  if (!is_activated_) return;

  // calculate initial pose
  std::unique_lock<std::mutex> initial_pose_array_lock(initial_pose_array_mtx_);
  if (initial_pose_msg_ptr_array_.size() <= 1) {
    RCLCPP_WARN_STREAM_THROTTLE(this->get_logger(), *this->get_clock(), 1, "No Pose!");
    return;
  }
  PoseArrayInterpolator interpolator(
    this, sensor_ros_time, initial_pose_msg_ptr_array_, initial_pose_timeout_sec_,
    initial_pose_distance_tolerance_m_);
  if (!interpolator.is_success()) return;
  pop_old_pose(initial_pose_msg_ptr_array_, sensor_ros_time);
  initial_pose_array_lock.unlock();

  // if regularization is enabled and available, set pose to NDT for regularization
  if (regularization_enabled_) add_regularization_pose(sensor_ros_time);

  if (ndt_ptr_->getInputTarget() == nullptr) {
    RCLCPP_WARN_STREAM_THROTTLE(this->get_logger(), *this->get_clock(), 1, "No MAP!");
    return;
  }

  // perform ndt scan matching
  key_value_stdmap_["state"] = "Aligning";
  const Eigen::Matrix4f initial_pose_matrix =
    pose_to_matrix4f(interpolator.get_current_pose().pose.pose);
  auto output_cloud = std::make_shared<pcl::PointCloud<PointSource>>();
  ndt_ptr_->align(*output_cloud, initial_pose_matrix);
  const pclomp::NDTResult ndt_result = ndt_ptr_->getResult();
  key_value_stdmap_["state"] = "Sleeping";

  const auto exe_end_time = std::chrono::system_clock::now();
  const double exe_time =
    std::chrono::duration_cast<std::chrono::microseconds>(exe_end_time - exe_start_time).count() /
    1000.0;

  const geometry_msgs::msg::Pose result_pose_msg = matrix4f_to_pose(ndt_result.pose);
  std::vector<geometry_msgs::msg::Pose> transformation_msg_array;
  for (const auto & pose_matrix : ndt_result.transformation_array) {
    geometry_msgs::msg::Pose pose_ros = matrix4f_to_pose(pose_matrix);
    transformation_msg_array.push_back(pose_ros);
  }

  // perform several validations
  /*****************************************************************************
  The reason the add 2 to the ndt_ptr_->getMaximumIterations() is that there are bugs in
  implementation of ndt.
  1. gradient descent method ends when the iteration is greater than max_iteration if it does not
  converge (be careful it's 'greater than' instead of 'greater equal than'.)
     https://github.com/tier4/autoware.iv/blob/2323e5baa0b680d43a9219f5fb3b7a11dd9edc82/localization/pose_estimator/ndt_scan_matcher/ndt_omp/include/ndt_omp/ndt_omp_impl.hpp#L212
  2. iterate iteration count when end of gradient descent function.
     https://github.com/tier4/autoware.iv/blob/2323e5baa0b680d43a9219f5fb3b7a11dd9edc82/localization/pose_estimator/ndt_scan_matcher/ndt_omp/include/ndt_omp/ndt_omp_impl.hpp#L217

  These bugs are now resolved in original pcl implementation.
  https://github.com/PointCloudLibrary/pcl/blob/424c1c6a0ca97d94ca63e5daff4b183a4db8aae4/registration/include/pcl/registration/impl/ndt.hpp#L73-L180
  *****************************************************************************/
  bool is_ok_iteration_num =
    validate_num_iteration(ndt_result.iteration_num, ndt_ptr_->getMaximumIterations() + 2);
  bool is_local_optimal_solution_oscillation = false;
  if (!is_ok_iteration_num) {
    is_local_optimal_solution_oscillation = validate_local_optimal_solution_oscillation(
      transformation_msg_array, oscillation_threshold_, inversion_vector_threshold_);
  }
  bool is_ok_converged_param = validate_converged_param(
    ndt_result.transform_probability, ndt_result.nearest_voxel_transformation_likelihood);
  bool is_converged = is_ok_iteration_num && is_ok_converged_param;
  static size_t skipping_publish_num = 0;
  if (is_converged) {
    skipping_publish_num = 0;
  } else {
    ++skipping_publish_num;
    RCLCPP_WARN(get_logger(), "Not Converged");
  }

  // publish
  initial_pose_with_covariance_pub_->publish(interpolator.get_current_pose());
  exe_time_pub_->publish(make_float32_stamped(sensor_ros_time, exe_time));
  transform_probability_pub_->publish(
    make_float32_stamped(sensor_ros_time, ndt_result.transform_probability));
  nearest_voxel_transformation_likelihood_pub_->publish(
    make_float32_stamped(sensor_ros_time, ndt_result.nearest_voxel_transformation_likelihood));
  iteration_num_pub_->publish(make_int32_stamped(sensor_ros_time, ndt_result.iteration_num));
  publish_tf(sensor_ros_time, result_pose_msg);
  publish_pose(sensor_ros_time, result_pose_msg, is_converged);
  publish_marker(sensor_ros_time, transformation_msg_array);
  publish_initial_to_result_distances(
    sensor_ros_time, result_pose_msg, interpolator.get_current_pose(), interpolator.get_old_pose(),
    interpolator.get_new_pose());

  auto sensor_points_mapTF_ptr = std::make_shared<pcl::PointCloud<PointSource>>();
  pcl::transformPointCloud(
    *sensor_points_baselinkTF_ptr, *sensor_points_mapTF_ptr, ndt_result.pose);
  publish_point_cloud(sensor_ros_time, map_frame_, sensor_points_mapTF_ptr);

  key_value_stdmap_["transform_probability"] = std::to_string(ndt_result.transform_probability);
  key_value_stdmap_["nearest_voxel_transformation_likelihood"] =
    std::to_string(ndt_result.nearest_voxel_transformation_likelihood);
  key_value_stdmap_["iteration_num"] = std::to_string(ndt_result.iteration_num);
  key_value_stdmap_["skipping_publish_num"] = std::to_string(skipping_publish_num);
  if (is_local_optimal_solution_oscillation) {
    key_value_stdmap_["is_local_optimal_solution_oscillation"] = "1";
  } else {
    key_value_stdmap_["is_local_optimal_solution_oscillation"] = "0";
  }
}

void NDTScanMatcher::transform_sensor_measurement(
  const std::string source_frame, const std::string target_frame,
  const pcl::shared_ptr<pcl::PointCloud<PointSource>> sensor_points_input_ptr,
  pcl::shared_ptr<pcl::PointCloud<PointSource>> sensor_points_output_ptr)
{
  auto TF_target_to_source_ptr = std::make_shared<geometry_msgs::msg::TransformStamped>();
  tf2_listener_module_->get_transform(
    this->now(), target_frame, source_frame, TF_target_to_source_ptr);
  const geometry_msgs::msg::PoseStamped target_to_source_pose_stamped =
    tier4_autoware_utils::transform2pose(*TF_target_to_source_ptr);
  const Eigen::Matrix4f base_to_sensor_matrix =
    pose_to_matrix4f(target_to_source_pose_stamped.pose);
  pcl::transformPointCloud(
    *sensor_points_input_ptr, *sensor_points_output_ptr, base_to_sensor_matrix);
}

geometry_msgs::msg::PoseWithCovarianceStamped NDTScanMatcher::align_using_monte_carlo(
  const std::shared_ptr<NormalDistributionsTransform> & ndt_ptr,
  const geometry_msgs::msg::PoseWithCovarianceStamped & initial_pose_with_cov)
{
  if (ndt_ptr->getInputTarget() == nullptr || ndt_ptr->getInputSource() == nullptr) {
    RCLCPP_WARN(get_logger(), "No Map or Sensor PointCloud");
    return geometry_msgs::msg::PoseWithCovarianceStamped();
  }

  // generateParticle
  const auto initial_poses =
    create_random_pose_array(initial_pose_with_cov, initial_estimate_particles_num_);

  std::vector<Particle> particle_array;
  auto output_cloud = std::make_shared<pcl::PointCloud<PointSource>>();

  for (unsigned int i = 0; i < initial_poses.size(); i++) {
    const auto & initial_pose = initial_poses[i];
    const Eigen::Matrix4f initial_pose_matrix = pose_to_matrix4f(initial_pose);
<<<<<<< HEAD
    ndt_ptr_->align(*output_cloud, initial_pose_matrix);
    const pclomp::NDTResult ndt_result = ndt_ptr_->getResult();
=======
    ndt_ptr->align(*output_cloud, initial_pose_matrix);
    const pclomp::NdtResult ndt_result = ndt_ptr->getResult();
>>>>>>> a1adc883

    Particle particle(
      initial_pose, matrix4f_to_pose(ndt_result.pose), ndt_result.transform_probability,
      ndt_result.iteration_num);
    particle_array.push_back(particle);
    const auto marker_array = make_debug_markers(
      this->now(), map_frame_, tier4_autoware_utils::createMarkerScale(0.3, 0.1, 0.1), particle, i);
    ndt_monte_carlo_initial_pose_marker_pub_->publish(marker_array);

    auto sensor_points_mapTF_ptr = std::make_shared<pcl::PointCloud<PointSource>>();
    pcl::transformPointCloud(*ndt_ptr->getInputSource(), *sensor_points_mapTF_ptr, ndt_result.pose);
    publish_point_cloud(initial_pose_with_cov.header.stamp, map_frame_, sensor_points_mapTF_ptr);
  }

  auto best_particle_ptr = std::max_element(
    std::begin(particle_array), std::end(particle_array),
    [](const Particle & lhs, const Particle & rhs) { return lhs.score < rhs.score; });

  geometry_msgs::msg::PoseWithCovarianceStamped result_pose_with_cov_msg;
  result_pose_with_cov_msg.header.stamp = initial_pose_with_cov.header.stamp;
  result_pose_with_cov_msg.header.frame_id = map_frame_;
  result_pose_with_cov_msg.pose.pose = best_particle_ptr->result_pose;
  // ndt_pose_with_covariance_pub_->publish(result_pose_with_cov_msg);

  return result_pose_with_cov_msg;
}

void NDTScanMatcher::publish_tf(
  const rclcpp::Time & sensor_ros_time, const geometry_msgs::msg::Pose & result_pose_msg)
{
  geometry_msgs::msg::PoseStamped result_pose_stamped_msg;
  result_pose_stamped_msg.header.stamp = sensor_ros_time;
  result_pose_stamped_msg.header.frame_id = map_frame_;
  result_pose_stamped_msg.pose = result_pose_msg;
  tf2_broadcaster_.sendTransform(
    tier4_autoware_utils::pose2transform(result_pose_stamped_msg, ndt_base_frame_));
}

void NDTScanMatcher::publish_pose(
  const rclcpp::Time & sensor_ros_time, const geometry_msgs::msg::Pose & result_pose_msg,
  const bool is_converged)
{
  geometry_msgs::msg::PoseStamped result_pose_stamped_msg;
  result_pose_stamped_msg.header.stamp = sensor_ros_time;
  result_pose_stamped_msg.header.frame_id = map_frame_;
  result_pose_stamped_msg.pose = result_pose_msg;

  geometry_msgs::msg::PoseWithCovarianceStamped result_pose_with_cov_msg;
  result_pose_with_cov_msg.header.stamp = sensor_ros_time;
  result_pose_with_cov_msg.header.frame_id = map_frame_;
  result_pose_with_cov_msg.pose.pose = result_pose_msg;
  result_pose_with_cov_msg.pose.covariance = output_pose_covariance_;

  if (is_converged) {
    ndt_pose_pub_->publish(result_pose_stamped_msg);
    ndt_pose_with_covariance_pub_->publish(result_pose_with_cov_msg);
  }
}

void NDTScanMatcher::publish_point_cloud(
  const rclcpp::Time & sensor_ros_time, const std::string & frame_id,
  const std::shared_ptr<const pcl::PointCloud<PointSource>> & sensor_points_mapTF_ptr)
{
  sensor_msgs::msg::PointCloud2 sensor_points_mapTF_msg;
  pcl::toROSMsg(*sensor_points_mapTF_ptr, sensor_points_mapTF_msg);
  sensor_points_mapTF_msg.header.stamp = sensor_ros_time;
  sensor_points_mapTF_msg.header.frame_id = frame_id;
  sensor_aligned_pose_pub_->publish(sensor_points_mapTF_msg);
}

void NDTScanMatcher::publish_marker(
  const rclcpp::Time & sensor_ros_time, const std::vector<geometry_msgs::msg::Pose> & pose_array)
{
  visualization_msgs::msg::MarkerArray marker_array;
  visualization_msgs::msg::Marker marker;
  marker.header.stamp = sensor_ros_time;
  marker.header.frame_id = map_frame_;
  marker.type = visualization_msgs::msg::Marker::ARROW;
  marker.action = visualization_msgs::msg::Marker::ADD;
  marker.scale = tier4_autoware_utils::createMarkerScale(0.3, 0.1, 0.1);
  int i = 0;
  marker.ns = "result_pose_matrix_array";
  marker.action = visualization_msgs::msg::Marker::ADD;
  for (const auto & pose_msg : pose_array) {
    marker.id = i++;
    marker.pose = pose_msg;
    marker.color = exchange_color_crc((1.0 * i) / 15.0);
    marker_array.markers.push_back(marker);
  }

  // TODO(Tier IV): delete old marker
  for (; i < ndt_ptr_->getMaximumIterations() + 2;) {
    marker.id = i++;
    marker.pose = geometry_msgs::msg::Pose();
    marker.color = exchange_color_crc(0);
    marker_array.markers.push_back(marker);
  }
  ndt_marker_pub_->publish(marker_array);
}

void NDTScanMatcher::publish_initial_to_result_distances(
  const rclcpp::Time & sensor_ros_time, const geometry_msgs::msg::Pose & result_pose_msg,
  const geometry_msgs::msg::PoseWithCovarianceStamped & initial_pose_cov_msg,
  const geometry_msgs::msg::PoseWithCovarianceStamped & initial_pose_old_msg,
  const geometry_msgs::msg::PoseWithCovarianceStamped & initial_pose_new_msg)
{
  const float initial_to_result_distance =
    norm(initial_pose_cov_msg.pose.pose.position, result_pose_msg.position);
  initial_to_result_distance_pub_->publish(
    make_float32_stamped(sensor_ros_time, initial_to_result_distance));

  const float initial_to_result_distance_old =
    norm(initial_pose_old_msg.pose.pose.position, result_pose_msg.position);
  initial_to_result_distance_old_pub_->publish(
    make_float32_stamped(sensor_ros_time, initial_to_result_distance_old));

  const float initial_to_result_distance_new =
    norm(initial_pose_new_msg.pose.pose.position, result_pose_msg.position);
  initial_to_result_distance_new_pub_->publish(
    make_float32_stamped(sensor_ros_time, initial_to_result_distance_new));
}

bool NDTScanMatcher::validate_num_iteration(const int iter_num, const int max_iter_num)
{
  bool is_ok_iter_num = iter_num < max_iter_num;
  if (!is_ok_iter_num) {
    RCLCPP_WARN(
      get_logger(),
      "The number of iterations has reached its upper limit. The number of iterations: %d, Limit: "
      "%d",
      iter_num, max_iter_num);
  }
  return is_ok_iter_num;
}

bool NDTScanMatcher::validate_score(
  const double score, const double score_threshold, const std::string score_name)
{
  bool is_ok_score = score > score_threshold;
  if (!is_ok_score) {
    RCLCPP_WARN(
      get_logger(), "%s is below the threshold. Score: %lf, Threshold: %lf", score_name.c_str(),
      score, score_threshold);
  }
  return is_ok_score;
}

bool NDTScanMatcher::validate_converged_param(
  const double & transform_probability, const double & nearest_voxel_transformation_likelihood)
{
  bool is_ok_converged_param = false;
  if (converged_param_type_ == ConvergedParamType::TRANSFORM_PROBABILITY) {
    is_ok_converged_param = validate_score(
      transform_probability, converged_param_transform_probability_, "Transform Probability");
  } else if (converged_param_type_ == ConvergedParamType::NEAREST_VOXEL_TRANSFORMATION_LIKELIHOOD) {
    is_ok_converged_param = validate_score(
      nearest_voxel_transformation_likelihood,
      converged_param_nearest_voxel_transformation_likelihood_,
      "Nearest Voxel Transformation Likelihood");
  } else {
    is_ok_converged_param = false;
    RCLCPP_ERROR_STREAM_THROTTLE(
      this->get_logger(), *this->get_clock(), 1, "Unknown converged param type.");
  }
  return is_ok_converged_param;
}

std::optional<Eigen::Matrix4f> NDTScanMatcher::interpolate_regularization_pose(
  const rclcpp::Time & sensor_ros_time)
{
  if (regularization_pose_msg_ptr_array_.empty()) {
    return std::nullopt;
  }

  // synchronization
  PoseArrayInterpolator interpolator(this, sensor_ros_time, regularization_pose_msg_ptr_array_);

  pop_old_pose(regularization_pose_msg_ptr_array_, sensor_ros_time);

  // if the interpolate_pose fails, 0.0 is stored in the stamp
  if (rclcpp::Time(interpolator.get_current_pose().header.stamp).seconds() == 0.0) {
    return std::nullopt;
  }

  return pose_to_matrix4f(interpolator.get_current_pose().pose.pose);
}

void NDTScanMatcher::add_regularization_pose(const rclcpp::Time & sensor_ros_time)
{
  ndt_ptr_->unsetRegularizationPose();
  std::optional<Eigen::Matrix4f> pose_opt = interpolate_regularization_pose(sensor_ros_time);
  if (pose_opt.has_value()) {
    ndt_ptr_->setRegularizationPose(pose_opt.value());
    RCLCPP_DEBUG_STREAM(get_logger(), "Regularization pose is set to NDT");
  }
}

void NDTScanMatcher::service_trigger_node(
  const std_srvs::srv::SetBool::Request::SharedPtr req,
  std_srvs::srv::SetBool::Response::SharedPtr res)
{
  is_activated_ = req->data;
  if (is_activated_) {
    std::lock_guard<std::mutex> initial_pose_array_lock(initial_pose_array_mtx_);
    initial_pose_msg_ptr_array_.clear();
  } else {
    key_value_stdmap_["state"] = "Initializing";
  }
  res->success = true;
  return;
}<|MERGE_RESOLUTION|>--- conflicted
+++ resolved
@@ -535,13 +535,8 @@
   for (unsigned int i = 0; i < initial_poses.size(); i++) {
     const auto & initial_pose = initial_poses[i];
     const Eigen::Matrix4f initial_pose_matrix = pose_to_matrix4f(initial_pose);
-<<<<<<< HEAD
-    ndt_ptr_->align(*output_cloud, initial_pose_matrix);
-    const pclomp::NDTResult ndt_result = ndt_ptr_->getResult();
-=======
     ndt_ptr->align(*output_cloud, initial_pose_matrix);
-    const pclomp::NdtResult ndt_result = ndt_ptr->getResult();
->>>>>>> a1adc883
+    const pclomp::NDTResult ndt_result = ndt_ptr->getResult();
 
     Particle particle(
       initial_pose, matrix4f_to_pose(ndt_result.pose), ndt_result.transform_probability,
