// Copyright 2015-2019 Autoware Foundation
//
// Licensed under the Apache License, Version 2.0 (the "License");
// you may not use this file except in compliance with the License.
// You may obtain a copy of the License at
//
//     http://www.apache.org/licenses/LICENSE-2.0
//
// Unless required by applicable law or agreed to in writing, software
// distributed under the License is distributed on an "AS IS" BASIS,
// WITHOUT WARRANTIES OR CONDITIONS OF ANY KIND, either express or implied.
// See the License for the specific language governing permissions and
// limitations under the License.

#include "ndt_scan_matcher/ndt_scan_matcher_core.hpp"

#include "localization_util/matrix_type.hpp"
#include "localization_util/tree_structured_parzen_estimator.hpp"
#include "localization_util/util_func.hpp"
#include "ndt_scan_matcher/particle.hpp"

#include <tier4_autoware_utils/geometry/geometry.hpp>
#include <tier4_autoware_utils/transform/transforms.hpp>

#include <pcl_conversions/pcl_conversions.h>

#ifdef ROS_DISTRO_GALACTIC
#include <tf2_eigen/tf2_eigen.h>
#else
#include <tf2_eigen/tf2_eigen.hpp>
#endif

#include <algorithm>
#include <cmath>
#include <functional>
#include <iomanip>
#include <thread>

tier4_debug_msgs::msg::Float32Stamped make_float32_stamped(
  const builtin_interfaces::msg::Time & stamp, const float data)
{
  using T = tier4_debug_msgs::msg::Float32Stamped;
  return tier4_debug_msgs::build<T>().stamp(stamp).data(data);
}

tier4_debug_msgs::msg::Int32Stamped make_int32_stamped(
  const builtin_interfaces::msg::Time & stamp, const int32_t data)
{
  using T = tier4_debug_msgs::msg::Int32Stamped;
  return tier4_debug_msgs::build<T>().stamp(stamp).data(data);
}

Eigen::Matrix2d find_rotation_matrix_aligning_covariance_to_principal_axes(
  const Eigen::Matrix2d & matrix)
{
  const Eigen::SelfAdjointEigenSolver<Eigen::Matrix2d> eigensolver(matrix);
  if (eigensolver.info() == Eigen::Success) {
    const Eigen::Vector2d eigen_vec = eigensolver.eigenvectors().col(0);
    const double th = std::atan2(eigen_vec.y(), eigen_vec.x());
    return Eigen::Rotation2Dd(th).toRotationMatrix();
  }
  throw std::runtime_error("Eigen solver failed. Return output_pose_covariance value.");
}

std::array<double, 36> rotate_covariance(
  const std::array<double, 36> & src_covariance, const Eigen::Matrix3d & rotation)
{
  std::array<double, 36> ret_covariance = src_covariance;

  Eigen::Matrix3d src_cov;
  src_cov << src_covariance[0], src_covariance[1], src_covariance[2], src_covariance[6],
    src_covariance[7], src_covariance[8], src_covariance[12], src_covariance[13],
    src_covariance[14];

  Eigen::Matrix3d ret_cov;
  ret_cov = rotation * src_cov * rotation.transpose();

  for (Eigen::Index i = 0; i < 3; ++i) {
    ret_covariance[i] = ret_cov(0, i);
    ret_covariance[i + 6] = ret_cov(1, i);
    ret_covariance[i + 12] = ret_cov(2, i);
  }

  return ret_covariance;
}

NDTScanMatcher::NDTScanMatcher(const rclcpp::NodeOptions & options)
: Node("ndt_scan_matcher", options),
  tf2_broadcaster_(*this),
  tf2_buffer_(this->get_clock()),
  tf2_listener_(tf2_buffer_),
  ndt_ptr_(new NormalDistributionsTransform),
  is_activated_(false),
  param_(this)
{
  timer_callback_group_ = this->create_callback_group(rclcpp::CallbackGroupType::MutuallyExclusive);
  rclcpp::CallbackGroup::SharedPtr initial_pose_callback_group =
    this->create_callback_group(rclcpp::CallbackGroupType::MutuallyExclusive);
  rclcpp::CallbackGroup::SharedPtr sensor_callback_group =
    this->create_callback_group(rclcpp::CallbackGroupType::MutuallyExclusive);

  auto initial_pose_sub_opt = rclcpp::SubscriptionOptions();
  initial_pose_sub_opt.callback_group = initial_pose_callback_group;
  auto sensor_sub_opt = rclcpp::SubscriptionOptions();
  sensor_sub_opt.callback_group = sensor_callback_group;

  constexpr double map_update_dt = 1.0;
  constexpr auto period_ns = std::chrono::duration_cast<std::chrono::nanoseconds>(
    std::chrono::duration<double>(map_update_dt));
  map_update_timer_ = rclcpp::create_timer(
    this, this->get_clock(), period_ns, std::bind(&NDTScanMatcher::callback_timer, this),
    timer_callback_group_);
  initial_pose_sub_ = this->create_subscription<geometry_msgs::msg::PoseWithCovarianceStamped>(
    "ekf_pose_with_covariance", 100,
    std::bind(&NDTScanMatcher::callback_initial_pose, this, std::placeholders::_1),
    initial_pose_sub_opt);
  sensor_points_sub_ = this->create_subscription<sensor_msgs::msg::PointCloud2>(
    "points_raw", rclcpp::SensorDataQoS().keep_last(1),
    std::bind(&NDTScanMatcher::callback_sensor_points, this, std::placeholders::_1),
    sensor_sub_opt);

  // Only if regularization is enabled, subscribe to the regularization base pose
  if (param_.ndt_regularization_enable) {
    // NOTE: The reason that the regularization subscriber does not belong to the
    // sensor_callback_group is to ensure that the regularization callback is called even if
    // sensor_callback takes long time to process.
    // Both callback_initial_pose and callback_regularization_pose must not miss receiving data for
    // proper interpolation.
    regularization_pose_sub_ =
      this->create_subscription<geometry_msgs::msg::PoseWithCovarianceStamped>(
        "regularization_pose_with_covariance", 10,
        std::bind(&NDTScanMatcher::callback_regularization_pose, this, std::placeholders::_1),
        initial_pose_sub_opt);
    const double value_as_unlimited = 1000.0;
    regularization_pose_buffer_ =
      std::make_unique<SmartPoseBuffer>(this->get_logger(), value_as_unlimited, value_as_unlimited);

    diagnostics_regularization_pose_ =
      std::make_unique<DiagnosticsModule>(this, "regularization_pose_subscriber_status");
  }

  sensor_aligned_pose_pub_ =
    this->create_publisher<sensor_msgs::msg::PointCloud2>("points_aligned", 10);
  no_ground_points_aligned_pose_pub_ =
    this->create_publisher<sensor_msgs::msg::PointCloud2>("points_aligned_no_ground", 10);
  ndt_pose_pub_ = this->create_publisher<geometry_msgs::msg::PoseStamped>("ndt_pose", 10);
  ndt_pose_with_covariance_pub_ =
    this->create_publisher<geometry_msgs::msg::PoseWithCovarianceStamped>(
      "ndt_pose_with_covariance", 10);
  initial_pose_with_covariance_pub_ =
    this->create_publisher<geometry_msgs::msg::PoseWithCovarianceStamped>(
      "initial_pose_with_covariance", 10);
  multi_ndt_pose_pub_ = this->create_publisher<geometry_msgs::msg::PoseArray>("multi_ndt_pose", 10);
  multi_initial_pose_pub_ =
    this->create_publisher<geometry_msgs::msg::PoseArray>("multi_initial_pose", 10);
  exe_time_pub_ = this->create_publisher<tier4_debug_msgs::msg::Float32Stamped>("exe_time_ms", 10);
  transform_probability_pub_ =
    this->create_publisher<tier4_debug_msgs::msg::Float32Stamped>("transform_probability", 10);
  nearest_voxel_transformation_likelihood_pub_ =
    this->create_publisher<tier4_debug_msgs::msg::Float32Stamped>(
      "nearest_voxel_transformation_likelihood", 10);
  no_ground_transform_probability_pub_ =
    this->create_publisher<tier4_debug_msgs::msg::Float32Stamped>(
      "no_ground_transform_probability", 10);
  no_ground_nearest_voxel_transformation_likelihood_pub_ =
    this->create_publisher<tier4_debug_msgs::msg::Float32Stamped>(
      "no_ground_nearest_voxel_transformation_likelihood", 10);
  iteration_num_pub_ =
    this->create_publisher<tier4_debug_msgs::msg::Int32Stamped>("iteration_num", 10);
  initial_to_result_relative_pose_pub_ =
    this->create_publisher<geometry_msgs::msg::PoseStamped>("initial_to_result_relative_pose", 10);
  initial_to_result_distance_pub_ =
    this->create_publisher<tier4_debug_msgs::msg::Float32Stamped>("initial_to_result_distance", 10);
  initial_to_result_distance_old_pub_ =
    this->create_publisher<tier4_debug_msgs::msg::Float32Stamped>(
      "initial_to_result_distance_old", 10);
  initial_to_result_distance_new_pub_ =
    this->create_publisher<tier4_debug_msgs::msg::Float32Stamped>(
      "initial_to_result_distance_new", 10);
  ndt_marker_pub_ = this->create_publisher<visualization_msgs::msg::MarkerArray>("ndt_marker", 10);
  ndt_monte_carlo_initial_pose_marker_pub_ =
    this->create_publisher<visualization_msgs::msg::MarkerArray>(
      "monte_carlo_initial_pose_marker", 10);

  service_ = this->create_service<tier4_localization_msgs::srv::PoseWithCovarianceStamped>(
    "ndt_align_srv",
    std::bind(
      &NDTScanMatcher::service_ndt_align, this, std::placeholders::_1, std::placeholders::_2),
    rclcpp::ServicesQoS().get_rmw_qos_profile(), sensor_callback_group);
  service_trigger_node_ = this->create_service<std_srvs::srv::SetBool>(
    "trigger_node_srv",
    std::bind(
      &NDTScanMatcher::service_trigger_node, this, std::placeholders::_1, std::placeholders::_2),
    rclcpp::ServicesQoS().get_rmw_qos_profile(), sensor_callback_group);

  ndt_ptr_->setParams(param_.ndt);

  initial_pose_buffer_ = std::make_unique<SmartPoseBuffer>(
    this->get_logger(), param_.validation.initial_pose_timeout_sec,
    param_.validation.initial_pose_distance_tolerance_m);

  map_update_module_ =
    std::make_unique<MapUpdateModule>(this, &ndt_ptr_mtx_, ndt_ptr_, param_.dynamic_map_loading);

  diagnostics_scan_points_ = std::make_unique<DiagnosticsModule>(this, "scan_matching_status");
  diagnostics_initial_pose_ =
    std::make_unique<DiagnosticsModule>(this, "initial_pose_subscriber_status");
  diagnostics_map_update_ = std::make_unique<DiagnosticsModule>(this, "map_update_status");
  diagnostics_ndt_align_ = std::make_unique<DiagnosticsModule>(this, "ndt_align_service_status");
  diagnostics_trigger_node_ =
    std::make_unique<DiagnosticsModule>(this, "trigger_node_service_status");

  logger_configure_ = std::make_unique<tier4_autoware_utils::LoggerLevelConfigure>(this);
}

void NDTScanMatcher::callback_timer()
{
  const rclcpp::Time ros_time_now = this->now();

  diagnostics_map_update_->clear();

  diagnostics_map_update_->add_key_value("timer_callback_time_stamp", ros_time_now.nanoseconds());

  map_update_module_->callback_timer(is_activated_, latest_ekf_position_, diagnostics_map_update_);

  diagnostics_map_update_->publish(ros_time_now);
}

void NDTScanMatcher::callback_initial_pose(
  const geometry_msgs::msg::PoseWithCovarianceStamped::ConstSharedPtr initial_pose_msg_ptr)
{
  diagnostics_initial_pose_->clear();

  callback_initial_pose_main(initial_pose_msg_ptr);

  diagnostics_initial_pose_->publish(initial_pose_msg_ptr->header.stamp);
}

void NDTScanMatcher::callback_initial_pose_main(
  const geometry_msgs::msg::PoseWithCovarianceStamped::ConstSharedPtr initial_pose_msg_ptr)
{
  diagnostics_initial_pose_->add_key_value(
    "topic_time_stamp",
    static_cast<rclcpp::Time>(initial_pose_msg_ptr->header.stamp).nanoseconds());

  // check is_activated
  diagnostics_initial_pose_->add_key_value("is_activated", static_cast<bool>(is_activated_));
  if (!is_activated_) {
    std::stringstream message;
    message << "Node is not activated.";
    diagnostics_initial_pose_->update_level_and_message(
      diagnostic_msgs::msg::DiagnosticStatus::WARN, message.str());
    return;
  }

  // check is_expected_frame_id
  const bool is_expected_frame_id =
    (initial_pose_msg_ptr->header.frame_id == param_.frame.map_frame);
  diagnostics_initial_pose_->add_key_value("is_expected_frame_id", is_expected_frame_id);
  if (!is_expected_frame_id) {
    std::stringstream message;
    message << "Received initial pose message with frame_id "
            << initial_pose_msg_ptr->header.frame_id << ", but expected " << param_.frame.map_frame
            << ". Please check the frame_id in the input topic and ensure it is correct.";
    diagnostics_initial_pose_->update_level_and_message(
      diagnostic_msgs::msg::DiagnosticStatus::ERROR, message.str());
    return;
  }

  initial_pose_buffer_->push_back(initial_pose_msg_ptr);

  {
    // latest_ekf_position_ is also used by callback_timer, so it is necessary to acquire the lock
    std::lock_guard<std::mutex> lock(latest_ekf_position_mtx_);
    latest_ekf_position_ = initial_pose_msg_ptr->pose.pose.position;
  }
}

void NDTScanMatcher::callback_regularization_pose(
  geometry_msgs::msg::PoseWithCovarianceStamped::ConstSharedPtr pose_conv_msg_ptr)
{
  diagnostics_regularization_pose_->clear();

  diagnostics_regularization_pose_->add_key_value(
    "topic_time_stamp", static_cast<rclcpp::Time>(pose_conv_msg_ptr->header.stamp).nanoseconds());

  regularization_pose_buffer_->push_back(pose_conv_msg_ptr);

  diagnostics_regularization_pose_->publish(pose_conv_msg_ptr->header.stamp);
}

void NDTScanMatcher::callback_sensor_points(
  sensor_msgs::msg::PointCloud2::ConstSharedPtr sensor_points_msg_in_sensor_frame)
{
  // clear diagnostics
  diagnostics_scan_points_->clear();

  // scan matching
  const bool is_succeed_scan_matching =
    callback_sensor_points_main(sensor_points_msg_in_sensor_frame);

  // check skipping_publish_num
  static int64_t skipping_publish_num = 0;
  skipping_publish_num =
    ((is_succeed_scan_matching || !is_activated_) ? 0 : (skipping_publish_num + 1));
<<<<<<< HEAD
  diagnostics_scan_points_->addKeyValue("skipping_publish_num", skipping_publish_num);
  if (skipping_publish_num >= param_.validation.skipping_publish_num) {
=======
  diagnostics_scan_points_->add_key_value("skipping_publish_num", skipping_publish_num);
  if (skipping_publish_num >= error_skipping_publish_num) {
>>>>>>> 65665ce2
    std::stringstream message;
    message << "skipping_publish_num exceed limit (" << skipping_publish_num << " times).";
    diagnostics_scan_points_->update_level_and_message(
      diagnostic_msgs::msg::DiagnosticStatus::WARN, message.str());
  }

  diagnostics_scan_points_->publish(sensor_points_msg_in_sensor_frame->header.stamp);
}

bool NDTScanMatcher::callback_sensor_points_main(
  sensor_msgs::msg::PointCloud2::ConstSharedPtr sensor_points_msg_in_sensor_frame)
{
  const auto exe_start_time = std::chrono::system_clock::now();

  // check topic_time_stamp
  const rclcpp::Time sensor_ros_time = sensor_points_msg_in_sensor_frame->header.stamp;
  diagnostics_scan_points_->add_key_value("topic_time_stamp", sensor_ros_time.nanoseconds());

  // check sensor_points_size
  const size_t sensor_points_size = sensor_points_msg_in_sensor_frame->width;
  diagnostics_scan_points_->add_key_value("sensor_points_size", sensor_points_size);
  if (sensor_points_size == 0) {
    std::stringstream message;
    message << "Sensor points is empty.";
    diagnostics_scan_points_->update_level_and_message(
      diagnostic_msgs::msg::DiagnosticStatus::WARN, message.str());
    return false;
  }

  // check sensor_points_delay_time_sec
  const double sensor_points_delay_time_sec =
    (this->now() - sensor_points_msg_in_sensor_frame->header.stamp).seconds();
  diagnostics_scan_points_->add_key_value(
    "sensor_points_delay_time_sec", sensor_points_delay_time_sec);
  if (sensor_points_delay_time_sec > param_.sensor_points.timeout_sec) {
    std::stringstream message;
    message << "sensor points is experiencing latency."
            << "The delay time is " << sensor_points_delay_time_sec << "[sec] "
<<<<<<< HEAD
            << "(the tolerance is " << param_.sensor_points.timeout_sec << "[sec]).";
    diagnostics_scan_points_->updateLevelAndMessage(
=======
            << "(the tolerance is " << param_.validation.lidar_topic_timeout_sec << "[sec]).";
    diagnostics_scan_points_->update_level_and_message(
>>>>>>> 65665ce2
      diagnostic_msgs::msg::DiagnosticStatus::WARN, message.str());

    // If the delay time of the LiDAR topic exceeds the delay compensation time of ekf_localizer,
    // even if further processing continues, the estimated result will be rejected by ekf_localizer.
    // Therefore, it would be acceptable to exit the function here.
    // However, for now, we will continue the processing as it is.

    // return false;
  }

  // preprocess input pointcloud
  pcl::shared_ptr<pcl::PointCloud<PointSource>> sensor_points_in_sensor_frame(
    new pcl::PointCloud<PointSource>);
  pcl::shared_ptr<pcl::PointCloud<PointSource>> sensor_points_in_baselink_frame(
    new pcl::PointCloud<PointSource>);
  const std::string & sensor_frame = sensor_points_msg_in_sensor_frame->header.frame_id;

  pcl::fromROSMsg(*sensor_points_msg_in_sensor_frame, *sensor_points_in_sensor_frame);

  // transform sensor points from sensor-frame to base_link
  try {
    transform_sensor_measurement(
      sensor_frame, param_.frame.base_frame, sensor_points_in_sensor_frame,
      sensor_points_in_baselink_frame);
  } catch (const std::exception & ex) {
    std::stringstream message;
    message << ex.what() << ". Please publish TF " << sensor_frame << " to "
            << param_.frame.base_frame;
    diagnostics_scan_points_->update_level_and_message(
      diagnostic_msgs::msg::DiagnosticStatus::ERROR, message.str());
    RCLCPP_ERROR_STREAM_THROTTLE(this->get_logger(), *this->get_clock(), 1000, message.str());
    diagnostics_scan_points_->add_key_value("is_succeed_transform_sensor_points", false);
    return false;
  }
  diagnostics_scan_points_->add_key_value("is_succeed_transform_sensor_points", true);

  // check sensor_points_max_distance
  double max_distance = 0.0;
  for (const auto & point : sensor_points_in_baselink_frame->points) {
    const double distance = std::hypot(point.x, point.y, point.z);
    max_distance = std::max(max_distance, distance);
  }

  diagnostics_scan_points_->add_key_value("sensor_points_max_distance", max_distance);
  if (max_distance < param_.sensor_points.required_distance) {
    std::stringstream message;
    message << "Max distance of sensor points = " << std::fixed << std::setprecision(3)
            << max_distance << " [m] < " << param_.sensor_points.required_distance << " [m]";
    diagnostics_scan_points_->update_level_and_message(
      diagnostic_msgs::msg::DiagnosticStatus::WARN, message.str());
    return false;
  }

  // lock mutex
  std::lock_guard<std::mutex> lock(ndt_ptr_mtx_);

  // set sensor points to ndt class
  ndt_ptr_->setInputSource(sensor_points_in_baselink_frame);

  // check is_activated
  diagnostics_scan_points_->add_key_value("is_activated", static_cast<bool>(is_activated_));
  if (!is_activated_) {
    std::stringstream message;
    message << "Node is not activated.";
    diagnostics_scan_points_->update_level_and_message(
      diagnostic_msgs::msg::DiagnosticStatus::WARN, message.str());
    return false;
  }

  // calculate initial pose
  std::optional<SmartPoseBuffer::InterpolateResult> interpolation_result_opt =
    initial_pose_buffer_->interpolate(sensor_ros_time);

  // check is_succeed_interpolate_initial_pose
  const bool is_succeed_interpolate_initial_pose = (interpolation_result_opt != std::nullopt);
  diagnostics_scan_points_->add_key_value(
    "is_succeed_interpolate_initial_pose", is_succeed_interpolate_initial_pose);
  if (!is_succeed_interpolate_initial_pose) {
    std::stringstream message;
    message << "Couldn't interpolate pose. Please check the initial pose topic";
    diagnostics_scan_points_->update_level_and_message(
      diagnostic_msgs::msg::DiagnosticStatus::WARN, message.str());
    return false;
  }

  initial_pose_buffer_->pop_old(sensor_ros_time);
  const SmartPoseBuffer::InterpolateResult & interpolation_result =
    interpolation_result_opt.value();

  // if regularization is enabled and available, set pose to NDT for regularization
  if (param_.ndt_regularization_enable) {
    add_regularization_pose(sensor_ros_time);
  }

  // check is_set_map_points
  const bool is_set_map_points = (ndt_ptr_->getInputTarget() != nullptr);
  diagnostics_scan_points_->add_key_value("is_set_map_points", is_set_map_points);
  if (!is_set_map_points) {
    std::stringstream message;
    message << "Map points is not set.";
    diagnostics_scan_points_->update_level_and_message(
      diagnostic_msgs::msg::DiagnosticStatus::WARN, message.str());
    return false;
  }

  // perform ndt scan matching
  const Eigen::Matrix4f initial_pose_matrix =
    pose_to_matrix4f(interpolation_result.interpolated_pose.pose.pose);
  auto output_cloud = std::make_shared<pcl::PointCloud<PointSource>>();
  ndt_ptr_->align(*output_cloud, initial_pose_matrix);
  const pclomp::NdtResult ndt_result = ndt_ptr_->getResult();

  const geometry_msgs::msg::Pose result_pose_msg = matrix4f_to_pose(ndt_result.pose);
  std::vector<geometry_msgs::msg::Pose> transformation_msg_array;
  for (const auto & pose_matrix : ndt_result.transformation_array) {
    geometry_msgs::msg::Pose pose_ros = matrix4f_to_pose(pose_matrix);
    transformation_msg_array.push_back(pose_ros);
  }

  // check iteration_num
  diagnostics_scan_points_->add_key_value("iteration_num", ndt_result.iteration_num);
  const bool is_ok_iteration_num = (ndt_result.iteration_num < ndt_ptr_->getMaximumIterations());
  if (!is_ok_iteration_num) {
    std::stringstream message;
    message << "The number of iterations has reached its upper limit. The number of iterations: "
            << ndt_result.iteration_num << ", Limit: " << ndt_ptr_->getMaximumIterations() << ".";
    diagnostics_scan_points_->update_level_and_message(
      diagnostic_msgs::msg::DiagnosticStatus::WARN, message.str());
  }

  // check local_optimal_solution_oscillation_num
  constexpr int oscillation_num_threshold = 10;
  const int oscillation_num = count_oscillation(transformation_msg_array);
  diagnostics_scan_points_->add_key_value(
    "local_optimal_solution_oscillation_num", oscillation_num);
  const bool is_local_optimal_solution_oscillation = (oscillation_num > oscillation_num_threshold);
  if (is_local_optimal_solution_oscillation) {
    std::stringstream message;
    message << "There is a possibility of oscillation in a local minimum";
    diagnostics_scan_points_->update_level_and_message(
      diagnostic_msgs::msg::DiagnosticStatus::WARN, message.str());
  }

  // check score
  diagnostics_scan_points_->add_key_value(
    "transform_probability", ndt_result.transform_probability);
  diagnostics_scan_points_->add_key_value(
    "nearest_voxel_transformation_likelihood", ndt_result.nearest_voxel_transformation_likelihood);
  double score = 0.0;
  double score_threshold = 0.0;
  if (param_.score_estimation.converged_param_type == ConvergedParamType::TRANSFORM_PROBABILITY) {
    score = ndt_result.transform_probability;
    score_threshold = param_.score_estimation.converged_param_transform_probability;
  } else if (
    param_.score_estimation.converged_param_type ==
    ConvergedParamType::NEAREST_VOXEL_TRANSFORMATION_LIKELIHOOD) {
    score = ndt_result.nearest_voxel_transformation_likelihood;
    score_threshold =
      param_.score_estimation.converged_param_nearest_voxel_transformation_likelihood;
  } else {
    std::stringstream message;
    message << "Unknown converged param type. Please check `score_estimation.converged_param_type`";
    diagnostics_scan_points_->update_level_and_message(
      diagnostic_msgs::msg::DiagnosticStatus::ERROR, message.str());
    return false;
  }

  // check score diff
  const std::vector<float> & tp_array = ndt_result.transform_probability_array;
  if (static_cast<int>(tp_array.size()) != ndt_result.iteration_num + 1) {
    // only publish warning to /diagnostics, not skip publishing pose
    std::stringstream message;
    message << "transform_probability_array size is not equal to iteration_num + 1."
            << " transform_probability_array size: " << tp_array.size()
            << ", iteration_num: " << ndt_result.iteration_num;
    diagnostics_scan_points_->update_level_and_message(
      diagnostic_msgs::msg::DiagnosticStatus::WARN, message.str());
  } else {
    const float diff = tp_array.back() - tp_array.front();
    diagnostics_scan_points_->add_key_value("transform_probability_diff", diff);
    diagnostics_scan_points_->add_key_value("transform_probability_before", tp_array.front());
  }
  const std::vector<float> & nvtl_array = ndt_result.nearest_voxel_transformation_likelihood_array;
  if (static_cast<int>(nvtl_array.size()) != ndt_result.iteration_num + 1) {
    // only publish warning to /diagnostics, not skip publishing pose
    std::stringstream message;
    message
      << "nearest_voxel_transformation_likelihood_array size is not equal to iteration_num + 1."
      << " nearest_voxel_transformation_likelihood_array size: " << nvtl_array.size()
      << ", iteration_num: " << ndt_result.iteration_num;
    diagnostics_scan_points_->update_level_and_message(
      diagnostic_msgs::msg::DiagnosticStatus::WARN, message.str());
  } else {
    const float diff = nvtl_array.back() - nvtl_array.front();
    diagnostics_scan_points_->add_key_value("nearest_voxel_transformation_likelihood_diff", diff);
    diagnostics_scan_points_->add_key_value(
      "nearest_voxel_transformation_likelihood_before", nvtl_array.front());
  }

  bool is_ok_score = (score > score_threshold);
  if (!is_ok_score) {
    std::stringstream message;
    message << "Score is below the threshold. Score: " << score
            << ", Threshold: " << score_threshold;
    diagnostics_scan_points_->update_level_and_message(
      diagnostic_msgs::msg::DiagnosticStatus::WARN, message.str());
    RCLCPP_WARN_STREAM(this->get_logger(), message.str());
  }

  // check is_converged
  bool is_converged = (is_ok_iteration_num || is_local_optimal_solution_oscillation) && is_ok_score;

  // covariance estimation
  const Eigen::Quaterniond map_to_base_link_quat = Eigen::Quaterniond(
    result_pose_msg.orientation.w, result_pose_msg.orientation.x, result_pose_msg.orientation.y,
    result_pose_msg.orientation.z);
  const Eigen::Matrix3d map_to_base_link_rotation =
    map_to_base_link_quat.normalized().toRotationMatrix();

  std::array<double, 36> ndt_covariance =
    rotate_covariance(param_.covariance.output_pose_covariance, map_to_base_link_rotation);

  if (is_converged && param_.covariance.covariance_estimation.enable) {
    const auto estimated_covariance =
      estimate_covariance(ndt_result, initial_pose_matrix, sensor_ros_time);
    ndt_covariance = estimated_covariance;
  }

  // check distance_initial_to_result
  const auto distance_initial_to_result = static_cast<double>(
    norm(interpolation_result.interpolated_pose.pose.pose.position, result_pose_msg.position));
<<<<<<< HEAD
  diagnostics_scan_points_->addKeyValue("distance_initial_to_result", distance_initial_to_result);
  if (distance_initial_to_result > param_.validation.initial_to_result_distance_tolerance_m) {
=======
  diagnostics_scan_points_->add_key_value("distance_initial_to_result", distance_initial_to_result);
  const double warn_distance_initial_to_result = 3.0;
  if (distance_initial_to_result > warn_distance_initial_to_result) {
>>>>>>> 65665ce2
    std::stringstream message;
    message << "distance_initial_to_result is too large (" << distance_initial_to_result
            << " [m]).";
    diagnostics_scan_points_->update_level_and_message(
      diagnostic_msgs::msg::DiagnosticStatus::WARN, message.str());
  }

  // check execution_time
  const auto exe_end_time = std::chrono::system_clock::now();
  const auto duration_micro_sec =
    std::chrono::duration_cast<std::chrono::microseconds>(exe_end_time - exe_start_time).count();
  const auto exe_time = static_cast<float>(duration_micro_sec) / 1000.0f;
  diagnostics_scan_points_->add_key_value("execution_time", exe_time);
  if (exe_time > param_.validation.critical_upper_bound_exe_time_ms) {
    std::stringstream message;
    message << "NDT exe time is too long (took " << exe_time << " [ms]).";
    diagnostics_scan_points_->update_level_and_message(
      diagnostic_msgs::msg::DiagnosticStatus::WARN, message.str());
  }

  // publish
  initial_pose_with_covariance_pub_->publish(interpolation_result.interpolated_pose);
  exe_time_pub_->publish(make_float32_stamped(sensor_ros_time, exe_time));
  transform_probability_pub_->publish(
    make_float32_stamped(sensor_ros_time, ndt_result.transform_probability));
  nearest_voxel_transformation_likelihood_pub_->publish(
    make_float32_stamped(sensor_ros_time, ndt_result.nearest_voxel_transformation_likelihood));
  iteration_num_pub_->publish(make_int32_stamped(sensor_ros_time, ndt_result.iteration_num));
  publish_tf(sensor_ros_time, result_pose_msg);
  publish_pose(sensor_ros_time, result_pose_msg, ndt_covariance, is_converged);
  publish_marker(sensor_ros_time, transformation_msg_array);
  publish_initial_to_result(
    sensor_ros_time, result_pose_msg, interpolation_result.interpolated_pose,
    interpolation_result.old_pose, interpolation_result.new_pose);

  pcl::shared_ptr<pcl::PointCloud<PointSource>> sensor_points_in_map_ptr(
    new pcl::PointCloud<PointSource>);
  tier4_autoware_utils::transformPointCloud(
    *sensor_points_in_baselink_frame, *sensor_points_in_map_ptr, ndt_result.pose);
  publish_point_cloud(sensor_ros_time, param_.frame.map_frame, sensor_points_in_map_ptr);

  // whether use no ground points to calculate score
  if (param_.score_estimation.no_ground_points.enable) {
    // remove ground
    pcl::shared_ptr<pcl::PointCloud<PointSource>> no_ground_points_in_map_ptr(
      new pcl::PointCloud<PointSource>);
    for (std::size_t i = 0; i < sensor_points_in_map_ptr->size(); i++) {
      const float point_z = sensor_points_in_map_ptr->points[i].z;  // NOLINT
      if (
        point_z - matrix4f_to_pose(ndt_result.pose).position.z >
        param_.score_estimation.no_ground_points.z_margin_for_ground_removal) {
        no_ground_points_in_map_ptr->points.push_back(sensor_points_in_map_ptr->points[i]);
      }
    }
    // pub remove-ground points
    sensor_msgs::msg::PointCloud2 no_ground_points_msg_in_map;
    pcl::toROSMsg(*no_ground_points_in_map_ptr, no_ground_points_msg_in_map);
    no_ground_points_msg_in_map.header.stamp = sensor_ros_time;
    no_ground_points_msg_in_map.header.frame_id = param_.frame.map_frame;
    no_ground_points_aligned_pose_pub_->publish(no_ground_points_msg_in_map);
    // calculate score
    const auto no_ground_transform_probability = static_cast<float>(
      ndt_ptr_->calculateTransformationProbability(*no_ground_points_in_map_ptr));
    const auto no_ground_nearest_voxel_transformation_likelihood = static_cast<float>(
      ndt_ptr_->calculateNearestVoxelTransformationLikelihood(*no_ground_points_in_map_ptr));
    // pub score
    no_ground_transform_probability_pub_->publish(
      make_float32_stamped(sensor_ros_time, no_ground_transform_probability));
    no_ground_nearest_voxel_transformation_likelihood_pub_->publish(
      make_float32_stamped(sensor_ros_time, no_ground_nearest_voxel_transformation_likelihood));
  }

  return is_converged;
}

void NDTScanMatcher::transform_sensor_measurement(
  const std::string & source_frame, const std::string & target_frame,
  const pcl::shared_ptr<pcl::PointCloud<PointSource>> & sensor_points_input_ptr,
  pcl::shared_ptr<pcl::PointCloud<PointSource>> & sensor_points_output_ptr)
{
  if (source_frame == target_frame) {
    sensor_points_output_ptr = sensor_points_input_ptr;
    return;
  }

  geometry_msgs::msg::TransformStamped transform;
  try {
    transform = tf2_buffer_.lookupTransform(target_frame, source_frame, tf2::TimePointZero);
  } catch (const tf2::TransformException & ex) {
    throw;
  }

  const geometry_msgs::msg::PoseStamped target_to_source_pose_stamped =
    tier4_autoware_utils::transform2pose(transform);
  const Eigen::Matrix4f base_to_sensor_matrix =
    pose_to_matrix4f(target_to_source_pose_stamped.pose);
  tier4_autoware_utils::transformPointCloud(
    *sensor_points_input_ptr, *sensor_points_output_ptr, base_to_sensor_matrix);
}

void NDTScanMatcher::publish_tf(
  const rclcpp::Time & sensor_ros_time, const geometry_msgs::msg::Pose & result_pose_msg)
{
  geometry_msgs::msg::PoseStamped result_pose_stamped_msg;
  result_pose_stamped_msg.header.stamp = sensor_ros_time;
  result_pose_stamped_msg.header.frame_id = param_.frame.map_frame;
  result_pose_stamped_msg.pose = result_pose_msg;
  tf2_broadcaster_.sendTransform(
    tier4_autoware_utils::pose2transform(result_pose_stamped_msg, param_.frame.ndt_base_frame));
}

void NDTScanMatcher::publish_pose(
  const rclcpp::Time & sensor_ros_time, const geometry_msgs::msg::Pose & result_pose_msg,
  const std::array<double, 36> & ndt_covariance, const bool is_converged)
{
  geometry_msgs::msg::PoseStamped result_pose_stamped_msg;
  result_pose_stamped_msg.header.stamp = sensor_ros_time;
  result_pose_stamped_msg.header.frame_id = param_.frame.map_frame;
  result_pose_stamped_msg.pose = result_pose_msg;

  geometry_msgs::msg::PoseWithCovarianceStamped result_pose_with_cov_msg;
  result_pose_with_cov_msg.header.stamp = sensor_ros_time;
  result_pose_with_cov_msg.header.frame_id = param_.frame.map_frame;
  result_pose_with_cov_msg.pose.pose = result_pose_msg;
  result_pose_with_cov_msg.pose.covariance = ndt_covariance;

  if (is_converged) {
    ndt_pose_pub_->publish(result_pose_stamped_msg);
    ndt_pose_with_covariance_pub_->publish(result_pose_with_cov_msg);
  }
}

void NDTScanMatcher::publish_point_cloud(
  const rclcpp::Time & sensor_ros_time, const std::string & frame_id,
  const pcl::shared_ptr<pcl::PointCloud<PointSource>> & sensor_points_in_map_ptr)
{
  sensor_msgs::msg::PointCloud2 sensor_points_msg_in_map;
  pcl::toROSMsg(*sensor_points_in_map_ptr, sensor_points_msg_in_map);
  sensor_points_msg_in_map.header.stamp = sensor_ros_time;
  sensor_points_msg_in_map.header.frame_id = frame_id;
  sensor_aligned_pose_pub_->publish(sensor_points_msg_in_map);
}

void NDTScanMatcher::publish_marker(
  const rclcpp::Time & sensor_ros_time, const std::vector<geometry_msgs::msg::Pose> & pose_array)
{
  visualization_msgs::msg::MarkerArray marker_array;
  visualization_msgs::msg::Marker marker;
  marker.header.stamp = sensor_ros_time;
  marker.header.frame_id = param_.frame.map_frame;
  marker.type = visualization_msgs::msg::Marker::ARROW;
  marker.action = visualization_msgs::msg::Marker::ADD;
  marker.scale = tier4_autoware_utils::createMarkerScale(0.3, 0.1, 0.1);
  int i = 0;
  marker.ns = "result_pose_matrix_array";
  marker.action = visualization_msgs::msg::Marker::ADD;
  for (const auto & pose_msg : pose_array) {
    marker.id = i++;
    marker.pose = pose_msg;
    marker.color = exchange_color_crc((1.0 * i) / 15.0);
    marker_array.markers.push_back(marker);
  }

  // TODO(Tier IV): delete old marker
  for (; i < ndt_ptr_->getMaximumIterations() + 2;) {
    marker.id = i++;
    marker.pose = geometry_msgs::msg::Pose();
    marker.color = exchange_color_crc(0);
    marker_array.markers.push_back(marker);
  }
  ndt_marker_pub_->publish(marker_array);
}

void NDTScanMatcher::publish_initial_to_result(
  const rclcpp::Time & sensor_ros_time, const geometry_msgs::msg::Pose & result_pose_msg,
  const geometry_msgs::msg::PoseWithCovarianceStamped & initial_pose_cov_msg,
  const geometry_msgs::msg::PoseWithCovarianceStamped & initial_pose_old_msg,
  const geometry_msgs::msg::PoseWithCovarianceStamped & initial_pose_new_msg)
{
  geometry_msgs::msg::PoseStamped initial_to_result_relative_pose_stamped;
  initial_to_result_relative_pose_stamped.pose =
    tier4_autoware_utils::inverseTransformPose(result_pose_msg, initial_pose_cov_msg.pose.pose);
  initial_to_result_relative_pose_stamped.header.stamp = sensor_ros_time;
  initial_to_result_relative_pose_stamped.header.frame_id = param_.frame.map_frame;
  initial_to_result_relative_pose_pub_->publish(initial_to_result_relative_pose_stamped);

  const auto initial_to_result_distance =
    static_cast<float>(norm(initial_pose_cov_msg.pose.pose.position, result_pose_msg.position));
  initial_to_result_distance_pub_->publish(
    make_float32_stamped(sensor_ros_time, initial_to_result_distance));

  const auto initial_to_result_distance_old =
    static_cast<float>(norm(initial_pose_old_msg.pose.pose.position, result_pose_msg.position));
  initial_to_result_distance_old_pub_->publish(
    make_float32_stamped(sensor_ros_time, initial_to_result_distance_old));

  const auto initial_to_result_distance_new =
    static_cast<float>(norm(initial_pose_new_msg.pose.pose.position, result_pose_msg.position));
  initial_to_result_distance_new_pub_->publish(
    make_float32_stamped(sensor_ros_time, initial_to_result_distance_new));
}

int NDTScanMatcher::count_oscillation(
  const std::vector<geometry_msgs::msg::Pose> & result_pose_msg_array)
{
  constexpr double inversion_vector_threshold = -0.9;

  int oscillation_cnt = 0;
  int max_oscillation_cnt = 0;

  for (size_t i = 2; i < result_pose_msg_array.size(); ++i) {
    const Eigen::Vector3d current_pose = point_to_vector3d(result_pose_msg_array.at(i).position);
    const Eigen::Vector3d prev_pose = point_to_vector3d(result_pose_msg_array.at(i - 1).position);
    const Eigen::Vector3d prev_prev_pose =
      point_to_vector3d(result_pose_msg_array.at(i - 2).position);
    const auto current_vec = (current_pose - prev_pose).normalized();
    const auto prev_vec = (prev_pose - prev_prev_pose).normalized();
    const double cosine_value = current_vec.dot(prev_vec);
    const bool oscillation = cosine_value < inversion_vector_threshold;
    if (oscillation) {
      oscillation_cnt++;  // count consecutive oscillation
    } else {
      oscillation_cnt = 0;  // reset
    }
    max_oscillation_cnt = std::max(max_oscillation_cnt, oscillation_cnt);
  }
  return max_oscillation_cnt;
}

std::array<double, 36> NDTScanMatcher::estimate_covariance(
  const pclomp::NdtResult & ndt_result, const Eigen::Matrix4f & initial_pose_matrix,
  const rclcpp::Time & sensor_ros_time)
{
  Eigen::Matrix2d rot = Eigen::Matrix2d::Identity();
  try {
    rot = find_rotation_matrix_aligning_covariance_to_principal_axes(
      ndt_result.hessian.inverse().block(0, 0, 2, 2));
  } catch (const std::exception & e) {
    std::stringstream message;
    message << "Error in Eigen solver: " << e.what();
    RCLCPP_WARN_STREAM_THROTTLE(this->get_logger(), *this->get_clock(), 1000, message.str());

    return param_.covariance.output_pose_covariance;
  }

  // first result is added to mean
  const int n =
    static_cast<int>(param_.covariance.covariance_estimation.initial_pose_offset_model.size()) + 1;
  const Eigen::Vector2d ndt_pose_2d(ndt_result.pose(0, 3), ndt_result.pose(1, 3));
  Eigen::Vector2d mean = ndt_pose_2d;
  std::vector<Eigen::Vector2d> ndt_pose_2d_vec;
  ndt_pose_2d_vec.reserve(n);
  ndt_pose_2d_vec.emplace_back(ndt_pose_2d);

  geometry_msgs::msg::PoseArray multi_ndt_result_msg;
  geometry_msgs::msg::PoseArray multi_initial_pose_msg;
  multi_ndt_result_msg.header.stamp = sensor_ros_time;
  multi_ndt_result_msg.header.frame_id = param_.frame.map_frame;
  multi_initial_pose_msg.header.stamp = sensor_ros_time;
  multi_initial_pose_msg.header.frame_id = param_.frame.map_frame;
  multi_ndt_result_msg.poses.push_back(matrix4f_to_pose(ndt_result.pose));
  multi_initial_pose_msg.poses.push_back(matrix4f_to_pose(initial_pose_matrix));

  // multiple searches
  for (const auto & pose_offset :
       param_.covariance.covariance_estimation.initial_pose_offset_model) {
    const Eigen::Vector2d rotated_pose_offset_2d = rot * pose_offset;

    Eigen::Matrix4f sub_initial_pose_matrix(Eigen::Matrix4f::Identity());
    sub_initial_pose_matrix = ndt_result.pose;
    sub_initial_pose_matrix(0, 3) += static_cast<float>(rotated_pose_offset_2d.x());
    sub_initial_pose_matrix(1, 3) += static_cast<float>(rotated_pose_offset_2d.y());

    auto sub_output_cloud = std::make_shared<pcl::PointCloud<PointSource>>();
    ndt_ptr_->align(*sub_output_cloud, sub_initial_pose_matrix);
    const Eigen::Matrix4f sub_ndt_result = ndt_ptr_->getResult().pose;

    const Eigen::Vector2d sub_ndt_pose_2d = sub_ndt_result.topRightCorner<2, 1>().cast<double>();
    mean += sub_ndt_pose_2d;
    ndt_pose_2d_vec.emplace_back(sub_ndt_pose_2d);

    multi_ndt_result_msg.poses.push_back(matrix4f_to_pose(sub_ndt_result));
    multi_initial_pose_msg.poses.push_back(matrix4f_to_pose(sub_initial_pose_matrix));
  }

  // calculate the covariance matrix
  mean /= n;
  Eigen::Matrix2d pca_covariance = Eigen::Matrix2d::Zero();
  for (const auto & temp_ndt_pose_2d : ndt_pose_2d_vec) {
    const Eigen::Vector2d diff_2d = temp_ndt_pose_2d - mean;
    pca_covariance += diff_2d * diff_2d.transpose();
  }
  pca_covariance /= (n - 1);  // unbiased covariance

  std::array<double, 36> ndt_covariance = param_.covariance.output_pose_covariance;
  ndt_covariance[0 + 6 * 0] += pca_covariance(0, 0);
  ndt_covariance[1 + 6 * 0] += pca_covariance(1, 0);
  ndt_covariance[0 + 6 * 1] += pca_covariance(0, 1);
  ndt_covariance[1 + 6 * 1] += pca_covariance(1, 1);

  multi_ndt_pose_pub_->publish(multi_ndt_result_msg);
  multi_initial_pose_pub_->publish(multi_initial_pose_msg);

  return ndt_covariance;
}

void NDTScanMatcher::add_regularization_pose(const rclcpp::Time & sensor_ros_time)
{
  ndt_ptr_->unsetRegularizationPose();
  std::optional<SmartPoseBuffer::InterpolateResult> interpolation_result_opt =
    regularization_pose_buffer_->interpolate(sensor_ros_time);
  if (!interpolation_result_opt) {
    return;
  }
  regularization_pose_buffer_->pop_old(sensor_ros_time);
  const SmartPoseBuffer::InterpolateResult & interpolation_result =
    interpolation_result_opt.value();
  const Eigen::Matrix4f pose = pose_to_matrix4f(interpolation_result.interpolated_pose.pose.pose);
  ndt_ptr_->setRegularizationPose(pose);
}

void NDTScanMatcher::service_trigger_node(
  const std_srvs::srv::SetBool::Request::SharedPtr req,
  std_srvs::srv::SetBool::Response::SharedPtr res)
{
  const rclcpp::Time ros_time_now = this->now();

  diagnostics_trigger_node_->clear();
  diagnostics_trigger_node_->add_key_value("service_call_time_stamp", ros_time_now.nanoseconds());

  is_activated_ = req->data;
  if (is_activated_) {
    initial_pose_buffer_->clear();
  }
  res->success = true;

  diagnostics_trigger_node_->add_key_value("is_activated", static_cast<bool>(is_activated_));
  diagnostics_trigger_node_->add_key_value("is_succeed_service", res->success);
  diagnostics_trigger_node_->publish(ros_time_now);
}

void NDTScanMatcher::service_ndt_align(
  const tier4_localization_msgs::srv::PoseWithCovarianceStamped::Request::SharedPtr req,
  tier4_localization_msgs::srv::PoseWithCovarianceStamped::Response::SharedPtr res)
{
  const rclcpp::Time ros_time_now = this->now();

  diagnostics_ndt_align_->clear();

  diagnostics_ndt_align_->add_key_value("service_call_time_stamp", ros_time_now.nanoseconds());

  service_ndt_align_main(req, res);

  // check is_succeed_service
  bool is_succeed_service = res->success;
  diagnostics_ndt_align_->add_key_value("is_succeed_service", is_succeed_service);
  if (!is_succeed_service) {
    std::stringstream message;
    message << "ndt_align_service is failed.";
    diagnostics_ndt_align_->update_level_and_message(
      diagnostic_msgs::msg::DiagnosticStatus::WARN, message.str());
  }

  diagnostics_ndt_align_->publish(ros_time_now);
}

void NDTScanMatcher::service_ndt_align_main(
  const tier4_localization_msgs::srv::PoseWithCovarianceStamped::Request::SharedPtr req,
  tier4_localization_msgs::srv::PoseWithCovarianceStamped::Response::SharedPtr res)
{
  // get TF from pose_frame to map_frame
  const std::string & target_frame = param_.frame.map_frame;
  const std::string & source_frame = req->pose_with_covariance.header.frame_id;

  geometry_msgs::msg::TransformStamped transform_s2t;
  try {
    transform_s2t = tf2_buffer_.lookupTransform(target_frame, source_frame, tf2::TimePointZero);
  } catch (tf2::TransformException & ex) {
    // Note: Up to AWSIMv1.1.0, there is a known bug where the GNSS frame_id is incorrectly set to
    // "gnss_link" instead of "map". The ndt_align is designed to return identity when this issue
    // occurs. However, in the future, converting to a non-existent frame_id should be prohibited.

    diagnostics_ndt_align_->add_key_value("is_succeed_transform_initial_pose", false);

    std::stringstream message;
    message << "Please publish TF " << target_frame.c_str() << " to " << source_frame.c_str();
    diagnostics_ndt_align_->update_level_and_message(
      diagnostic_msgs::msg::DiagnosticStatus::ERROR, message.str());
    RCLCPP_ERROR_STREAM_THROTTLE(this->get_logger(), *this->get_clock(), 1000, message.str());
    res->success = false;
    return;
  }
  diagnostics_ndt_align_->add_key_value("is_succeed_transform_initial_pose", true);

  // transform pose_frame to map_frame
  const auto initial_pose_msg_in_map_frame = transform(req->pose_with_covariance, transform_s2t);
  map_update_module_->update_map(
    initial_pose_msg_in_map_frame.pose.pose.position, diagnostics_ndt_align_);

  // mutex Map
  std::lock_guard<std::mutex> lock(ndt_ptr_mtx_);

  // check is_set_map_points
  bool is_set_map_points = (ndt_ptr_->getInputTarget() != nullptr);
  diagnostics_ndt_align_->add_key_value("is_set_map_points", is_set_map_points);
  if (!is_set_map_points) {
    std::stringstream message;
    message << "No InputTarget. Please check the map file and the map_loader service";
    diagnostics_ndt_align_->update_level_and_message(
      diagnostic_msgs::msg::DiagnosticStatus::WARN, message.str());
    RCLCPP_WARN_STREAM_THROTTLE(this->get_logger(), *this->get_clock(), 1000, message.str());
    res->success = false;
    return;
  }

  // check is_set_sensor_points
  bool is_set_sensor_points = (ndt_ptr_->getInputSource() != nullptr);
  diagnostics_ndt_align_->add_key_value("is_set_sensor_points", is_set_sensor_points);
  if (!is_set_sensor_points) {
    std::stringstream message;
    message << "No InputSource. Please check the input lidar topic";
    diagnostics_ndt_align_->update_level_and_message(
      diagnostic_msgs::msg::DiagnosticStatus::WARN, message.str());
    RCLCPP_WARN_STREAM_THROTTLE(this->get_logger(), *this->get_clock(), 1000, message.str());
    res->success = false;
    return;
  }

  res->pose_with_covariance = align_pose(initial_pose_msg_in_map_frame);
  res->success = true;
  res->pose_with_covariance.pose.covariance = req->pose_with_covariance.pose.covariance;
}

geometry_msgs::msg::PoseWithCovarianceStamped NDTScanMatcher::align_pose(
  const geometry_msgs::msg::PoseWithCovarianceStamped & initial_pose_with_cov)
{
  output_pose_with_cov_to_log(get_logger(), "align_pose_input", initial_pose_with_cov);

  const auto base_rpy = get_rpy(initial_pose_with_cov);
  const Eigen::Map<const RowMatrixXd> covariance = {
    initial_pose_with_cov.pose.covariance.data(), 6, 6};
  const double stddev_x = std::sqrt(covariance(0, 0));
  const double stddev_y = std::sqrt(covariance(1, 1));
  const double stddev_z = std::sqrt(covariance(2, 2));
  const double stddev_roll = std::sqrt(covariance(3, 3));
  const double stddev_pitch = std::sqrt(covariance(4, 4));

  // Since only yaw is uniformly sampled, we define the mean and standard deviation for the others.
  const std::vector<double> sample_mean{
    initial_pose_with_cov.pose.pose.position.x,  // trans_x
    initial_pose_with_cov.pose.pose.position.y,  // trans_y
    initial_pose_with_cov.pose.pose.position.z,  // trans_z
    base_rpy.x,                                  // angle_x
    base_rpy.y                                   // angle_y
  };
  const std::vector<double> sample_stddev{stddev_x, stddev_y, stddev_z, stddev_roll, stddev_pitch};

  // Optimizing (x, y, z, roll, pitch, yaw) 6 dimensions.
  TreeStructuredParzenEstimator tpe(
    TreeStructuredParzenEstimator::Direction::MAXIMIZE,
    param_.initial_pose_estimation.n_startup_trials, sample_mean, sample_stddev);

  std::vector<Particle> particle_array;
  auto output_cloud = std::make_shared<pcl::PointCloud<PointSource>>();

  // publish the estimated poses in 20 times to see the progress and to avoid dropping data
  visualization_msgs::msg::MarkerArray marker_array;
  constexpr int64_t publish_num = 20;
  const int64_t publish_interval = param_.initial_pose_estimation.particles_num / publish_num;

  for (int64_t i = 0; i < param_.initial_pose_estimation.particles_num; i++) {
    const TreeStructuredParzenEstimator::Input input = tpe.get_next_input();

    geometry_msgs::msg::Pose initial_pose;
    initial_pose.position.x = input[0];
    initial_pose.position.y = input[1];
    initial_pose.position.z = input[2];
    geometry_msgs::msg::Vector3 init_rpy;
    init_rpy.x = input[3];
    init_rpy.y = input[4];
    init_rpy.z = input[5];
    tf2::Quaternion tf_quaternion;
    tf_quaternion.setRPY(init_rpy.x, init_rpy.y, init_rpy.z);
    initial_pose.orientation = tf2::toMsg(tf_quaternion);

    const Eigen::Matrix4f initial_pose_matrix = pose_to_matrix4f(initial_pose);
    ndt_ptr_->align(*output_cloud, initial_pose_matrix);
    const pclomp::NdtResult ndt_result = ndt_ptr_->getResult();

    Particle particle(
      initial_pose, matrix4f_to_pose(ndt_result.pose), ndt_result.transform_probability,
      ndt_result.iteration_num);
    particle_array.push_back(particle);
    push_debug_markers(marker_array, get_clock()->now(), param_.frame.map_frame, particle, i);
    if (
      (i + 1) % publish_interval == 0 || (i + 1) == param_.initial_pose_estimation.particles_num) {
      ndt_monte_carlo_initial_pose_marker_pub_->publish(marker_array);
      marker_array.markers.clear();
    }

    const geometry_msgs::msg::Pose pose = matrix4f_to_pose(ndt_result.pose);
    const geometry_msgs::msg::Vector3 rpy = get_rpy(pose);

    TreeStructuredParzenEstimator::Input result(6);
    result[0] = pose.position.x;
    result[1] = pose.position.y;
    result[2] = pose.position.z;
    result[3] = rpy.x;
    result[4] = rpy.y;
    result[5] = rpy.z;
    tpe.add_trial(TreeStructuredParzenEstimator::Trial{result, ndt_result.transform_probability});

    auto sensor_points_in_map_ptr = std::make_shared<pcl::PointCloud<PointSource>>();
    tier4_autoware_utils::transformPointCloud(
      *ndt_ptr_->getInputSource(), *sensor_points_in_map_ptr, ndt_result.pose);
    publish_point_cloud(
      initial_pose_with_cov.header.stamp, param_.frame.map_frame, sensor_points_in_map_ptr);
  }

  auto best_particle_ptr = std::max_element(
    std::begin(particle_array), std::end(particle_array),
    [](const Particle & lhs, const Particle & rhs) { return lhs.score < rhs.score; });

  geometry_msgs::msg::PoseWithCovarianceStamped result_pose_with_cov_msg;
  result_pose_with_cov_msg.header.stamp = initial_pose_with_cov.header.stamp;
  result_pose_with_cov_msg.header.frame_id = param_.frame.map_frame;
  result_pose_with_cov_msg.pose.pose = best_particle_ptr->result_pose;

  output_pose_with_cov_to_log(get_logger(), "align_pose_output", result_pose_with_cov_msg);
  diagnostics_ndt_align_->add_key_value("best_particle_score", best_particle_ptr->score);

  return result_pose_with_cov_msg;
}

#include <rclcpp_components/register_node_macro.hpp>
RCLCPP_COMPONENTS_REGISTER_NODE(NDTScanMatcher)<|MERGE_RESOLUTION|>--- conflicted
+++ resolved
@@ -303,13 +303,8 @@
   static int64_t skipping_publish_num = 0;
   skipping_publish_num =
     ((is_succeed_scan_matching || !is_activated_) ? 0 : (skipping_publish_num + 1));
-<<<<<<< HEAD
-  diagnostics_scan_points_->addKeyValue("skipping_publish_num", skipping_publish_num);
+  diagnostics_scan_points_->add_key_value("skipping_publish_num", skipping_publish_num);
   if (skipping_publish_num >= param_.validation.skipping_publish_num) {
-=======
-  diagnostics_scan_points_->add_key_value("skipping_publish_num", skipping_publish_num);
-  if (skipping_publish_num >= error_skipping_publish_num) {
->>>>>>> 65665ce2
     std::stringstream message;
     message << "skipping_publish_num exceed limit (" << skipping_publish_num << " times).";
     diagnostics_scan_points_->update_level_and_message(
@@ -348,13 +343,8 @@
     std::stringstream message;
     message << "sensor points is experiencing latency."
             << "The delay time is " << sensor_points_delay_time_sec << "[sec] "
-<<<<<<< HEAD
             << "(the tolerance is " << param_.sensor_points.timeout_sec << "[sec]).";
-    diagnostics_scan_points_->updateLevelAndMessage(
-=======
-            << "(the tolerance is " << param_.validation.lidar_topic_timeout_sec << "[sec]).";
-    diagnostics_scan_points_->update_level_and_message(
->>>>>>> 65665ce2
+    diagnostics_scan_points_->update_level_and_message(
       diagnostic_msgs::msg::DiagnosticStatus::WARN, message.str());
 
     // If the delay time of the LiDAR topic exceeds the delay compensation time of ekf_localizer,
@@ -586,14 +576,8 @@
   // check distance_initial_to_result
   const auto distance_initial_to_result = static_cast<double>(
     norm(interpolation_result.interpolated_pose.pose.pose.position, result_pose_msg.position));
-<<<<<<< HEAD
-  diagnostics_scan_points_->addKeyValue("distance_initial_to_result", distance_initial_to_result);
+  diagnostics_scan_points_->add_key_value("distance_initial_to_result", distance_initial_to_result);
   if (distance_initial_to_result > param_.validation.initial_to_result_distance_tolerance_m) {
-=======
-  diagnostics_scan_points_->add_key_value("distance_initial_to_result", distance_initial_to_result);
-  const double warn_distance_initial_to_result = 3.0;
-  if (distance_initial_to_result > warn_distance_initial_to_result) {
->>>>>>> 65665ce2
     std::stringstream message;
     message << "distance_initial_to_result is too large (" << distance_initial_to_result
             << " [m]).";
