// Copyright 2015-2019 Autoware Foundation
//
// Licensed under the Apache License, Version 2.0 (the "License");
// you may not use this file except in compliance with the License.
// You may obtain a copy of the License at
//
//     http://www.apache.org/licenses/LICENSE-2.0
//
// Unless required by applicable law or agreed to in writing, software
// distributed under the License is distributed on an "AS IS" BASIS,
// WITHOUT WARRANTIES OR CONDITIONS OF ANY KIND, either express or implied.
// See the License for the specific language governing permissions and
// limitations under the License.

#include "ndt_scan_matcher/ndt_scan_matcher_core.hpp"

<<<<<<< HEAD
#include "ndt_scan_matcher/matrix_type.hpp"
#include "ndt_scan_matcher/ndt_scan_matcher_diagnostics_updater_core.hpp"
=======
#include "localization_util/matrix_type.hpp"
#include "localization_util/util_func.hpp"
>>>>>>> 80460059
#include "ndt_scan_matcher/particle.hpp"
#include "tree_structured_parzen_estimator/tree_structured_parzen_estimator.hpp"

#include <tier4_autoware_utils/geometry/geometry.hpp>
#include <tier4_autoware_utils/transform/transforms.hpp>

#include <boost/math/special_functions/erf.hpp>

#include <pcl_conversions/pcl_conversions.h>

#ifdef ROS_DISTRO_GALACTIC
#include <tf2_eigen/tf2_eigen.h>
#else
#include <tf2_eigen/tf2_eigen.hpp>
#endif

#include <algorithm>
#include <cmath>
#include <functional>
#include <iomanip>
#include <thread>

tier4_debug_msgs::msg::Float32Stamped make_float32_stamped(
  const builtin_interfaces::msg::Time & stamp, const float data)
{
  using T = tier4_debug_msgs::msg::Float32Stamped;
  return tier4_debug_msgs::build<T>().stamp(stamp).data(data);
}

tier4_debug_msgs::msg::Int32Stamped make_int32_stamped(
  const builtin_interfaces::msg::Time & stamp, const int32_t data)
{
  using T = tier4_debug_msgs::msg::Int32Stamped;
  return tier4_debug_msgs::build<T>().stamp(stamp).data(data);
}

<<<<<<< HEAD
// cspell: ignore degrounded
NDTScanMatcher::NDTScanMatcher()
: Node("ndt_scan_matcher"),
=======
Eigen::Matrix2d find_rotation_matrix_aligning_covariance_to_principal_axes(
  const Eigen::Matrix2d & matrix)
{
  const Eigen::SelfAdjointEigenSolver<Eigen::Matrix2d> eigensolver(matrix);
  if (eigensolver.info() == Eigen::Success) {
    const Eigen::Vector2d eigen_vec = eigensolver.eigenvectors().col(0);
    const double th = std::atan2(eigen_vec.y(), eigen_vec.x());
    return Eigen::Rotation2Dd(th).toRotationMatrix();
  }
  throw std::runtime_error("Eigen solver failed. Return output_pose_covariance value.");
}

NDTScanMatcher::NDTScanMatcher(const rclcpp::NodeOptions & options)
: Node("ndt_scan_matcher", options),
>>>>>>> 80460059
  tf2_broadcaster_(*this),
  tf2_buffer_(this->get_clock()),
  tf2_listener_(tf2_buffer_),
  ndt_ptr_(new NormalDistributionsTransform),
<<<<<<< HEAD
  base_frame_("base_link"),
  ndt_base_frame_("ndt_base_link"),
  map_frame_("map"),
  converged_param_type_(ConvergedParamType::TRANSFORM_PROBABILITY),
  converged_param_transform_probability_(4.5),
  converged_param_nearest_voxel_transformation_likelihood_(2.3),
  initial_estimate_particles_num_(100),
  lidar_topic_timeout_sec_(1.0),
  initial_pose_timeout_sec_(1.0),
  initial_pose_distance_tolerance_m_(10.0),
  inversion_vector_threshold_(-0.9),
  oscillation_threshold_(10),
  output_pose_covariance_(),
  regularization_enabled_(declare_parameter<bool>("regularization_enabled")),
  estimate_scores_for_degrounded_scan_(
    declare_parameter<bool>("estimate_scores_for_degrounded_scan")),
  z_margin_for_ground_removal_(declare_parameter<double>("z_margin_for_ground_removal"))
{
  is_activated_ = false;
  is_succeed_latest_ndt_aling_service_ = false;
  is_running_ndt_aling_service_ = false;
  latest_ndt_aling_service_best_score_ = 0.0;

  int points_queue_size = this->declare_parameter<int>("input_sensor_points_queue_size");
  points_queue_size = std::max(points_queue_size, 0);
  RCLCPP_INFO(get_logger(), "points_queue_size: %d", points_queue_size);

  base_frame_ = this->declare_parameter<std::string>("base_frame");
  RCLCPP_INFO(get_logger(), "base_frame_id: %s", base_frame_.c_str());

  ndt_base_frame_ = this->declare_parameter<std::string>("ndt_base_frame");
  RCLCPP_INFO(get_logger(), "ndt_base_frame_id: %s", ndt_base_frame_.c_str());

  pclomp::NdtParams ndt_params{};
  ndt_params.trans_epsilon = this->declare_parameter<double>("trans_epsilon");
  ndt_params.step_size = this->declare_parameter<double>("step_size");
  ndt_params.resolution = this->declare_parameter<double>("resolution");
  ndt_params.max_iterations = this->declare_parameter<int>("max_iterations");
  ndt_params.num_threads = this->declare_parameter<int>("num_threads");
  ndt_params.num_threads = std::max(ndt_params.num_threads, 1);
  ndt_params.regularization_scale_factor =
    static_cast<float>(this->declare_parameter<float>("regularization_scale_factor"));
  ndt_ptr_->setParams(ndt_params);

  RCLCPP_INFO(
    get_logger(), "trans_epsilon: %lf, step_size: %lf, resolution: %lf, max_iterations: %d",
    ndt_params.trans_epsilon, ndt_params.step_size, ndt_params.resolution,
    ndt_params.max_iterations);

  int converged_param_type_tmp = this->declare_parameter<int>("converged_param_type");
  converged_param_type_ = static_cast<ConvergedParamType>(converged_param_type_tmp);
=======
  state_ptr_(new std::map<std::string, std::string>),
  is_activated_(false),
  param_(this)
{
  (*state_ptr_)["state"] = "Initializing";
>>>>>>> 80460059

  timer_callback_group_ = this->create_callback_group(rclcpp::CallbackGroupType::MutuallyExclusive);
  rclcpp::CallbackGroup::SharedPtr initial_pose_callback_group =
    this->create_callback_group(rclcpp::CallbackGroupType::MutuallyExclusive);
  rclcpp::CallbackGroup::SharedPtr sensor_callback_group =
    this->create_callback_group(rclcpp::CallbackGroupType::MutuallyExclusive);

  auto initial_pose_sub_opt = rclcpp::SubscriptionOptions();
  initial_pose_sub_opt.callback_group = initial_pose_callback_group;
  auto sensor_sub_opt = rclcpp::SubscriptionOptions();
  sensor_sub_opt.callback_group = sensor_callback_group;

  constexpr double map_update_dt = 1.0;
  constexpr auto period_ns = std::chrono::duration_cast<std::chrono::nanoseconds>(
    std::chrono::duration<double>(map_update_dt));
  map_update_timer_ = rclcpp::create_timer(
    this, this->get_clock(), period_ns, std::bind(&NDTScanMatcher::callback_timer, this),
    timer_callback_group_);
  initial_pose_sub_ = this->create_subscription<geometry_msgs::msg::PoseWithCovarianceStamped>(
    "ekf_pose_with_covariance", 100,
    std::bind(&NDTScanMatcher::callback_initial_pose, this, std::placeholders::_1),
    initial_pose_sub_opt);
  sensor_points_sub_ = this->create_subscription<sensor_msgs::msg::PointCloud2>(
    "points_raw", rclcpp::SensorDataQoS().keep_last(1),
    std::bind(&NDTScanMatcher::callback_sensor_points, this, std::placeholders::_1),
    sensor_sub_opt);

  // Only if regularization is enabled, subscribe to the regularization base pose
  if (param_.ndt_regularization_enable) {
    // NOTE: The reason that the regularization subscriber does not belong to the
    // sensor_callback_group is to ensure that the regularization callback is called even if
    // sensor_callback takes long time to process.
    // Both callback_initial_pose and callback_regularization_pose must not miss receiving data for
    // proper interpolation.
    regularization_pose_sub_ =
      this->create_subscription<geometry_msgs::msg::PoseWithCovarianceStamped>(
        "regularization_pose_with_covariance", 10,
        std::bind(&NDTScanMatcher::callback_regularization_pose, this, std::placeholders::_1),
        initial_pose_sub_opt);
    const double value_as_unlimited = 1000.0;
    regularization_pose_buffer_ =
      std::make_unique<SmartPoseBuffer>(this->get_logger(), value_as_unlimited, value_as_unlimited);
  }

  sensor_aligned_pose_pub_ =
    this->create_publisher<sensor_msgs::msg::PointCloud2>("points_aligned", 10);
  no_ground_points_aligned_pose_pub_ =
    this->create_publisher<sensor_msgs::msg::PointCloud2>("points_aligned_no_ground", 10);
  ndt_pose_pub_ = this->create_publisher<geometry_msgs::msg::PoseStamped>("ndt_pose", 10);
  ndt_pose_with_covariance_pub_ =
    this->create_publisher<geometry_msgs::msg::PoseWithCovarianceStamped>(
      "ndt_pose_with_covariance", 10);
  initial_pose_with_covariance_pub_ =
    this->create_publisher<geometry_msgs::msg::PoseWithCovarianceStamped>(
      "initial_pose_with_covariance", 10);
  multi_ndt_pose_pub_ = this->create_publisher<geometry_msgs::msg::PoseArray>("multi_ndt_pose", 10);
  multi_initial_pose_pub_ =
    this->create_publisher<geometry_msgs::msg::PoseArray>("multi_initial_pose", 10);
  exe_time_pub_ = this->create_publisher<tier4_debug_msgs::msg::Float32Stamped>("exe_time_ms", 10);
  transform_probability_pub_ =
    this->create_publisher<tier4_debug_msgs::msg::Float32Stamped>("transform_probability", 10);
  nearest_voxel_transformation_likelihood_pub_ =
    this->create_publisher<tier4_debug_msgs::msg::Float32Stamped>(
      "nearest_voxel_transformation_likelihood", 10);
  no_ground_transform_probability_pub_ =
    this->create_publisher<tier4_debug_msgs::msg::Float32Stamped>(
      "no_ground_transform_probability", 10);
  no_ground_nearest_voxel_transformation_likelihood_pub_ =
    this->create_publisher<tier4_debug_msgs::msg::Float32Stamped>(
      "no_ground_nearest_voxel_transformation_likelihood", 10);
  iteration_num_pub_ =
    this->create_publisher<tier4_debug_msgs::msg::Int32Stamped>("iteration_num", 10);
  initial_to_result_relative_pose_pub_ =
    this->create_publisher<geometry_msgs::msg::PoseStamped>("initial_to_result_relative_pose", 10);
  initial_to_result_distance_pub_ =
    this->create_publisher<tier4_debug_msgs::msg::Float32Stamped>("initial_to_result_distance", 10);
  initial_to_result_distance_old_pub_ =
    this->create_publisher<tier4_debug_msgs::msg::Float32Stamped>(
      "initial_to_result_distance_old", 10);
  initial_to_result_distance_new_pub_ =
    this->create_publisher<tier4_debug_msgs::msg::Float32Stamped>(
      "initial_to_result_distance_new", 10);
  ndt_marker_pub_ = this->create_publisher<visualization_msgs::msg::MarkerArray>("ndt_marker", 10);
  ndt_monte_carlo_initial_pose_marker_pub_ =
    this->create_publisher<visualization_msgs::msg::MarkerArray>(
      "monte_carlo_initial_pose_marker", 10);

  service_ = this->create_service<tier4_localization_msgs::srv::PoseWithCovarianceStamped>(
    "ndt_align_srv",
    std::bind(
      &NDTScanMatcher::service_ndt_align, this, std::placeholders::_1, std::placeholders::_2),
    rclcpp::ServicesQoS().get_rmw_qos_profile(), sensor_callback_group);
  service_trigger_node_ = this->create_service<std_srvs::srv::SetBool>(
    "trigger_node_srv",
    std::bind(
      &NDTScanMatcher::service_trigger_node, this, std::placeholders::_1, std::placeholders::_2),
    rclcpp::ServicesQoS().get_rmw_qos_profile(), sensor_callback_group);

<<<<<<< HEAD
  tf2_listener_module_ = std::make_shared<Tf2ListenerModule>(this);

  diagnostics_module_ =
    std::make_unique<DiagnosticsModule>(this, "localization", "sensor_points_callback");
  diagnostics_update_module_ = std::make_unique<NDTScanMatcherDiagnosticsUpdaterCore>(this);

  use_dynamic_map_loading_ = this->declare_parameter<bool>("use_dynamic_map_loading");
  if (use_dynamic_map_loading_) {
    map_update_module_ = std::make_unique<MapUpdateModule>(
      this, &ndt_ptr_mtx_, ndt_ptr_, tf2_listener_module_, map_frame_, main_callback_group);
  } else {
    map_module_ = std::make_unique<MapModule>(this, &ndt_ptr_mtx_, ndt_ptr_, main_callback_group);
  }
}

=======
  ndt_ptr_->setParams(param_.ndt);

  initial_pose_buffer_ = std::make_unique<SmartPoseBuffer>(
    this->get_logger(), param_.validation.initial_pose_timeout_sec,
    param_.validation.initial_pose_distance_tolerance_m);

  map_update_module_ =
    std::make_unique<MapUpdateModule>(this, &ndt_ptr_mtx_, ndt_ptr_, param_.dynamic_map_loading);

  logger_configure_ = std::make_unique<tier4_autoware_utils::LoggerLevelConfigure>(this);
}

void NDTScanMatcher::publish_diagnostic()
{
  diagnostic_msgs::msg::DiagnosticStatus diag_status_msg;
  diag_status_msg.name = "ndt_scan_matcher";
  diag_status_msg.hardware_id = "";

  for (const auto & key_value : (*state_ptr_)) {
    diagnostic_msgs::msg::KeyValue key_value_msg;
    key_value_msg.key = key_value.first;
    key_value_msg.value = key_value.second;
    diag_status_msg.values.push_back(key_value_msg);
  }

  diag_status_msg.level = diagnostic_msgs::msg::DiagnosticStatus::OK;
  diag_status_msg.message = "";
  if (state_ptr_->count("state") && (*state_ptr_)["state"] == "Initializing") {
    diag_status_msg.level = diagnostic_msgs::msg::DiagnosticStatus::WARN;
    diag_status_msg.message += "Initializing State. ";
  }
  if (
    state_ptr_->count("lidar_topic_delay_time_sec") &&
    std::stod((*state_ptr_)["lidar_topic_delay_time_sec"]) >
      param_.validation.lidar_topic_timeout_sec) {
    diag_status_msg.level = diagnostic_msgs::msg::DiagnosticStatus::WARN;
    diag_status_msg.message += "lidar_topic_delay_time_sec exceed limit. ";
  }
  if (
    state_ptr_->count("skipping_publish_num") &&
    std::stoi((*state_ptr_)["skipping_publish_num"]) > 1 &&
    std::stoi((*state_ptr_)["skipping_publish_num"]) < 5) {
    diag_status_msg.level = diagnostic_msgs::msg::DiagnosticStatus::WARN;
    diag_status_msg.message += "skipping_publish_num > 1. ";
  }
  if (
    state_ptr_->count("skipping_publish_num") &&
    std::stoi((*state_ptr_)["skipping_publish_num"]) >= 5) {
    diag_status_msg.level = diagnostic_msgs::msg::DiagnosticStatus::ERROR;
    diag_status_msg.message += "skipping_publish_num exceed limit. ";
  }
  if (
    state_ptr_->count("nearest_voxel_transformation_likelihood") &&
    std::stod((*state_ptr_)["nearest_voxel_transformation_likelihood"]) <
      param_.score_estimation.converged_param_nearest_voxel_transformation_likelihood) {
    diag_status_msg.level = diagnostic_msgs::msg::DiagnosticStatus::WARN;
    diag_status_msg.message += "NDT score is unreliably low. ";
  }
  if (
    state_ptr_->count("execution_time") && std::stod((*state_ptr_)["execution_time"]) >=
                                             param_.validation.critical_upper_bound_exe_time_ms) {
    diag_status_msg.level = diagnostic_msgs::msg::DiagnosticStatus::WARN;
    diag_status_msg.message +=
      "NDT exe time is too long. (took " + (*state_ptr_)["execution_time"] + " [ms])";
  }
  // Ignore local optimal solution
  if (
    state_ptr_->count("is_local_optimal_solution_oscillation") &&
    std::stoi((*state_ptr_)["is_local_optimal_solution_oscillation"])) {
    diag_status_msg.level = diagnostic_msgs::msg::DiagnosticStatus::OK;
    diag_status_msg.message = "local optimal solution oscillation occurred";
  }

  diagnostic_msgs::msg::DiagnosticArray diag_msg;
  diag_msg.header.stamp = this->now();
  diag_msg.status.push_back(diag_status_msg);

  diagnostics_pub_->publish(diag_msg);
}

void NDTScanMatcher::callback_timer()
{
  if (!is_activated_) {
    return;
  }
  std::lock_guard<std::mutex> lock(latest_ekf_position_mtx_);
  if (latest_ekf_position_ == std::nullopt) {
    RCLCPP_ERROR_STREAM_THROTTLE(
      this->get_logger(), *this->get_clock(), 1000,
      "Cannot find the reference position for map update. Please check if the EKF odometry is "
      "provided to NDT.");
    return;
  }
  // continue only if we should update the map
  if (map_update_module_->should_update_map(latest_ekf_position_.value())) {
    RCLCPP_INFO(this->get_logger(), "Start updating NDT map (timer_callback)");
    map_update_module_->update_map(latest_ekf_position_.value());
  }
}

>>>>>>> 80460059
void NDTScanMatcher::callback_initial_pose(
  const geometry_msgs::msg::PoseWithCovarianceStamped::ConstSharedPtr initial_pose_msg_ptr)
{
  if (!is_activated_) return;

  if (initial_pose_msg_ptr->header.frame_id == param_.frame.map_frame) {
    initial_pose_buffer_->push_back(initial_pose_msg_ptr);
  } else {
    RCLCPP_ERROR_STREAM_THROTTLE(
      get_logger(), *this->get_clock(), 1000,
      "Received initial pose message with frame_id "
        << initial_pose_msg_ptr->header.frame_id << ", but expected " << param_.frame.map_frame
        << ". Please check the frame_id in the input topic and ensure it is correct.");
  }

  {
    // latest_ekf_position_ is also used by callback_timer, so it is necessary to acquire the lock
    std::lock_guard<std::mutex> lock(latest_ekf_position_mtx_);
    latest_ekf_position_ = initial_pose_msg_ptr->pose.pose.position;
  }
}

void NDTScanMatcher::callback_regularization_pose(
  geometry_msgs::msg::PoseWithCovarianceStamped::ConstSharedPtr pose_conv_msg_ptr)
{
  regularization_pose_buffer_->push_back(pose_conv_msg_ptr);
}

void NDTScanMatcher::callback_sensor_points(
  sensor_msgs::msg::PointCloud2::ConstSharedPtr sensor_points_msg_in_sensor_frame)
{
  diagnostics_module_->clear();
  initialize_diagnostics_key_value();

  validate_is_node_activated();
  bool is_set_sensor_points = set_input_source(sensor_points_msg_in_sensor_frame);
  validate_is_set_sensor_points(is_set_sensor_points);

  bool is_map_sensor_points = validate_is_set_map_points();
  if (is_activated_) {
    bool is_published_topic = false;
    if (is_set_sensor_points && is_map_sensor_points) {
      is_published_topic = process_scan_matching(sensor_points_msg_in_sensor_frame);
    }

    static size_t skipping_publish_num = 0;
    const size_t error_skkping_publish_num = 5;
    skipping_publish_num = is_published_topic ? 0 : (skipping_publish_num + 1);
    validate_skipping_publish_num(skipping_publish_num, error_skkping_publish_num);
  }

  diagnostics_module_->publish();
}

bool NDTScanMatcher::set_input_source(
  sensor_msgs::msg::PointCloud2::ConstSharedPtr sensor_points_msg_in_sensor_frame)
{
  std::lock_guard<std::mutex> lock(ndt_ptr_mtx_);

<<<<<<< HEAD
  if (!validate_sensor_points_empty(sensor_points_msg_in_sensor_frame->width)) {
    return false;
  }
=======
  if (lidar_topic_delay_time_sec > param_.validation.lidar_topic_timeout_sec) {
    RCLCPP_WARN(
      this->get_logger(),
      "The LiDAR topic is experiencing latency. The delay time is %lf[sec] (the tolerance is "
      "%lf[sec])",
      lidar_topic_delay_time_sec, param_.validation.lidar_topic_timeout_sec);
>>>>>>> 80460059

  if (!validate_sensor_points_delay_time(
        sensor_points_msg_in_sensor_frame->header.stamp, this->now(), lidar_topic_timeout_sec_)) {
    // If the delay time of the LiDAR topic exceeds the delay compensation time of ekf_localizer,
    // even if further processing continues, the estimated result will be rejected by ekf_localizer.
    // Therefore, it would be acceptable to exit the function here.
    // However, for now, we will continue the processing as it is.

    // return false;
  }

  // preprocess input pointcloud
  pcl::shared_ptr<pcl::PointCloud<PointSource>> sensor_points_in_sensor_frame(
    new pcl::PointCloud<PointSource>);
  pcl::shared_ptr<pcl::PointCloud<PointSource>> sensor_points_in_baselink_frame(
    new pcl::PointCloud<PointSource>);
  const std::string & sensor_frame = sensor_points_msg_in_sensor_frame->header.frame_id;

  pcl::fromROSMsg(*sensor_points_msg_in_sensor_frame, *sensor_points_in_sensor_frame);
  transform_sensor_measurement(
<<<<<<< HEAD
    sensor_frame, base_frame_, sensor_points_in_sensor_frame, sensor_points_in_baselink_frame);
=======
    sensor_frame, param_.frame.base_frame, sensor_points_in_sensor_frame,
    sensor_points_in_baselink_frame);

  // check max distance of sensor points
  double max_distance = 0.0;
  for (const auto & point : sensor_points_in_baselink_frame->points) {
    const double distance = std::hypot(point.x, point.y, point.z);
    max_distance = std::max(max_distance, distance);
  }
  if (max_distance < param_.sensor_points.required_distance) {
    RCLCPP_WARN_STREAM(
      this->get_logger(), "Max distance of sensor points = "
                            << std::fixed << std::setprecision(3) << max_distance << " [m] < "
                            << param_.sensor_points.required_distance << " [m]");
    return;
  }
>>>>>>> 80460059

  ndt_ptr_->setInputSource(sensor_points_in_baselink_frame);

  return true;
}

bool NDTScanMatcher::process_scan_matching(
  sensor_msgs::msg::PointCloud2::ConstSharedPtr sensor_points_msg_in_sensor_frame)
{
  std::lock_guard<std::mutex> lock(ndt_ptr_mtx_);

  const rclcpp::Time sensor_ros_time = sensor_points_msg_in_sensor_frame->header.stamp;
  const auto sensor_points_in_baselink_frame = ndt_ptr_->getInputSource();

  // calculate initial pose
<<<<<<< HEAD
  std::unique_lock<std::mutex> initial_pose_array_lock(initial_pose_array_mtx_);

  const auto exe_start_time = std::chrono::system_clock::now();

  if (!validate_initial_pose_array_size(initial_pose_msg_ptr_array_.size())) {
    return false;
  }

  PoseArrayInterpolator interpolator(this, sensor_ros_time, initial_pose_msg_ptr_array_);

  if (!validate_time_stamp_difference(
        "old_pose", interpolator.get_old_pose().header.stamp, sensor_ros_time,
        initial_pose_timeout_sec_)) {
    return false;
  }

  if (!validate_time_stamp_difference(
        "new_pose", interpolator.get_new_pose().header.stamp, sensor_ros_time,
        initial_pose_timeout_sec_)) {
    return false;
  }

  if (!validate_position_difference(
        interpolator.get_old_pose().pose.pose.position,
        interpolator.get_new_pose().pose.pose.position, initial_pose_distance_tolerance_m_)) {
    return false;
  }

  pop_old_pose(initial_pose_msg_ptr_array_, sensor_ros_time);
  initial_pose_array_lock.unlock();

  // if regularization is enabled and available, set pose to NDT for regularization
  if (regularization_enabled_) {
    add_regularization_pose(sensor_ros_time);
=======
  std::optional<SmartPoseBuffer::InterpolateResult> interpolation_result_opt =
    initial_pose_buffer_->interpolate(sensor_ros_time);
  if (!interpolation_result_opt) {
    RCLCPP_WARN_STREAM_THROTTLE(this->get_logger(), *this->get_clock(), 1, "No interpolated pose!");
    return;
  }
  initial_pose_buffer_->pop_old(sensor_ros_time);
  const SmartPoseBuffer::InterpolateResult & interpolation_result =
    interpolation_result_opt.value();

  // if regularization is enabled and available, set pose to NDT for regularization
  if (param_.ndt_regularization_enable) {
    add_regularization_pose(sensor_ros_time);
  }

  if (ndt_ptr_->getInputTarget() == nullptr) {
    RCLCPP_WARN_STREAM_THROTTLE(this->get_logger(), *this->get_clock(), 1, "No MAP!");
    return;
>>>>>>> 80460059
  }

  // perform ndt scan matching
  const Eigen::Matrix4f initial_pose_matrix =
    pose_to_matrix4f(interpolation_result.interpolated_pose.pose.pose);
  auto output_cloud = std::make_shared<pcl::PointCloud<PointSource>>();
  ndt_ptr_->align(*output_cloud, initial_pose_matrix);
  const pclomp::NdtResult ndt_result = ndt_ptr_->getResult();
<<<<<<< HEAD

  const auto exe_end_time = std::chrono::system_clock::now();
  const auto duration_micro_sec =
    std::chrono::duration_cast<std::chrono::microseconds>(exe_end_time - exe_start_time).count();
  const auto exe_time = static_cast<float>(duration_micro_sec) / 1000.0f;
=======
>>>>>>> 80460059

  const geometry_msgs::msg::Pose result_pose_msg = matrix4f_to_pose(ndt_result.pose);
  std::vector<geometry_msgs::msg::Pose> transformation_msg_array;
  for (const auto & pose_matrix : ndt_result.transformation_array) {
    geometry_msgs::msg::Pose pose_ros = matrix4f_to_pose(pose_matrix);
    transformation_msg_array.push_back(pose_ros);
  }

  // perform several validations
  bool is_ok_iteration_num =
<<<<<<< HEAD
    validate_num_iteration(ndt_result.iteration_num, ndt_ptr_->getMaximumIterations() + 2);

  bool is_ok_local_optimal_solution_oscillation = validate_local_optimal_solution_oscillation(
    transformation_msg_array, oscillation_threshold_, inversion_vector_threshold_);

=======
    validate_num_iteration(ndt_result.iteration_num, ndt_ptr_->getMaximumIterations());
  const int oscillation_num = count_oscillation(transformation_msg_array);
  bool is_local_optimal_solution_oscillation = false;
  if (!is_ok_iteration_num) {
    constexpr int oscillation_threshold = 10;
    is_local_optimal_solution_oscillation = (oscillation_num > oscillation_threshold);
  }
>>>>>>> 80460059
  bool is_ok_converged_param = validate_converged_param(
    ndt_result.transform_probability, ndt_result.nearest_voxel_transformation_likelihood);

  // bool is_converged = is_ok_iteration_num && is_ok_converged_param;
  bool is_converged =
    (is_ok_iteration_num || is_ok_local_optimal_solution_oscillation) && is_ok_converged_param;
  if (!is_converged) {
    RCLCPP_WARN(get_logger(), "Not Converged");
  }

<<<<<<< HEAD
  const auto distance_initial_to_result = static_cast<float>(
    norm(interpolator.get_new_pose().pose.pose.position, result_pose_msg.position));
  const double warn_distance_initial_to_result = 3.0;
  if (!validate_distance_initial_to_result(
        distance_initial_to_result, warn_distance_initial_to_result)) {
    // return;
  }

  const double critical_upper_bound_exe_time_ms = 100.0;
  if (!validate_execution_time(exe_time, critical_upper_bound_exe_time_ms)) {
    // return;
  }

=======
  // covariance estimation
  const Eigen::Quaterniond map_to_base_link_quat = Eigen::Quaterniond(
    result_pose_msg.orientation.w, result_pose_msg.orientation.x, result_pose_msg.orientation.y,
    result_pose_msg.orientation.z);
  const Eigen::Matrix3d map_to_base_link_rotation =
    map_to_base_link_quat.normalized().toRotationMatrix();

  std::array<double, 36> ndt_covariance =
    rotate_covariance(param_.covariance.output_pose_covariance, map_to_base_link_rotation);

  if (is_converged && param_.covariance.covariance_estimation.enable) {
    const auto estimated_covariance =
      estimate_covariance(ndt_result, initial_pose_matrix, sensor_ros_time);
    ndt_covariance = estimated_covariance;
  }

  const auto exe_end_time = std::chrono::system_clock::now();
  const auto duration_micro_sec =
    std::chrono::duration_cast<std::chrono::microseconds>(exe_end_time - exe_start_time).count();
  const auto exe_time = static_cast<float>(duration_micro_sec) / 1000.0f;

>>>>>>> 80460059
  // publish
  initial_pose_with_covariance_pub_->publish(interpolation_result.interpolated_pose);
  exe_time_pub_->publish(make_float32_stamped(sensor_ros_time, exe_time));
  transform_probability_pub_->publish(
    make_float32_stamped(sensor_ros_time, ndt_result.transform_probability));
  nearest_voxel_transformation_likelihood_pub_->publish(
    make_float32_stamped(sensor_ros_time, ndt_result.nearest_voxel_transformation_likelihood));
  iteration_num_pub_->publish(make_int32_stamped(sensor_ros_time, ndt_result.iteration_num));
  publish_tf(sensor_ros_time, result_pose_msg);
  publish_pose(sensor_ros_time, result_pose_msg, ndt_covariance, is_converged);
  publish_marker(sensor_ros_time, transformation_msg_array);
  publish_initial_to_result(
    sensor_ros_time, result_pose_msg, interpolation_result.interpolated_pose,
    interpolation_result.old_pose, interpolation_result.new_pose);

  pcl::shared_ptr<pcl::PointCloud<PointSource>> sensor_points_in_map_ptr(
    new pcl::PointCloud<PointSource>);
  tier4_autoware_utils::transformPointCloud(
    *sensor_points_in_baselink_frame, *sensor_points_in_map_ptr, ndt_result.pose);
  publish_point_cloud(sensor_ros_time, param_.frame.map_frame, sensor_points_in_map_ptr);

  // whether use no ground points to calculate score
  if (param_.score_estimation.no_ground_points.enable) {
    // remove ground
    pcl::shared_ptr<pcl::PointCloud<PointSource>> no_ground_points_in_map_ptr(
      new pcl::PointCloud<PointSource>);
    for (std::size_t i = 0; i < sensor_points_in_map_ptr->size(); i++) {
      const float point_z = sensor_points_in_map_ptr->points[i].z;  // NOLINT
      if (
        point_z - matrix4f_to_pose(ndt_result.pose).position.z >
        param_.score_estimation.no_ground_points.z_margin_for_ground_removal) {
        no_ground_points_in_map_ptr->points.push_back(sensor_points_in_map_ptr->points[i]);
      }
    }
    // pub remove-ground points
    sensor_msgs::msg::PointCloud2 no_ground_points_msg_in_map;
    pcl::toROSMsg(*no_ground_points_in_map_ptr, no_ground_points_msg_in_map);
    no_ground_points_msg_in_map.header.stamp = sensor_ros_time;
    no_ground_points_msg_in_map.header.frame_id = param_.frame.map_frame;
    no_ground_points_aligned_pose_pub_->publish(no_ground_points_msg_in_map);
    // calculate score
    const auto no_ground_transform_probability = static_cast<float>(
      ndt_ptr_->calculateTransformationProbability(*no_ground_points_in_map_ptr));
    const auto no_ground_nearest_voxel_transformation_likelihood = static_cast<float>(
      ndt_ptr_->calculateNearestVoxelTransformationLikelihood(*no_ground_points_in_map_ptr));
    // pub score
    no_ground_transform_probability_pub_->publish(
      make_float32_stamped(sensor_ros_time, no_ground_transform_probability));
    no_ground_nearest_voxel_transformation_likelihood_pub_->publish(
      make_float32_stamped(sensor_ros_time, no_ground_nearest_voxel_transformation_likelihood));
  }

<<<<<<< HEAD
  return is_converged;
=======
  (*state_ptr_)["state"] = "Aligned";
  (*state_ptr_)["transform_probability"] = std::to_string(ndt_result.transform_probability);
  (*state_ptr_)["nearest_voxel_transformation_likelihood"] =
    std::to_string(ndt_result.nearest_voxel_transformation_likelihood);
  (*state_ptr_)["iteration_num"] = std::to_string(ndt_result.iteration_num);
  (*state_ptr_)["skipping_publish_num"] = std::to_string(skipping_publish_num);
  (*state_ptr_)["oscillation_count"] = std::to_string(oscillation_num);
  (*state_ptr_)["is_local_optimal_solution_oscillation"] =
    std::to_string(is_local_optimal_solution_oscillation);
  (*state_ptr_)["execution_time"] = std::to_string(exe_time);

  publish_diagnostic();
>>>>>>> 80460059
}

void NDTScanMatcher::transform_sensor_measurement(
  const std::string & source_frame, const std::string & target_frame,
  const pcl::shared_ptr<pcl::PointCloud<PointSource>> & sensor_points_input_ptr,
  pcl::shared_ptr<pcl::PointCloud<PointSource>> & sensor_points_output_ptr)
{
  if (source_frame == target_frame) {
    sensor_points_output_ptr = sensor_points_input_ptr;
    return;
  }

  geometry_msgs::msg::TransformStamped transform;
  try {
    transform = tf2_buffer_.lookupTransform(target_frame, source_frame, tf2::TimePointZero);
  } catch (tf2::TransformException & ex) {
    RCLCPP_WARN(this->get_logger(), "%s", ex.what());
    RCLCPP_WARN(
      this->get_logger(), "Please publish TF %s to %s", target_frame.c_str(), source_frame.c_str());
    // Since there is no clear error handling policy, temporarily return as is.
    sensor_points_output_ptr = sensor_points_input_ptr;
    return;
  }

  const geometry_msgs::msg::PoseStamped target_to_source_pose_stamped =
    tier4_autoware_utils::transform2pose(transform);
  const Eigen::Matrix4f base_to_sensor_matrix =
    pose_to_matrix4f(target_to_source_pose_stamped.pose);
  tier4_autoware_utils::transformPointCloud(
    *sensor_points_input_ptr, *sensor_points_output_ptr, base_to_sensor_matrix);
}

void NDTScanMatcher::publish_tf(
  const rclcpp::Time & sensor_ros_time, const geometry_msgs::msg::Pose & result_pose_msg)
{
  geometry_msgs::msg::PoseStamped result_pose_stamped_msg;
  result_pose_stamped_msg.header.stamp = sensor_ros_time;
  result_pose_stamped_msg.header.frame_id = param_.frame.map_frame;
  result_pose_stamped_msg.pose = result_pose_msg;
  tf2_broadcaster_.sendTransform(
    tier4_autoware_utils::pose2transform(result_pose_stamped_msg, param_.frame.ndt_base_frame));
}

void NDTScanMatcher::publish_pose(
  const rclcpp::Time & sensor_ros_time, const geometry_msgs::msg::Pose & result_pose_msg,
  const std::array<double, 36> & ndt_covariance, const bool is_converged)
{
  geometry_msgs::msg::PoseStamped result_pose_stamped_msg;
  result_pose_stamped_msg.header.stamp = sensor_ros_time;
  result_pose_stamped_msg.header.frame_id = param_.frame.map_frame;
  result_pose_stamped_msg.pose = result_pose_msg;

  geometry_msgs::msg::PoseWithCovarianceStamped result_pose_with_cov_msg;
  result_pose_with_cov_msg.header.stamp = sensor_ros_time;
  result_pose_with_cov_msg.header.frame_id = param_.frame.map_frame;
  result_pose_with_cov_msg.pose.pose = result_pose_msg;
  result_pose_with_cov_msg.pose.covariance = ndt_covariance;

  if (is_converged) {
    ndt_pose_pub_->publish(result_pose_stamped_msg);
    ndt_pose_with_covariance_pub_->publish(result_pose_with_cov_msg);
  }
}

void NDTScanMatcher::publish_point_cloud(
  const rclcpp::Time & sensor_ros_time, const std::string & frame_id,
  const pcl::shared_ptr<pcl::PointCloud<PointSource>> & sensor_points_in_map_ptr)
{
  sensor_msgs::msg::PointCloud2 sensor_points_msg_in_map;
  pcl::toROSMsg(*sensor_points_in_map_ptr, sensor_points_msg_in_map);
  sensor_points_msg_in_map.header.stamp = sensor_ros_time;
  sensor_points_msg_in_map.header.frame_id = frame_id;
  sensor_aligned_pose_pub_->publish(sensor_points_msg_in_map);
}

void NDTScanMatcher::publish_marker(
  const rclcpp::Time & sensor_ros_time, const std::vector<geometry_msgs::msg::Pose> & pose_array)
{
  visualization_msgs::msg::MarkerArray marker_array;
  visualization_msgs::msg::Marker marker;
  marker.header.stamp = sensor_ros_time;
  marker.header.frame_id = param_.frame.map_frame;
  marker.type = visualization_msgs::msg::Marker::ARROW;
  marker.action = visualization_msgs::msg::Marker::ADD;
  marker.scale = tier4_autoware_utils::createMarkerScale(0.3, 0.1, 0.1);
  int i = 0;
  marker.ns = "result_pose_matrix_array";
  marker.action = visualization_msgs::msg::Marker::ADD;
  for (const auto & pose_msg : pose_array) {
    marker.id = i++;
    marker.pose = pose_msg;
    marker.color = exchange_color_crc((1.0 * i) / 15.0);
    marker_array.markers.push_back(marker);
  }

  // TODO(Tier IV): delete old marker
  for (; i < ndt_ptr_->getMaximumIterations() + 2;) {
    marker.id = i++;
    marker.pose = geometry_msgs::msg::Pose();
    marker.color = exchange_color_crc(0);
    marker_array.markers.push_back(marker);
  }
  ndt_marker_pub_->publish(marker_array);
}

void NDTScanMatcher::publish_initial_to_result(
  const rclcpp::Time & sensor_ros_time, const geometry_msgs::msg::Pose & result_pose_msg,
  const geometry_msgs::msg::PoseWithCovarianceStamped & initial_pose_cov_msg,
  const geometry_msgs::msg::PoseWithCovarianceStamped & initial_pose_old_msg,
  const geometry_msgs::msg::PoseWithCovarianceStamped & initial_pose_new_msg)
{
  geometry_msgs::msg::PoseStamped initial_to_result_relative_pose_stamped;
  initial_to_result_relative_pose_stamped.pose =
    tier4_autoware_utils::inverseTransformPose(result_pose_msg, initial_pose_cov_msg.pose.pose);
  initial_to_result_relative_pose_stamped.header.stamp = sensor_ros_time;
  initial_to_result_relative_pose_stamped.header.frame_id = param_.frame.map_frame;
  initial_to_result_relative_pose_pub_->publish(initial_to_result_relative_pose_stamped);

  const auto initial_to_result_distance =
    static_cast<float>(norm(initial_pose_cov_msg.pose.pose.position, result_pose_msg.position));
  initial_to_result_distance_pub_->publish(
    make_float32_stamped(sensor_ros_time, initial_to_result_distance));

  const auto initial_to_result_distance_old =
    static_cast<float>(norm(initial_pose_old_msg.pose.pose.position, result_pose_msg.position));
  initial_to_result_distance_old_pub_->publish(
    make_float32_stamped(sensor_ros_time, initial_to_result_distance_old));

  const auto initial_to_result_distance_new =
    static_cast<float>(norm(initial_pose_new_msg.pose.pose.position, result_pose_msg.position));
  initial_to_result_distance_new_pub_->publish(
    make_float32_stamped(sensor_ros_time, initial_to_result_distance_new));
}

<<<<<<< HEAD
std::optional<Eigen::Matrix4f> NDTScanMatcher::interpolate_regularization_pose(
  const rclcpp::Time & sensor_ros_time)
=======
bool NDTScanMatcher::validate_num_iteration(const int iter_num, const int max_iter_num)
{
  bool is_ok_iter_num = iter_num < max_iter_num;
  if (!is_ok_iter_num) {
    RCLCPP_WARN(
      get_logger(),
      "The number of iterations has reached its upper limit. The number of iterations: %d, Limit: "
      "%d",
      iter_num, max_iter_num);
  }
  return is_ok_iter_num;
}

bool NDTScanMatcher::validate_score(
  const double score, const double score_threshold, const std::string & score_name)
{
  bool is_ok_score = score > score_threshold;
  if (!is_ok_score) {
    RCLCPP_WARN(
      get_logger(), "%s is below the threshold. Score: %lf, Threshold: %lf", score_name.c_str(),
      score, score_threshold);
  }
  return is_ok_score;
}

bool NDTScanMatcher::validate_converged_param(
  const double & transform_probability, const double & nearest_voxel_transformation_likelihood)
{
  bool is_ok_converged_param = false;
  if (param_.score_estimation.converged_param_type == ConvergedParamType::TRANSFORM_PROBABILITY) {
    is_ok_converged_param = validate_score(
      transform_probability, param_.score_estimation.converged_param_transform_probability,
      "Transform Probability");
  } else if (
    param_.score_estimation.converged_param_type ==
    ConvergedParamType::NEAREST_VOXEL_TRANSFORMATION_LIKELIHOOD) {
    is_ok_converged_param = validate_score(
      nearest_voxel_transformation_likelihood,
      param_.score_estimation.converged_param_nearest_voxel_transformation_likelihood,
      "Nearest Voxel Transformation Likelihood");
  } else {
    is_ok_converged_param = false;
    RCLCPP_ERROR_STREAM_THROTTLE(
      this->get_logger(), *this->get_clock(), 1, "Unknown converged param type.");
  }
  return is_ok_converged_param;
}

int NDTScanMatcher::count_oscillation(
  const std::vector<geometry_msgs::msg::Pose> & result_pose_msg_array)
{
  constexpr double inversion_vector_threshold = -0.9;

  int oscillation_cnt = 0;
  int max_oscillation_cnt = 0;

  for (size_t i = 2; i < result_pose_msg_array.size(); ++i) {
    const Eigen::Vector3d current_pose = point_to_vector3d(result_pose_msg_array.at(i).position);
    const Eigen::Vector3d prev_pose = point_to_vector3d(result_pose_msg_array.at(i - 1).position);
    const Eigen::Vector3d prev_prev_pose =
      point_to_vector3d(result_pose_msg_array.at(i - 2).position);
    const auto current_vec = (current_pose - prev_pose).normalized();
    const auto prev_vec = (prev_pose - prev_prev_pose).normalized();
    const double cosine_value = current_vec.dot(prev_vec);
    const bool oscillation = cosine_value < inversion_vector_threshold;
    if (oscillation) {
      oscillation_cnt++;  // count consecutive oscillation
    } else {
      oscillation_cnt = 0;  // reset
    }
    max_oscillation_cnt = std::max(max_oscillation_cnt, oscillation_cnt);
  }
  return max_oscillation_cnt;
}

std::array<double, 36> NDTScanMatcher::rotate_covariance(
  const std::array<double, 36> & src_covariance, const Eigen::Matrix3d & rotation) const
>>>>>>> 80460059
{
  std::array<double, 36> ret_covariance = src_covariance;

  Eigen::Matrix3d src_cov;
  src_cov << src_covariance[0], src_covariance[1], src_covariance[2], src_covariance[6],
    src_covariance[7], src_covariance[8], src_covariance[12], src_covariance[13],
    src_covariance[14];

  Eigen::Matrix3d ret_cov;
  ret_cov = rotation * src_cov * rotation.transpose();

  for (Eigen::Index i = 0; i < 3; ++i) {
    ret_covariance[i] = ret_cov(0, i);
    ret_covariance[i + 6] = ret_cov(1, i);
    ret_covariance[i + 12] = ret_cov(2, i);
  }

  return ret_covariance;
}

std::array<double, 36> NDTScanMatcher::estimate_covariance(
  const pclomp::NdtResult & ndt_result, const Eigen::Matrix4f & initial_pose_matrix,
  const rclcpp::Time & sensor_ros_time)
{
  Eigen::Matrix2d rot = Eigen::Matrix2d::Identity();
  try {
    rot = find_rotation_matrix_aligning_covariance_to_principal_axes(
      ndt_result.hessian.inverse().block(0, 0, 2, 2));
  } catch (const std::exception & e) {
    RCLCPP_WARN(get_logger(), "Error in Eigen solver: %s", e.what());
    return param_.covariance.output_pose_covariance;
  }

  // first result is added to mean
  const int n =
    static_cast<int>(param_.covariance.covariance_estimation.initial_pose_offset_model.size()) + 1;
  const Eigen::Vector2d ndt_pose_2d(ndt_result.pose(0, 3), ndt_result.pose(1, 3));
  Eigen::Vector2d mean = ndt_pose_2d;
  std::vector<Eigen::Vector2d> ndt_pose_2d_vec;
  ndt_pose_2d_vec.reserve(n);
  ndt_pose_2d_vec.emplace_back(ndt_pose_2d);

  geometry_msgs::msg::PoseArray multi_ndt_result_msg;
  geometry_msgs::msg::PoseArray multi_initial_pose_msg;
  multi_ndt_result_msg.header.stamp = sensor_ros_time;
  multi_ndt_result_msg.header.frame_id = param_.frame.map_frame;
  multi_initial_pose_msg.header.stamp = sensor_ros_time;
  multi_initial_pose_msg.header.frame_id = param_.frame.map_frame;
  multi_ndt_result_msg.poses.push_back(matrix4f_to_pose(ndt_result.pose));
  multi_initial_pose_msg.poses.push_back(matrix4f_to_pose(initial_pose_matrix));

  // multiple searches
  for (const auto & pose_offset :
       param_.covariance.covariance_estimation.initial_pose_offset_model) {
    const Eigen::Vector2d rotated_pose_offset_2d = rot * pose_offset;

    Eigen::Matrix4f sub_initial_pose_matrix(Eigen::Matrix4f::Identity());
    sub_initial_pose_matrix = ndt_result.pose;
    sub_initial_pose_matrix(0, 3) += static_cast<float>(rotated_pose_offset_2d.x());
    sub_initial_pose_matrix(1, 3) += static_cast<float>(rotated_pose_offset_2d.y());

    auto sub_output_cloud = std::make_shared<pcl::PointCloud<PointSource>>();
    ndt_ptr_->align(*sub_output_cloud, sub_initial_pose_matrix);
    const Eigen::Matrix4f sub_ndt_result = ndt_ptr_->getResult().pose;

    const Eigen::Vector2d sub_ndt_pose_2d = sub_ndt_result.topRightCorner<2, 1>().cast<double>();
    mean += sub_ndt_pose_2d;
    ndt_pose_2d_vec.emplace_back(sub_ndt_pose_2d);

    multi_ndt_result_msg.poses.push_back(matrix4f_to_pose(sub_ndt_result));
    multi_initial_pose_msg.poses.push_back(matrix4f_to_pose(sub_initial_pose_matrix));
  }

  // calculate the covariance matrix
  mean /= n;
  Eigen::Matrix2d pca_covariance = Eigen::Matrix2d::Zero();
  for (const auto & temp_ndt_pose_2d : ndt_pose_2d_vec) {
    const Eigen::Vector2d diff_2d = temp_ndt_pose_2d - mean;
    pca_covariance += diff_2d * diff_2d.transpose();
  }
  pca_covariance /= (n - 1);  // unbiased covariance

  std::array<double, 36> ndt_covariance = param_.covariance.output_pose_covariance;
  ndt_covariance[0 + 6 * 0] += pca_covariance(0, 0);
  ndt_covariance[1 + 6 * 0] += pca_covariance(1, 0);
  ndt_covariance[0 + 6 * 1] += pca_covariance(0, 1);
  ndt_covariance[1 + 6 * 1] += pca_covariance(1, 1);

  multi_ndt_pose_pub_->publish(multi_ndt_result_msg);
  multi_initial_pose_pub_->publish(multi_initial_pose_msg);

  return ndt_covariance;
}

void NDTScanMatcher::add_regularization_pose(const rclcpp::Time & sensor_ros_time)
{
  ndt_ptr_->unsetRegularizationPose();
  std::optional<SmartPoseBuffer::InterpolateResult> interpolation_result_opt =
    regularization_pose_buffer_->interpolate(sensor_ros_time);
  if (!interpolation_result_opt) {
    return;
  }
  regularization_pose_buffer_->pop_old(sensor_ros_time);
  const SmartPoseBuffer::InterpolateResult & interpolation_result =
    interpolation_result_opt.value();
  const Eigen::Matrix4f pose = pose_to_matrix4f(interpolation_result.interpolated_pose.pose.pose);
  ndt_ptr_->setRegularizationPose(pose);
  RCLCPP_DEBUG_STREAM(get_logger(), "Regularization pose is set to NDT");
}

void NDTScanMatcher::service_trigger_node(
  const std_srvs::srv::SetBool::Request::SharedPtr req,
  std_srvs::srv::SetBool::Response::SharedPtr res)
{
  is_activated_ = req->data;
  if (is_activated_) {
<<<<<<< HEAD
    std::lock_guard<std::mutex> initial_pose_array_lock(initial_pose_array_mtx_);
    initial_pose_msg_ptr_array_.clear();
=======
    initial_pose_buffer_->clear();
>>>>>>> 80460059
  }
  res->success = true;
}

void NDTScanMatcher::service_ndt_align(
  const tier4_localization_msgs::srv::PoseWithCovarianceStamped::Request::SharedPtr req,
  tier4_localization_msgs::srv::PoseWithCovarianceStamped::Response::SharedPtr res)
{
  is_running_ndt_aling_service_ = true;
  // get TF from pose_frame to map_frame
  const std::string & target_frame = param_.frame.map_frame;
  const std::string & source_frame = req->pose_with_covariance.header.frame_id;

  geometry_msgs::msg::TransformStamped transform_s2t;
  try {
    transform_s2t = tf2_buffer_.lookupTransform(target_frame, source_frame, tf2::TimePointZero);
  } catch (tf2::TransformException & ex) {
    // Note: Up to AWSIMv1.1.0, there is a known bug where the GNSS frame_id is incorrectly set to
    // "gnss_link" instead of "map". The ndt_align is designed to return identity when this issue
    // occurs. However, in the future, converting to a non-existent frame_id should be prohibited.
    RCLCPP_WARN(this->get_logger(), "%s", ex.what());
    RCLCPP_WARN(
      this->get_logger(), "Please publish TF %s to %s", target_frame.c_str(), source_frame.c_str());
    transform_s2t.header.stamp = get_clock()->now();
    transform_s2t.header.frame_id = target_frame;
    transform_s2t.child_frame_id = source_frame;
    transform_s2t.transform = tf2::toMsg(tf2::Transform::getIdentity());
  }

  // transform pose_frame to map_frame
  const auto initial_pose_msg_in_map_frame = transform(req->pose_with_covariance, transform_s2t);
  map_update_module_->update_map(initial_pose_msg_in_map_frame.pose.pose.position);

  // mutex Map
  std::lock_guard<std::mutex> lock(ndt_ptr_mtx_);

  if (ndt_ptr_->getInputTarget() == nullptr) {
    res->success = false;
<<<<<<< HEAD
    is_succeed_latest_ndt_aling_service_ = false;
    is_running_ndt_aling_service_ = false;
    RCLCPP_WARN(get_logger(), "No InputTarget");
=======
    RCLCPP_WARN(
      get_logger(), "No InputTarget. Please check the map file and the map_loader service");
>>>>>>> 80460059
    return;
  }

  if (ndt_ptr_->getInputSource() == nullptr) {
    res->success = false;
<<<<<<< HEAD
    is_succeed_latest_ndt_aling_service_ = false;
    is_running_ndt_aling_service_ = false;
    RCLCPP_WARN(get_logger(), "No InputSource");
    return;
  }

  // mutex Map
  std::lock_guard<std::mutex> lock(ndt_ptr_mtx_);

  res->pose_with_covariance = align_using_monte_carlo(ndt_ptr_, initial_pose_msg_in_map_frame);
=======
    RCLCPP_WARN(get_logger(), "No InputSource. Please check the input lidar topic");
    return;
  }

  res->pose_with_covariance = align_pose(initial_pose_msg_in_map_frame);
>>>>>>> 80460059
  res->success = true;
  res->pose_with_covariance.pose.covariance = req->pose_with_covariance.pose.covariance;

  is_succeed_latest_ndt_aling_service_ = true;
  is_running_ndt_aling_service_ = false;
}

geometry_msgs::msg::PoseWithCovarianceStamped NDTScanMatcher::align_pose(
  const geometry_msgs::msg::PoseWithCovarianceStamped & initial_pose_with_cov)
{
  output_pose_with_cov_to_log(get_logger(), "align_pose_input", initial_pose_with_cov);

  const auto base_rpy = get_rpy(initial_pose_with_cov);
  const Eigen::Map<const RowMatrixXd> covariance = {
    initial_pose_with_cov.pose.covariance.data(), 6, 6};
  const double stddev_x = std::sqrt(covariance(0, 0));
  const double stddev_y = std::sqrt(covariance(1, 1));
  const double stddev_z = std::sqrt(covariance(2, 2));
  const double stddev_roll = std::sqrt(covariance(3, 3));
  const double stddev_pitch = std::sqrt(covariance(4, 4));

  // Let phi be the cumulative distribution function of the standard normal distribution.
  // It has the following relationship with the error function (erf).
  //   phi(x) = 1/2 (1 + erf(x / sqrt(2)))
  // so, 2 * phi(x) - 1 = erf(x / sqrt(2)).
  // The range taken by 2 * phi(x) - 1 is [-1, 1], so it can be used as a uniform distribution in
  // TPE. Let u = 2 * phi(x) - 1, then x = sqrt(2) * erf_inv(u). Computationally, it is not a good
  // to give erf_inv -1 and 1, so it is rounded off at (-1 + eps, 1 - eps).
  const double sqrt2 = std::sqrt(2);
  auto uniform_to_normal = [&sqrt2](const double uniform) {
    assert(-1.0 <= uniform && uniform <= 1.0);
    constexpr double epsilon = 1.0e-6;
    const double clamped = std::clamp(uniform, -1.0 + epsilon, 1.0 - epsilon);
    return boost::math::erf_inv(clamped) * sqrt2;
  };

  auto normal_to_uniform = [&sqrt2](const double normal) {
    return boost::math::erf(normal / sqrt2);
  };

  // Optimizing (x, y, z, roll, pitch, yaw) 6 dimensions.
  // The last dimension (yaw) is a loop variable.
  // Although roll and pitch are also angles, they are considered non-looping variables that follow
  // a normal distribution with a small standard deviation. This assumes that the initial pose of
  // the ego vehicle is aligned with the ground to some extent about roll and pitch.
  const std::vector<bool> is_loop_variable = {false, false, false, false, false, true};
  TreeStructuredParzenEstimator tpe(
    TreeStructuredParzenEstimator::Direction::MAXIMIZE,
    param_.initial_pose_estimation.n_startup_trials, is_loop_variable);

  std::vector<Particle> particle_array;
  auto output_cloud = std::make_shared<pcl::PointCloud<PointSource>>();

  // publish the estimated poses in 20 times to see the progress and to avoid dropping data
  visualization_msgs::msg::MarkerArray marker_array;
  constexpr int64_t publish_num = 20;
  const int64_t publish_interval = param_.initial_pose_estimation.particles_num / publish_num;

  for (int64_t i = 0; i < param_.initial_pose_estimation.particles_num; i++) {
    const TreeStructuredParzenEstimator::Input input = tpe.get_next_input();

    geometry_msgs::msg::Pose initial_pose;
    initial_pose.position.x =
      initial_pose_with_cov.pose.pose.position.x + uniform_to_normal(input[0]) * stddev_x;
    initial_pose.position.y =
      initial_pose_with_cov.pose.pose.position.y + uniform_to_normal(input[1]) * stddev_y;
    initial_pose.position.z =
      initial_pose_with_cov.pose.pose.position.z + uniform_to_normal(input[2]) * stddev_z;
    geometry_msgs::msg::Vector3 init_rpy;
    init_rpy.x = base_rpy.x + uniform_to_normal(input[3]) * stddev_roll;
    init_rpy.y = base_rpy.y + uniform_to_normal(input[4]) * stddev_pitch;
    init_rpy.z = base_rpy.z + input[5] * M_PI;
    tf2::Quaternion tf_quaternion;
    tf_quaternion.setRPY(init_rpy.x, init_rpy.y, init_rpy.z);
    initial_pose.orientation = tf2::toMsg(tf_quaternion);

    const Eigen::Matrix4f initial_pose_matrix = pose_to_matrix4f(initial_pose);
    ndt_ptr_->align(*output_cloud, initial_pose_matrix);
    const pclomp::NdtResult ndt_result = ndt_ptr_->getResult();

    Particle particle(
      initial_pose, matrix4f_to_pose(ndt_result.pose), ndt_result.transform_probability,
      ndt_result.iteration_num);
    particle_array.push_back(particle);
    push_debug_markers(marker_array, get_clock()->now(), param_.frame.map_frame, particle, i);
    if (
      (i + 1) % publish_interval == 0 || (i + 1) == param_.initial_pose_estimation.particles_num) {
      ndt_monte_carlo_initial_pose_marker_pub_->publish(marker_array);
      marker_array.markers.clear();
    }

    const geometry_msgs::msg::Pose pose = matrix4f_to_pose(ndt_result.pose);
    const geometry_msgs::msg::Vector3 rpy = get_rpy(pose);

    const double diff_x = pose.position.x - initial_pose_with_cov.pose.pose.position.x;
    const double diff_y = pose.position.y - initial_pose_with_cov.pose.pose.position.y;
    const double diff_z = pose.position.z - initial_pose_with_cov.pose.pose.position.z;
    const double diff_roll = rpy.x - base_rpy.x;
    const double diff_pitch = rpy.y - base_rpy.y;
    const double diff_yaw = rpy.z - base_rpy.z;

    // Only yaw is a loop_variable, so only simple normalization is performed.
    // All other variables are converted from normal distribution to uniform distribution.
    TreeStructuredParzenEstimator::Input result(is_loop_variable.size());
    result[0] = normal_to_uniform(diff_x / stddev_x);
    result[1] = normal_to_uniform(diff_y / stddev_y);
    result[2] = normal_to_uniform(diff_z / stddev_z);
    result[3] = normal_to_uniform(diff_roll / stddev_roll);
    result[4] = normal_to_uniform(diff_pitch / stddev_pitch);
    result[5] = diff_yaw / M_PI;
    tpe.add_trial(TreeStructuredParzenEstimator::Trial{result, ndt_result.transform_probability});

    auto sensor_points_in_map_ptr = std::make_shared<pcl::PointCloud<PointSource>>();
    tier4_autoware_utils::transformPointCloud(
      *ndt_ptr_->getInputSource(), *sensor_points_in_map_ptr, ndt_result.pose);
    publish_point_cloud(
      initial_pose_with_cov.header.stamp, param_.frame.map_frame, sensor_points_in_map_ptr);
  }

  auto best_particle_ptr = std::max_element(
    std::begin(particle_array), std::end(particle_array),
    [](const Particle & lhs, const Particle & rhs) { return lhs.score < rhs.score; });

  geometry_msgs::msg::PoseWithCovarianceStamped result_pose_with_cov_msg;
  result_pose_with_cov_msg.header.stamp = initial_pose_with_cov.header.stamp;
  result_pose_with_cov_msg.header.frame_id = param_.frame.map_frame;
  result_pose_with_cov_msg.pose.pose = best_particle_ptr->result_pose;

<<<<<<< HEAD
  output_pose_with_cov_to_log(
    get_logger(), "align_using_monte_carlo_output", result_pose_with_cov_msg);
  RCLCPP_INFO_STREAM(get_logger(), "best_score," << best_particle_ptr->score);
  latest_ndt_aling_service_best_score_ = best_particle_ptr->score;
=======
  output_pose_with_cov_to_log(get_logger(), "align_pose_output", result_pose_with_cov_msg);
  RCLCPP_DEBUG_STREAM(get_logger(), "best_score," << best_particle_ptr->score);
>>>>>>> 80460059

  return result_pose_with_cov_msg;
}<|MERGE_RESOLUTION|>--- conflicted
+++ resolved
@@ -14,13 +14,9 @@
 
 #include "ndt_scan_matcher/ndt_scan_matcher_core.hpp"
 
-<<<<<<< HEAD
-#include "ndt_scan_matcher/matrix_type.hpp"
-#include "ndt_scan_matcher/ndt_scan_matcher_diagnostics_updater_core.hpp"
-=======
 #include "localization_util/matrix_type.hpp"
 #include "localization_util/util_func.hpp"
->>>>>>> 80460059
+#include "ndt_scan_matcher/ndt_scan_matcher_diagnostics_updater_core.hpp"
 #include "ndt_scan_matcher/particle.hpp"
 #include "tree_structured_parzen_estimator/tree_structured_parzen_estimator.hpp"
 
@@ -57,11 +53,6 @@
   return tier4_debug_msgs::build<T>().stamp(stamp).data(data);
 }
 
-<<<<<<< HEAD
-// cspell: ignore degrounded
-NDTScanMatcher::NDTScanMatcher()
-: Node("ndt_scan_matcher"),
-=======
 Eigen::Matrix2d find_rotation_matrix_aligning_covariance_to_principal_axes(
   const Eigen::Matrix2d & matrix)
 {
@@ -76,70 +67,20 @@
 
 NDTScanMatcher::NDTScanMatcher(const rclcpp::NodeOptions & options)
 : Node("ndt_scan_matcher", options),
->>>>>>> 80460059
   tf2_broadcaster_(*this),
   tf2_buffer_(this->get_clock()),
   tf2_listener_(tf2_buffer_),
   ndt_ptr_(new NormalDistributionsTransform),
-<<<<<<< HEAD
-  base_frame_("base_link"),
-  ndt_base_frame_("ndt_base_link"),
-  map_frame_("map"),
-  converged_param_type_(ConvergedParamType::TRANSFORM_PROBABILITY),
-  converged_param_transform_probability_(4.5),
-  converged_param_nearest_voxel_transformation_likelihood_(2.3),
-  initial_estimate_particles_num_(100),
-  lidar_topic_timeout_sec_(1.0),
-  initial_pose_timeout_sec_(1.0),
-  initial_pose_distance_tolerance_m_(10.0),
-  inversion_vector_threshold_(-0.9),
-  oscillation_threshold_(10),
-  output_pose_covariance_(),
-  regularization_enabled_(declare_parameter<bool>("regularization_enabled")),
-  estimate_scores_for_degrounded_scan_(
-    declare_parameter<bool>("estimate_scores_for_degrounded_scan")),
-  z_margin_for_ground_removal_(declare_parameter<double>("z_margin_for_ground_removal"))
-{
-  is_activated_ = false;
+  state_ptr_(new std::map<std::string, std::string>),
+  is_activated_(false),
+  param_(this)
+{
+  (*state_ptr_)["state"] = "Initializing";
+
   is_succeed_latest_ndt_aling_service_ = false;
   is_running_ndt_aling_service_ = false;
   latest_ndt_aling_service_best_score_ = 0.0;
 
-  int points_queue_size = this->declare_parameter<int>("input_sensor_points_queue_size");
-  points_queue_size = std::max(points_queue_size, 0);
-  RCLCPP_INFO(get_logger(), "points_queue_size: %d", points_queue_size);
-
-  base_frame_ = this->declare_parameter<std::string>("base_frame");
-  RCLCPP_INFO(get_logger(), "base_frame_id: %s", base_frame_.c_str());
-
-  ndt_base_frame_ = this->declare_parameter<std::string>("ndt_base_frame");
-  RCLCPP_INFO(get_logger(), "ndt_base_frame_id: %s", ndt_base_frame_.c_str());
-
-  pclomp::NdtParams ndt_params{};
-  ndt_params.trans_epsilon = this->declare_parameter<double>("trans_epsilon");
-  ndt_params.step_size = this->declare_parameter<double>("step_size");
-  ndt_params.resolution = this->declare_parameter<double>("resolution");
-  ndt_params.max_iterations = this->declare_parameter<int>("max_iterations");
-  ndt_params.num_threads = this->declare_parameter<int>("num_threads");
-  ndt_params.num_threads = std::max(ndt_params.num_threads, 1);
-  ndt_params.regularization_scale_factor =
-    static_cast<float>(this->declare_parameter<float>("regularization_scale_factor"));
-  ndt_ptr_->setParams(ndt_params);
-
-  RCLCPP_INFO(
-    get_logger(), "trans_epsilon: %lf, step_size: %lf, resolution: %lf, max_iterations: %d",
-    ndt_params.trans_epsilon, ndt_params.step_size, ndt_params.resolution,
-    ndt_params.max_iterations);
-
-  int converged_param_type_tmp = this->declare_parameter<int>("converged_param_type");
-  converged_param_type_ = static_cast<ConvergedParamType>(converged_param_type_tmp);
-=======
-  state_ptr_(new std::map<std::string, std::string>),
-  is_activated_(false),
-  param_(this)
-{
-  (*state_ptr_)["state"] = "Initializing";
->>>>>>> 80460059
 
   timer_callback_group_ = this->create_callback_group(rclcpp::CallbackGroupType::MutuallyExclusive);
   rclcpp::CallbackGroup::SharedPtr initial_pose_callback_group =
@@ -238,31 +179,18 @@
       &NDTScanMatcher::service_trigger_node, this, std::placeholders::_1, std::placeholders::_2),
     rclcpp::ServicesQoS().get_rmw_qos_profile(), sensor_callback_group);
 
-<<<<<<< HEAD
-  tf2_listener_module_ = std::make_shared<Tf2ListenerModule>(this);
+  ndt_ptr_->setParams(param_.ndt);
+
+  initial_pose_buffer_ = std::make_unique<SmartPoseBuffer>(
+    this->get_logger(), param_.validation.initial_pose_timeout_sec,
+    param_.validation.initial_pose_distance_tolerance_m);
+
+  map_update_module_ =
+    std::make_unique<MapUpdateModule>(this, &ndt_ptr_mtx_, ndt_ptr_, param_.dynamic_map_loading);
 
   diagnostics_module_ =
     std::make_unique<DiagnosticsModule>(this, "localization", "sensor_points_callback");
   diagnostics_update_module_ = std::make_unique<NDTScanMatcherDiagnosticsUpdaterCore>(this);
-
-  use_dynamic_map_loading_ = this->declare_parameter<bool>("use_dynamic_map_loading");
-  if (use_dynamic_map_loading_) {
-    map_update_module_ = std::make_unique<MapUpdateModule>(
-      this, &ndt_ptr_mtx_, ndt_ptr_, tf2_listener_module_, map_frame_, main_callback_group);
-  } else {
-    map_module_ = std::make_unique<MapModule>(this, &ndt_ptr_mtx_, ndt_ptr_, main_callback_group);
-  }
-}
-
-=======
-  ndt_ptr_->setParams(param_.ndt);
-
-  initial_pose_buffer_ = std::make_unique<SmartPoseBuffer>(
-    this->get_logger(), param_.validation.initial_pose_timeout_sec,
-    param_.validation.initial_pose_distance_tolerance_m);
-
-  map_update_module_ =
-    std::make_unique<MapUpdateModule>(this, &ndt_ptr_mtx_, ndt_ptr_, param_.dynamic_map_loading);
 
   logger_configure_ = std::make_unique<tier4_autoware_utils::LoggerLevelConfigure>(this);
 }
@@ -332,7 +260,7 @@
   diag_msg.header.stamp = this->now();
   diag_msg.status.push_back(diag_status_msg);
 
-  diagnostics_pub_->publish(diag_msg);
+  // diagnostics_pub_->publish(diag_msg);
 }
 
 void NDTScanMatcher::callback_timer()
@@ -355,7 +283,6 @@
   }
 }
 
->>>>>>> 80460059
 void NDTScanMatcher::callback_initial_pose(
   const geometry_msgs::msg::PoseWithCovarianceStamped::ConstSharedPtr initial_pose_msg_ptr)
 {
@@ -415,21 +342,12 @@
 {
   std::lock_guard<std::mutex> lock(ndt_ptr_mtx_);
 
-<<<<<<< HEAD
   if (!validate_sensor_points_empty(sensor_points_msg_in_sensor_frame->width)) {
     return false;
   }
-=======
-  if (lidar_topic_delay_time_sec > param_.validation.lidar_topic_timeout_sec) {
-    RCLCPP_WARN(
-      this->get_logger(),
-      "The LiDAR topic is experiencing latency. The delay time is %lf[sec] (the tolerance is "
-      "%lf[sec])",
-      lidar_topic_delay_time_sec, param_.validation.lidar_topic_timeout_sec);
->>>>>>> 80460059
 
   if (!validate_sensor_points_delay_time(
-        sensor_points_msg_in_sensor_frame->header.stamp, this->now(), lidar_topic_timeout_sec_)) {
+        sensor_points_msg_in_sensor_frame->header.stamp, this->now(), param_.validation.lidar_topic_timeout_sec)) {
     // If the delay time of the LiDAR topic exceeds the delay compensation time of ekf_localizer,
     // even if further processing continues, the estimated result will be rejected by ekf_localizer.
     // Therefore, it would be acceptable to exit the function here.
@@ -447,9 +365,6 @@
 
   pcl::fromROSMsg(*sensor_points_msg_in_sensor_frame, *sensor_points_in_sensor_frame);
   transform_sensor_measurement(
-<<<<<<< HEAD
-    sensor_frame, base_frame_, sensor_points_in_sensor_frame, sensor_points_in_baselink_frame);
-=======
     sensor_frame, param_.frame.base_frame, sensor_points_in_sensor_frame,
     sensor_points_in_baselink_frame);
 
@@ -464,9 +379,8 @@
       this->get_logger(), "Max distance of sensor points = "
                             << std::fixed << std::setprecision(3) << max_distance << " [m] < "
                             << param_.sensor_points.required_distance << " [m]");
-    return;
-  }
->>>>>>> 80460059
+    return false;
+  }
 
   ndt_ptr_->setInputSource(sensor_points_in_baselink_frame);
 
@@ -478,51 +392,41 @@
 {
   std::lock_guard<std::mutex> lock(ndt_ptr_mtx_);
 
+  const auto exe_start_time = std::chrono::system_clock::now();
+
   const rclcpp::Time sensor_ros_time = sensor_points_msg_in_sensor_frame->header.stamp;
   const auto sensor_points_in_baselink_frame = ndt_ptr_->getInputSource();
 
   // calculate initial pose
-<<<<<<< HEAD
-  std::unique_lock<std::mutex> initial_pose_array_lock(initial_pose_array_mtx_);
-
-  const auto exe_start_time = std::chrono::system_clock::now();
-
-  if (!validate_initial_pose_array_size(initial_pose_msg_ptr_array_.size())) {
-    return false;
-  }
-
-  PoseArrayInterpolator interpolator(this, sensor_ros_time, initial_pose_msg_ptr_array_);
-
-  if (!validate_time_stamp_difference(
-        "old_pose", interpolator.get_old_pose().header.stamp, sensor_ros_time,
-        initial_pose_timeout_sec_)) {
-    return false;
-  }
-
-  if (!validate_time_stamp_difference(
-        "new_pose", interpolator.get_new_pose().header.stamp, sensor_ros_time,
-        initial_pose_timeout_sec_)) {
-    return false;
-  }
-
-  if (!validate_position_difference(
-        interpolator.get_old_pose().pose.pose.position,
-        interpolator.get_new_pose().pose.pose.position, initial_pose_distance_tolerance_m_)) {
-    return false;
-  }
-
-  pop_old_pose(initial_pose_msg_ptr_array_, sensor_ros_time);
-  initial_pose_array_lock.unlock();
-
-  // if regularization is enabled and available, set pose to NDT for regularization
-  if (regularization_enabled_) {
-    add_regularization_pose(sensor_ros_time);
-=======
   std::optional<SmartPoseBuffer::InterpolateResult> interpolation_result_opt =
     initial_pose_buffer_->interpolate(sensor_ros_time);
+
+  // if (!validate_initial_pose_array_size(initial_pose_msg_ptr_array_.size())) {
+  //   return false;
+  // }
+
+  // if (!validate_time_stamp_difference(
+  //       "old_pose", interpolator.get_old_pose().header.stamp, sensor_ros_time,
+  //       initial_pose_timeout_sec_)) {
+  //   return false;
+  // }
+
+  // if (!validate_time_stamp_difference(
+  //       "new_pose", interpolator.get_new_pose().header.stamp, sensor_ros_time,
+  //       initial_pose_timeout_sec_)) {
+  //   return false;
+  // }
+
+  // if (!validate_position_difference(
+  //       interpolator.get_old_pose().pose.pose.position,
+  //       interpolator.get_new_pose().pose.pose.position, initial_pose_distance_tolerance_m_)) {
+  //   return false;
+  // }
+
+
   if (!interpolation_result_opt) {
     RCLCPP_WARN_STREAM_THROTTLE(this->get_logger(), *this->get_clock(), 1, "No interpolated pose!");
-    return;
+    return false;
   }
   initial_pose_buffer_->pop_old(sensor_ros_time);
   const SmartPoseBuffer::InterpolateResult & interpolation_result =
@@ -535,8 +439,7 @@
 
   if (ndt_ptr_->getInputTarget() == nullptr) {
     RCLCPP_WARN_STREAM_THROTTLE(this->get_logger(), *this->get_clock(), 1, "No MAP!");
-    return;
->>>>>>> 80460059
+    return false;
   }
 
   // perform ndt scan matching
@@ -545,14 +448,6 @@
   auto output_cloud = std::make_shared<pcl::PointCloud<PointSource>>();
   ndt_ptr_->align(*output_cloud, initial_pose_matrix);
   const pclomp::NdtResult ndt_result = ndt_ptr_->getResult();
-<<<<<<< HEAD
-
-  const auto exe_end_time = std::chrono::system_clock::now();
-  const auto duration_micro_sec =
-    std::chrono::duration_cast<std::chrono::microseconds>(exe_end_time - exe_start_time).count();
-  const auto exe_time = static_cast<float>(duration_micro_sec) / 1000.0f;
-=======
->>>>>>> 80460059
 
   const geometry_msgs::msg::Pose result_pose_msg = matrix4f_to_pose(ndt_result.pose);
   std::vector<geometry_msgs::msg::Pose> transformation_msg_array;
@@ -563,46 +458,39 @@
 
   // perform several validations
   bool is_ok_iteration_num =
-<<<<<<< HEAD
-    validate_num_iteration(ndt_result.iteration_num, ndt_ptr_->getMaximumIterations() + 2);
-
-  bool is_ok_local_optimal_solution_oscillation = validate_local_optimal_solution_oscillation(
-    transformation_msg_array, oscillation_threshold_, inversion_vector_threshold_);
-
-=======
     validate_num_iteration(ndt_result.iteration_num, ndt_ptr_->getMaximumIterations());
   const int oscillation_num = count_oscillation(transformation_msg_array);
+  // bool is_local_optimal_solution_oscillation = validate_local_optimal_solution_oscillation(
+  //   transformation_msg_array, oscillation_threshold_, inversion_vector_threshold_);
+
   bool is_local_optimal_solution_oscillation = false;
   if (!is_ok_iteration_num) {
     constexpr int oscillation_threshold = 10;
     is_local_optimal_solution_oscillation = (oscillation_num > oscillation_threshold);
   }
->>>>>>> 80460059
   bool is_ok_converged_param = validate_converged_param(
     ndt_result.transform_probability, ndt_result.nearest_voxel_transformation_likelihood);
 
   // bool is_converged = is_ok_iteration_num && is_ok_converged_param;
   bool is_converged =
-    (is_ok_iteration_num || is_ok_local_optimal_solution_oscillation) && is_ok_converged_param;
+    (is_ok_iteration_num || is_local_optimal_solution_oscillation) && is_ok_converged_param;
   if (!is_converged) {
     RCLCPP_WARN(get_logger(), "Not Converged");
   }
 
-<<<<<<< HEAD
-  const auto distance_initial_to_result = static_cast<float>(
-    norm(interpolator.get_new_pose().pose.pose.position, result_pose_msg.position));
-  const double warn_distance_initial_to_result = 3.0;
-  if (!validate_distance_initial_to_result(
-        distance_initial_to_result, warn_distance_initial_to_result)) {
-    // return;
-  }
-
-  const double critical_upper_bound_exe_time_ms = 100.0;
-  if (!validate_execution_time(exe_time, critical_upper_bound_exe_time_ms)) {
-    // return;
-  }
-
-=======
+  // const auto distance_initial_to_result = static_cast<float>(
+  //   norm(interpolator.get_new_pose().pose.pose.position, result_pose_msg.position));
+  // const double warn_distance_initial_to_result = 3.0;
+  // if (!validate_distance_initial_to_result(
+  //       distance_initial_to_result, warn_distance_initial_to_result)) {
+  //   // return;
+  // }
+
+  // const double critical_upper_bound_exe_time_ms = 100.0;
+  // if (!validate_execution_time(exe_time, critical_upper_bound_exe_time_ms)) {
+  //   // return;
+  // }
+
   // covariance estimation
   const Eigen::Quaterniond map_to_base_link_quat = Eigen::Quaterniond(
     result_pose_msg.orientation.w, result_pose_msg.orientation.x, result_pose_msg.orientation.y,
@@ -624,7 +512,6 @@
     std::chrono::duration_cast<std::chrono::microseconds>(exe_end_time - exe_start_time).count();
   const auto exe_time = static_cast<float>(duration_micro_sec) / 1000.0f;
 
->>>>>>> 80460059
   // publish
   initial_pose_with_covariance_pub_->publish(interpolation_result.interpolated_pose);
   exe_time_pub_->publish(make_float32_stamped(sensor_ros_time, exe_time));
@@ -677,22 +564,20 @@
       make_float32_stamped(sensor_ros_time, no_ground_nearest_voxel_transformation_likelihood));
   }
 
-<<<<<<< HEAD
-  return is_converged;
-=======
   (*state_ptr_)["state"] = "Aligned";
   (*state_ptr_)["transform_probability"] = std::to_string(ndt_result.transform_probability);
   (*state_ptr_)["nearest_voxel_transformation_likelihood"] =
     std::to_string(ndt_result.nearest_voxel_transformation_likelihood);
   (*state_ptr_)["iteration_num"] = std::to_string(ndt_result.iteration_num);
-  (*state_ptr_)["skipping_publish_num"] = std::to_string(skipping_publish_num);
+  // (*state_ptr_)["skipping_publish_num"] = std::to_string(skipping_publish_num);
   (*state_ptr_)["oscillation_count"] = std::to_string(oscillation_num);
   (*state_ptr_)["is_local_optimal_solution_oscillation"] =
     std::to_string(is_local_optimal_solution_oscillation);
   (*state_ptr_)["execution_time"] = std::to_string(exe_time);
 
   publish_diagnostic();
->>>>>>> 80460059
+
+  return is_converged;
 }
 
 void NDTScanMatcher::transform_sensor_measurement(
@@ -827,57 +712,53 @@
     make_float32_stamped(sensor_ros_time, initial_to_result_distance_new));
 }
 
-<<<<<<< HEAD
-std::optional<Eigen::Matrix4f> NDTScanMatcher::interpolate_regularization_pose(
-  const rclcpp::Time & sensor_ros_time)
-=======
-bool NDTScanMatcher::validate_num_iteration(const int iter_num, const int max_iter_num)
-{
-  bool is_ok_iter_num = iter_num < max_iter_num;
-  if (!is_ok_iter_num) {
-    RCLCPP_WARN(
-      get_logger(),
-      "The number of iterations has reached its upper limit. The number of iterations: %d, Limit: "
-      "%d",
-      iter_num, max_iter_num);
-  }
-  return is_ok_iter_num;
-}
-
-bool NDTScanMatcher::validate_score(
-  const double score, const double score_threshold, const std::string & score_name)
-{
-  bool is_ok_score = score > score_threshold;
-  if (!is_ok_score) {
-    RCLCPP_WARN(
-      get_logger(), "%s is below the threshold. Score: %lf, Threshold: %lf", score_name.c_str(),
-      score, score_threshold);
-  }
-  return is_ok_score;
-}
-
-bool NDTScanMatcher::validate_converged_param(
-  const double & transform_probability, const double & nearest_voxel_transformation_likelihood)
-{
-  bool is_ok_converged_param = false;
-  if (param_.score_estimation.converged_param_type == ConvergedParamType::TRANSFORM_PROBABILITY) {
-    is_ok_converged_param = validate_score(
-      transform_probability, param_.score_estimation.converged_param_transform_probability,
-      "Transform Probability");
-  } else if (
-    param_.score_estimation.converged_param_type ==
-    ConvergedParamType::NEAREST_VOXEL_TRANSFORMATION_LIKELIHOOD) {
-    is_ok_converged_param = validate_score(
-      nearest_voxel_transformation_likelihood,
-      param_.score_estimation.converged_param_nearest_voxel_transformation_likelihood,
-      "Nearest Voxel Transformation Likelihood");
-  } else {
-    is_ok_converged_param = false;
-    RCLCPP_ERROR_STREAM_THROTTLE(
-      this->get_logger(), *this->get_clock(), 1, "Unknown converged param type.");
-  }
-  return is_ok_converged_param;
-}
+// bool NDTScanMatcher::validate_num_iteration(const int iter_num, const int max_iter_num)
+// {
+//   bool is_ok_iter_num = iter_num < max_iter_num;
+//   if (!is_ok_iter_num) {
+//     RCLCPP_WARN(
+//       get_logger(),
+//       "The number of iterations has reached its upper limit. The number of iterations: %d, Limit: "
+//       "%d",
+//       iter_num, max_iter_num);
+//   }
+//   return is_ok_iter_num;
+// }
+
+// bool NDTScanMatcher::validate_score(
+//   const double score, const double score_threshold, const std::string & score_name)
+// {
+//   bool is_ok_score = score > score_threshold;
+//   if (!is_ok_score) {
+//     RCLCPP_WARN(
+//       get_logger(), "%s is below the threshold. Score: %lf, Threshold: %lf", score_name.c_str(),
+//       score, score_threshold);
+//   }
+//   return is_ok_score;
+// }
+
+// bool NDTScanMatcher::validate_converged_param(
+//   const double & transform_probability, const double & nearest_voxel_transformation_likelihood)
+// {
+//   bool is_ok_converged_param = false;
+//   if (param_.score_estimation.converged_param_type == ConvergedParamType::TRANSFORM_PROBABILITY) {
+//     is_ok_converged_param = validate_score(
+//       transform_probability, param_.score_estimation.converged_param_transform_probability,
+//       "Transform Probability");
+//   } else if (
+//     param_.score_estimation.converged_param_type ==
+//     ConvergedParamType::NEAREST_VOXEL_TRANSFORMATION_LIKELIHOOD) {
+//     is_ok_converged_param = validate_score(
+//       nearest_voxel_transformation_likelihood,
+//       param_.score_estimation.converged_param_nearest_voxel_transformation_likelihood,
+//       "Nearest Voxel Transformation Likelihood");
+//   } else {
+//     is_ok_converged_param = false;
+//     RCLCPP_ERROR_STREAM_THROTTLE(
+//       this->get_logger(), *this->get_clock(), 1, "Unknown converged param type.");
+//   }
+//   return is_ok_converged_param;
+// }
 
 int NDTScanMatcher::count_oscillation(
   const std::vector<geometry_msgs::msg::Pose> & result_pose_msg_array)
@@ -908,7 +789,6 @@
 
 std::array<double, 36> NDTScanMatcher::rotate_covariance(
   const std::array<double, 36> & src_covariance, const Eigen::Matrix3d & rotation) const
->>>>>>> 80460059
 {
   std::array<double, 36> ret_covariance = src_covariance;
 
@@ -1025,12 +905,7 @@
 {
   is_activated_ = req->data;
   if (is_activated_) {
-<<<<<<< HEAD
-    std::lock_guard<std::mutex> initial_pose_array_lock(initial_pose_array_mtx_);
-    initial_pose_msg_ptr_array_.clear();
-=======
     initial_pose_buffer_->clear();
->>>>>>> 80460059
   }
   res->success = true;
 }
@@ -1069,37 +944,21 @@
 
   if (ndt_ptr_->getInputTarget() == nullptr) {
     res->success = false;
-<<<<<<< HEAD
     is_succeed_latest_ndt_aling_service_ = false;
     is_running_ndt_aling_service_ = false;
-    RCLCPP_WARN(get_logger(), "No InputTarget");
-=======
-    RCLCPP_WARN(
-      get_logger(), "No InputTarget. Please check the map file and the map_loader service");
->>>>>>> 80460059
+    RCLCPP_WARN(get_logger(), "No InputTarget. Please check the map file and the map_loader service");
     return;
   }
 
   if (ndt_ptr_->getInputSource() == nullptr) {
     res->success = false;
-<<<<<<< HEAD
     is_succeed_latest_ndt_aling_service_ = false;
     is_running_ndt_aling_service_ = false;
-    RCLCPP_WARN(get_logger(), "No InputSource");
-    return;
-  }
-
-  // mutex Map
-  std::lock_guard<std::mutex> lock(ndt_ptr_mtx_);
-
-  res->pose_with_covariance = align_using_monte_carlo(ndt_ptr_, initial_pose_msg_in_map_frame);
-=======
     RCLCPP_WARN(get_logger(), "No InputSource. Please check the input lidar topic");
     return;
   }
 
   res->pose_with_covariance = align_pose(initial_pose_msg_in_map_frame);
->>>>>>> 80460059
   res->success = true;
   res->pose_with_covariance.pose.covariance = req->pose_with_covariance.pose.covariance;
 
@@ -1228,15 +1087,9 @@
   result_pose_with_cov_msg.header.frame_id = param_.frame.map_frame;
   result_pose_with_cov_msg.pose.pose = best_particle_ptr->result_pose;
 
-<<<<<<< HEAD
-  output_pose_with_cov_to_log(
-    get_logger(), "align_using_monte_carlo_output", result_pose_with_cov_msg);
-  RCLCPP_INFO_STREAM(get_logger(), "best_score," << best_particle_ptr->score);
-  latest_ndt_aling_service_best_score_ = best_particle_ptr->score;
-=======
   output_pose_with_cov_to_log(get_logger(), "align_pose_output", result_pose_with_cov_msg);
   RCLCPP_DEBUG_STREAM(get_logger(), "best_score," << best_particle_ptr->score);
->>>>>>> 80460059
+  latest_ndt_aling_service_best_score_ = best_particle_ptr->score;
 
   return result_pose_with_cov_msg;
 }