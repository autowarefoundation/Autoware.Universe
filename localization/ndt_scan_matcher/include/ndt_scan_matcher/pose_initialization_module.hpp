// Copyright 2015-2019 Autoware Foundation
//
// Licensed under the Apache License, Version 2.0 (the "License");
// you may not use this file except in compliance with the License.
// You may obtain a copy of the License at
//
//     http://www.apache.org/licenses/LICENSE-2.0
//
// Unless required by applicable law or agreed to in writing, software
// distributed under the License is distributed on an "AS IS" BASIS,
// WITHOUT WARRANTIES OR CONDITIONS OF ANY KIND, either express or implied.
// See the License for the specific language governing permissions and
// limitations under the License.

#ifndef NDT_SCAN_MATCHER__POSE_INITIALIZATION_MODULE_HPP_
#define NDT_SCAN_MATCHER__POSE_INITIALIZATION_MODULE_HPP_

#include "ndt_scan_matcher/debug.hpp"
#include "ndt_scan_matcher/particle.hpp"
#include "ndt_scan_matcher/tf2_listener_module.hpp"
#include "ndt_scan_matcher/util_func.hpp"

#include <rclcpp/rclcpp.hpp>
#include <tier4_autoware_utils/ros/marker_helper.hpp>

#include <geometry_msgs/msg/pose_with_covariance_stamped.hpp>
#include <tier4_localization_msgs/srv/pose_with_covariance_stamped.hpp>
#include <visualization_msgs/msg/marker_array.hpp>

#include <pcl_conversions/pcl_conversions.h>
#include <pclomp/ndt_omp.h>

#include <memory>

class PoseInitializationModule
{
  using PointSource = pcl::PointXYZ;
  using PointTarget = pcl::PointXYZ;
  using NormalDistributionsTransform =
    pclomp::NormalDistributionsTransform<PointSource, PointTarget>;

public:
  PoseInitializationModule(
    rclcpp::Node * node, std::mutex * ndt_ptr_mutex,
    std::shared_ptr<NormalDistributionsTransform> ndt_ptr,
<<<<<<< HEAD
    std::shared_ptr<Tf2ListenerModule> tf2_listener_module,
    std::string map_frame,
    rclcpp::CallbackGroup::SharedPtr main_callback_group,
    std::shared_ptr<std::map<std::string, std::string>> state_ptr);
=======
    std::shared_ptr<Tf2ListenerModule> tf2_listener_module, std::string map_frame,
    rclcpp::CallbackGroup::SharedPtr main_callback_group, std::shared_ptr<StdMap> state_ptr);
>>>>>>> 6d443d57

private:
  void service_ndt_align(
    const tier4_localization_msgs::srv::PoseWithCovarianceStamped::Request::SharedPtr req,
    tier4_localization_msgs::srv::PoseWithCovarianceStamped::Response::SharedPtr res);

  geometry_msgs::msg::PoseWithCovarianceStamped align_using_monte_carlo(
    const std::shared_ptr<NormalDistributionsTransform> & ndt_ptr,
    const geometry_msgs::msg::PoseWithCovarianceStamped & initial_pose_with_cov);
  void publish_point_cloud(
    const rclcpp::Time & sensor_ros_time, const std::string & frame_id,
    const std::shared_ptr<const pcl::PointCloud<PointSource>> & sensor_points_mapTF_ptr);

  rclcpp::Service<tier4_localization_msgs::srv::PoseWithCovarianceStamped>::SharedPtr service_;
  rclcpp::Publisher<sensor_msgs::msg::PointCloud2>::SharedPtr sensor_aligned_pose_pub_;
  rclcpp::Publisher<visualization_msgs::msg::MarkerArray>::SharedPtr
    ndt_monte_carlo_initial_pose_marker_pub_;
  int initial_estimate_particles_num_;

  std::shared_ptr<NormalDistributionsTransform> ndt_ptr_;
  std::mutex * ndt_ptr_mutex_;
  std::string map_frame_;
  rclcpp::Logger logger_;
  rclcpp::Clock::SharedPtr clock_;
  std::shared_ptr<Tf2ListenerModule> tf2_listener_module_;
  std::shared_ptr<std::map<std::string, std::string>> state_ptr_;
};

#endif  // NDT_SCAN_MATCHER__POSE_INITIALIZATION_MODULE_HPP_<|MERGE_RESOLUTION|>--- conflicted
+++ resolved
@@ -43,15 +43,10 @@
   PoseInitializationModule(
     rclcpp::Node * node, std::mutex * ndt_ptr_mutex,
     std::shared_ptr<NormalDistributionsTransform> ndt_ptr,
-<<<<<<< HEAD
     std::shared_ptr<Tf2ListenerModule> tf2_listener_module,
     std::string map_frame,
     rclcpp::CallbackGroup::SharedPtr main_callback_group,
     std::shared_ptr<std::map<std::string, std::string>> state_ptr);
-=======
-    std::shared_ptr<Tf2ListenerModule> tf2_listener_module, std::string map_frame,
-    rclcpp::CallbackGroup::SharedPtr main_callback_group, std::shared_ptr<StdMap> state_ptr);
->>>>>>> 6d443d57
 
 private:
   void service_ndt_align(
