--- conflicted
+++ resolved
@@ -157,21 +157,8 @@
     if (lane_angle_rad) {
       gain = 2 + std::cos((lane_angle_rad.value() - angle_rad) / 2.0);
     }
-<<<<<<< HEAD
     // If count_non_zero() returns 0 everywhere, the orientation is chosen by the only gain
     const float score = gain * (1 + count_non_zero(dst));
-=======
-    const float score = gain * count_nonzero(dst);
-
-    // DEBUG:
-    constexpr bool imshow = false;
-    if (imshow) {
-      cv::Mat show_image;
-      cv::hconcat(std::vector<cv::Mat>{rotated_image, vector_map_image, dst}, show_image);
-      cv::imshow("and operator", show_image);
-      cv::waitKey(50);
-    }
->>>>>>> 8723190f
 
     scores.push_back(score);
     angles_rad.push_back(angle_rad);
