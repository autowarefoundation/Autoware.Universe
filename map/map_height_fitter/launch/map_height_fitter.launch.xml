<launch>
  <arg name="param_path" default="$(find-pkg-share map_height_fitter)/config/map_height_fitter.param.yaml"/>

  <group>
    <push-ros-namespace namespace="map"/>
    <node pkg="map_height_fitter" exec="node" name="map_height_fitter">
<<<<<<< HEAD
      <param name="map_loader_name" value="/map/pointcloud_map_loader"/>
      <param name="fit_target" value="pointcloud_map"/>
=======
      <param from="$(var param_path)"/>
>>>>>>> 7cb77dd4
      <remap from="~/pointcloud_map" to="/map/pointcloud_map"/>
      <remap from="~/partial_map_load" to="/map/get_partial_pointcloud_map"/>
      <remap from="~/vector_map" to="/map/vector_map"/>
    </node>
  </group>
</launch><|MERGE_RESOLUTION|>--- conflicted
+++ resolved
@@ -4,12 +4,7 @@
   <group>
     <push-ros-namespace namespace="map"/>
     <node pkg="map_height_fitter" exec="node" name="map_height_fitter">
-<<<<<<< HEAD
-      <param name="map_loader_name" value="/map/pointcloud_map_loader"/>
-      <param name="fit_target" value="pointcloud_map"/>
-=======
       <param from="$(var param_path)"/>
->>>>>>> 7cb77dd4
       <remap from="~/pointcloud_map" to="/map/pointcloud_map"/>
       <remap from="~/partial_map_load" to="/map/get_partial_pointcloud_map"/>
       <remap from="~/vector_map" to="/map/vector_map"/>
