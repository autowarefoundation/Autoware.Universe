# map_loader package

This package provides the features of loading various maps.

## pointcloud_map_loader

### Feature

`pointcloud_map_loader` provides pointcloud maps to the other Autoware nodes in various configurations.
<<<<<<< HEAD
Currently, it supports the following three types:
=======
Currently, it supports the following four types:

>>>>>>> b9c35166
- Publish raw pointcloud map
- Send partial pointcloud map loading via ROS 2 service
- Send differential pointcloud map loading via ROS 2 service

#### Publish raw pointcloud map (ROS 2 topic)

The node publishes the raw pointcloud map loaded from the `.pcd` file(s).

<<<<<<< HEAD
=======
#### Publish downsampled pointcloud map (ROS 2 topic)

The node publishes the downsampled pointcloud map loaded from the `.pcd` file(s). You can specify the downsample resolution by changing the `leaf_size` parameter.

>>>>>>> b9c35166
#### Send partial pointcloud map (ROS 2 service)

Here, we assume that the pointcloud maps are divided into grids.

Given a query from a client node, the node sends a set of pointcloud maps that overlaps with the queried area.
Please see [the description of `GetPartialPointCloudMap.srv`](https://github.com/autowarefoundation/autoware_msgs/tree/main/autoware_map_msgs#getpartialpointcloudmapsrv) for details.

#### Send differential pointcloud map (ROS 2 service)

Here, we assume that the pointcloud maps are divided into grids.

Given a query and set of map IDs, the node sends a set of pointcloud maps that overlap with the queried area and are not included in the set of map IDs.
Please see [the description of `GetDifferentialPointCloudMap.srv`](https://github.com/autowarefoundation/autoware_msgs/tree/main/autoware_map_msgs#getdifferentialpointcloudmapsrv) for details.

### Parameters

| Name                          | Type   | Description                                                                       | Default value |
| :---------------------------- | :----- | :-------------------------------------------------------------------------------- | :------------ |
| enable_whole_load             | bool   | A flag to enable raw pointcloud map publishing                                    | true          |
| enable_partial_load           | bool   | A flag to enable partial pointcloud map server                                    | true          |
| enable_differential_load      | bool   | A flag to enable differential pointcloud map server                               | true          |
| leaf_size                     | double | Downsampling leaf size (only used when enable_downsampled_whole_load is set true) | 3.0           |

### Interfaces

- `output/pointcloud_map` (sensor_msgs/msg/PointCloud2) : Raw pointcloud map
- `service/get_partial_pcd_map` (autoware_map_msgs/srv/GetPartialPointCloudMap) : Partial pointcloud map
- `service/get_differential_pcd_map` (autoware_map_msgs/srv/GetDifferentialPointCloudMap) : Differential pointcloud map

---

## lanelet2_map_loader

### Feature

lanelet2_map_loader loads Lanelet2 file and publishes the map data as autoware_auto_mapping_msgs/HADMapBin message.
The node projects lan/lon coordinates into MGRS coordinates.

### How to run

`ros2 run map_loader lanelet2_map_loader --ros-args -p lanelet2_map_path:=path/to/map.osm`

### Published Topics

- ~output/lanelet2_map (autoware_auto_mapping_msgs/HADMapBin) : Binary data of loaded Lanelet2 Map

---

## lanelet2_map_visualization

### Feature

lanelet2_map_visualization visualizes autoware_auto_mapping_msgs/HADMapBin messages into visualization_msgs/MarkerArray.

### How to Run

`ros2 run map_loader lanelet2_map_visualization`

### Subscribed Topics

- ~input/lanelet2_map (autoware_auto_mapping_msgs/HADMapBin) : binary data of Lanelet2 Map

### Published Topics

- ~output/lanelet2_map_marker (visualization_msgs/MarkerArray) : visualization messages for RViz<|MERGE_RESOLUTION|>--- conflicted
+++ resolved
@@ -7,12 +7,7 @@
 ### Feature
 
 `pointcloud_map_loader` provides pointcloud maps to the other Autoware nodes in various configurations.
-<<<<<<< HEAD
 Currently, it supports the following three types:
-=======
-Currently, it supports the following four types:
-
->>>>>>> b9c35166
 - Publish raw pointcloud map
 - Send partial pointcloud map loading via ROS 2 service
 - Send differential pointcloud map loading via ROS 2 service
@@ -21,13 +16,6 @@
 
 The node publishes the raw pointcloud map loaded from the `.pcd` file(s).
 
-<<<<<<< HEAD
-=======
-#### Publish downsampled pointcloud map (ROS 2 topic)
-
-The node publishes the downsampled pointcloud map loaded from the `.pcd` file(s). You can specify the downsample resolution by changing the `leaf_size` parameter.
-
->>>>>>> b9c35166
 #### Send partial pointcloud map (ROS 2 service)
 
 Here, we assume that the pointcloud maps are divided into grids.
