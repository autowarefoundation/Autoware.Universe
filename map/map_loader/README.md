--- conflicted
+++ resolved
@@ -8,7 +8,6 @@
 
 `pointcloud_map_loader` provides pointcloud maps to the other Autoware nodes in various configurations.
 Currently, it supports the following four types:
-<<<<<<< HEAD
 - Publish raw pointcloud map
 - Publish downsampled pointcloud map
 - Send partial pointcloud map loading via ROS 2 service
@@ -32,13 +31,6 @@
 
 Given a query and a set of map IDs, the node sends a set of pointcloud maps that overlaps with the queried area and does not included in the set of map IDs. 
 Please see [the definition of `GetDifferentialPointCloudMap.srv`](https://github.com/autowarefoundation/autoware_msgs/tree/main/autoware_map_msgs#getdifferentialpointcloudmapsrv) for details.
-=======
-
-- Publish raw pointcloud map as `sensor_msgs/msg/PointCloud2`
-- Publish downsampled pointcloud map as `sensor_msgs/msg/PointCloud2`
-- Send partial pointcloud map loading as `autoware_map_msgs/srv/GetPartialPointCloudMap`
-- Send differential pointcloud map loading as `autoware_map_msgs/srv/GetDifferentialPointCloudMap`
->>>>>>> 39b36837
 
 ### Parameters
 
