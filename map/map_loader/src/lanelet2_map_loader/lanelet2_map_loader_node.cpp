--- conflicted
+++ resolved
@@ -144,10 +144,6 @@
     }
 
     return map;
-<<<<<<< HEAD
-
-=======
->>>>>>> 53f6c927
   } else {
     RCLCPP_ERROR(rclcpp::get_logger("map_loader"), "lanelet2_map_projector_type is not supported");
     return nullptr;
